--- conflicted
+++ resolved
@@ -421,11 +421,10 @@
     if (!f->last_picture->data[0]) {
         if ((ret = ff_get_buffer(f->avctx, f->last_picture,
                                  AV_GET_BUFFER_FLAG_REF)) < 0) {
-            av_log(f->avctx, AV_LOG_ERROR, "get_buffer() failed\n");
             return ret;
         }
-        memset(f->last_picture->data[0], 0,
-               f->avctx->height * FFABS(f->last_picture->linesize[0]));
+        for (y=0; y<f->avctx->height; y++)
+            memset(f->last_picture->data[0] + y*f->last_picture->linesize[0], 0, 2*f->avctx->width);
     }
 
     src = (uint16_t *)f->last_picture->data[0];
@@ -913,22 +912,9 @@
             return ret;
         }
     } else if (frame_4cc == AV_RL32("pfrm") || frame_4cc == AV_RL32("pfr2")) {
-<<<<<<< HEAD
-        if (!f->last_picture->data[0]) {
-            if ((ret = ff_get_buffer(avctx, f->last_picture,
-                                     AV_GET_BUFFER_FLAG_REF)) < 0)
-                return ret;
-            for (i=0; i<avctx->height; i++)
-                memset(f->last_picture->data[0] + i*f->last_picture->linesize[0], 0, 2*avctx->width);
-        }
-
         f->current_picture->pict_type = AV_PICTURE_TYPE_P;
         if ((ret = decode_p_frame(f, f->current_picture, buf, frame_size)) < 0) {
             av_log(f->avctx, AV_LOG_ERROR, "decode p frame failed\n");
-=======
-        picture->pict_type = AV_PICTURE_TYPE_P;
-        if ((ret = decode_p_frame(f, picture, buf, frame_size)) < 0)
->>>>>>> 50ec1db6
             return ret;
         }
     } else if (frame_4cc == AV_RL32("snd_")) {
