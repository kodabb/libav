--- conflicted
+++ resolved
@@ -100,11 +100,7 @@
         // pred_mode
         CNU,
         // part_mode
-<<<<<<< HEAD
-        184, CNU, CNU,
-=======
         184, CNU, CNU, CNU,
->>>>>>> c9731707
         // prev_intra_luma_pred_mode
         184,
         // intra_chroma_pred_mode
@@ -169,11 +165,7 @@
         // pred_mode
         149,
         // part_mode
-<<<<<<< HEAD
-        154, 139, 154,
-=======
         154, 139, 154, 154,
->>>>>>> c9731707
         // prev_intra_luma_pred_mode
         154,
         // intra_chroma_pred_mode
@@ -238,11 +230,7 @@
         // pred_mode
         134,
         // part_mode
-<<<<<<< HEAD
-        154, 139, 154,
-=======
         154, 139, 154, 154,
->>>>>>> c9731707
         // prev_intra_luma_pred_mode
         183,
         // intra_chroma_pred_mode
@@ -292,8 +280,6 @@
         107, 167, 91, 107, 107, 167,
     },
 };
-<<<<<<< HEAD
-=======
 
 void save_states(HEVCContext *s)
 {
@@ -315,7 +301,6 @@
                           gb->buffer + get_bits_count(gb) / 8,
                           (get_bits_left(&s->gb) + 7) / 8);
 }
->>>>>>> c9731707
 
 void ff_hevc_cabac_init(HEVCContext *s)
 {
@@ -521,15 +506,10 @@
 {
     int i = GET_CABAC(elem_offset[MERGE_IDX]);
 
-<<<<<<< HEAD
-    while (i < s->sh.max_num_merge_cand-2 && get_cabac_bypass(&s->cc))
-        i++;
-=======
     if (i != 0) {
         while (i < s->sh.max_num_merge_cand-1 && get_cabac_bypass(&s->cc))
             i++;
     }
->>>>>>> c9731707
     return i;
 }
 
@@ -553,13 +533,6 @@
     int i = 0;
     int max = num_ref_idx_lx - 1;
     int max_ctx = FFMIN(max, 2);
-<<<<<<< HEAD
-
-    while (i < max_ctx && GET_CABAC(elem_offset[REF_IDX_L0] + i))
-        i++;
-    while (i < max && get_cabac_bypass(&s->cc))
-        i++;
-=======
     
     while (i < max_ctx && GET_CABAC(elem_offset[REF_IDX_L0] + i))
         i++;
@@ -567,7 +540,6 @@
         while (i < max && get_cabac_bypass(&s->cc))
             i++;
     }
->>>>>>> c9731707
     return i;
 }
 
@@ -588,11 +560,7 @@
 
 int ff_hevc_abs_mvd_greater1_flag_decode(HEVCContext *s)
 {
-<<<<<<< HEAD
-    return GET_CABAC(elem_offset[ABS_MVD_GREATER1_FLAG]);
-=======
     return GET_CABAC(elem_offset[ABS_MVD_GREATER1_FLAG] + 1);
->>>>>>> c9731707
 }
 
 int ff_hevc_abs_mvd_minus2_decode(HEVCContext *s)
