NAME = avcodec
FFLIBS = avutil

HEADERS = avcodec.h                                                     \
          avfft.h                                                       \
          dxva2.h                                                       \
          old_codec_ids.h                                               \
          vaapi.h                                                       \
          vda.h                                                         \
          vdpau.h                                                       \
          version.h                                                     \
          xvmc.h                                                        \

OBJS = allcodecs.o                                                      \
       audioconvert.o                                                   \
       avpacket.o                                                       \
       avpicture.o                                                      \
       bitstream.o                                                      \
       bitstream_filter.o                                               \
       codec_desc.o                                                     \
       dsputil.o                                                        \
       faanidct.o                                                       \
       fmtconvert.o                                                     \
       imgconvert.o                                                     \
       jrevdct.o                                                        \
       log2_tab.o                                                       \
       mathtables.o                                                     \
       options.o                                                        \
       parser.o                                                         \
       raw.o                                                            \
       resample.o                                                       \
       resample2.o                                                      \
       simple_idct.o                                                    \
       utils.o                                                          \

# parts needed for many different codecs
OBJS-$(CONFIG_AANDCTTABLES)            += aandcttab.o
OBJS-$(CONFIG_AC3DSP)                  += ac3dsp.o
OBJS-$(CONFIG_DCT)                     += dct.o dct32_fixed.o dct32_float.o
OBJS-$(CONFIG_DXVA2)                   += dxva2.o
OBJS-$(CONFIG_ENCODERS)                += faandct.o jfdctfst.o jfdctint.o
OBJS-$(CONFIG_ERROR_RESILIENCE)        += error_resilience.o
FFT-OBJS-$(CONFIG_HARDCODED_TABLES)    += cos_tables.o cos_fixed_tables.o
OBJS-$(CONFIG_FFT)                     += avfft.o fft_fixed.o fft_float.o \
                                          $(FFT-OBJS-yes)
OBJS-$(CONFIG_GOLOMB)                  += golomb.o
OBJS-$(CONFIG_H264DSP)                 += h264dsp.o h264idct.o
OBJS-$(CONFIG_H264PRED)                += h264pred.o
OBJS-$(CONFIG_HUFFMAN)                 += huffman.o
OBJS-$(CONFIG_LIBXVID)                 += libxvid_rc.o
OBJS-$(CONFIG_LPC)                     += lpc.o
OBJS-$(CONFIG_LSP)                     += lsp.o
OBJS-$(CONFIG_MDCT)                    += mdct_fixed.o mdct_float.o
OBJS-$(CONFIG_MPEGAUDIO)               += mpegaudio.o mpegaudiodata.o   \
                                          mpegaudiodecheader.o
OBJS-$(CONFIG_MPEGAUDIODSP)            += mpegaudiodsp.o                \
                                          mpegaudiodsp_data.o           \
                                          mpegaudiodsp_fixed.o          \
                                          mpegaudiodsp_float.o
OBJS-$(CONFIG_MPEGVIDEO)               += mpegvideo.o mpegvideo_motion.o
OBJS-$(CONFIG_MPEGVIDEOENC)            += mpegvideo_enc.o mpeg12data.o  \
                                          motion_est.o ratecontrol.o
OBJS-$(CONFIG_RANGECODER)              += rangecoder.o
RDFT-OBJS-$(CONFIG_HARDCODED_TABLES)   += sin_tables.o
OBJS-$(CONFIG_RDFT)                    += rdft.o $(RDFT-OBJS-yes)
OBJS-$(CONFIG_SINEWIN)                 += sinewin.o
OBJS-$(CONFIG_VAAPI)                   += vaapi.o
OBJS-$(CONFIG_VDPAU)                   += vdpau.o
OBJS-$(CONFIG_VIDEODSP)                += videodsp.o
OBJS-$(CONFIG_VP3DSP)                  += vp3dsp.o

# decoders/encoders/hardware accelerators
OBJS-$(CONFIG_A64MULTI_ENCODER)        += a64multienc.o elbg.o
OBJS-$(CONFIG_A64MULTI5_ENCODER)       += a64multienc.o elbg.o
OBJS-$(CONFIG_AAC_DECODER)             += aacdec.o aactab.o aacsbr.o aacps.o \
                                          aacadtsdec.o mpeg4audio.o kbdwin.o \
                                          sbrdsp.o aacpsdsp.o
OBJS-$(CONFIG_AAC_ENCODER)             += aacenc.o aaccoder.o    \
                                          aacpsy.o aactab.o      \
                                          psymodel.o iirfilter.o \
                                          mpeg4audio.o kbdwin.o  \
                                          audio_frame_queue.o
OBJS-$(CONFIG_AASC_DECODER)            += aasc.o msrledec.o
OBJS-$(CONFIG_AC3_DECODER)             += ac3dec.o ac3dec_data.o ac3.o kbdwin.o
OBJS-$(CONFIG_AC3_ENCODER)             += ac3enc_float.o ac3enc.o ac3tab.o \
                                          ac3.o kbdwin.o
OBJS-$(CONFIG_AC3_FIXED_ENCODER)       += ac3enc_fixed.o ac3enc.o ac3tab.o ac3.o
OBJS-$(CONFIG_ALAC_DECODER)            += alac.o alac_data.o
OBJS-$(CONFIG_ALAC_ENCODER)            += alacenc.o alac_data.o
OBJS-$(CONFIG_ALS_DECODER)             += alsdec.o bgmc.o mpeg4audio.o
OBJS-$(CONFIG_AMRNB_DECODER)           += amrnbdec.o celp_filters.o   \
                                          celp_math.o acelp_filters.o \
                                          acelp_vectors.o             \
                                          acelp_pitch_delay.o
OBJS-$(CONFIG_AMRWB_DECODER)           += amrwbdec.o celp_filters.o   \
                                          celp_math.o acelp_filters.o \
                                          acelp_vectors.o             \
                                          acelp_pitch_delay.o
OBJS-$(CONFIG_AMV_DECODER)             += sp5xdec.o mjpegdec.o mjpeg.o
OBJS-$(CONFIG_ANM_DECODER)             += anm.o
OBJS-$(CONFIG_ANSI_DECODER)            += ansi.o cga_data.o
OBJS-$(CONFIG_APE_DECODER)             += apedec.o
OBJS-$(CONFIG_ASS_DECODER)             += assdec.o ass.o
OBJS-$(CONFIG_ASS_ENCODER)             += assenc.o ass.o
OBJS-$(CONFIG_ASV1_DECODER)            += asvdec.o asv.o mpeg12data.o
OBJS-$(CONFIG_ASV1_ENCODER)            += asvenc.o asv.o mpeg12data.o
OBJS-$(CONFIG_ASV2_DECODER)            += asvdec.o asv.o mpeg12data.o
OBJS-$(CONFIG_ASV2_ENCODER)            += asvenc.o asv.o mpeg12data.o
OBJS-$(CONFIG_ATRAC1_DECODER)          += atrac1.o atrac.o
OBJS-$(CONFIG_ATRAC3_DECODER)          += atrac3.o atrac.o
OBJS-$(CONFIG_AURA_DECODER)            += cyuv.o
OBJS-$(CONFIG_AURA2_DECODER)           += aura.o
OBJS-$(CONFIG_AVS_DECODER)             += avs.o
OBJS-$(CONFIG_BETHSOFTVID_DECODER)     += bethsoftvideo.o
OBJS-$(CONFIG_BFI_DECODER)             += bfi.o
OBJS-$(CONFIG_BINK_DECODER)            += bink.o binkdsp.o
OBJS-$(CONFIG_BINKAUDIO_DCT_DECODER)   += binkaudio.o wma.o wma_common.o
OBJS-$(CONFIG_BINKAUDIO_RDFT_DECODER)  += binkaudio.o wma.o wma_common.o
OBJS-$(CONFIG_BMP_DECODER)             += bmp.o msrledec.o
OBJS-$(CONFIG_BMP_ENCODER)             += bmpenc.o
OBJS-$(CONFIG_BMV_VIDEO_DECODER)       += bmv.o
OBJS-$(CONFIG_BMV_AUDIO_DECODER)       += bmv.o
OBJS-$(CONFIG_C93_DECODER)             += c93.o
OBJS-$(CONFIG_CAVS_DECODER)            += cavs.o cavsdec.o cavsdsp.o \
                                          cavsdata.o mpeg12data.o
OBJS-$(CONFIG_CDGRAPHICS_DECODER)      += cdgraphics.o
OBJS-$(CONFIG_CDXL_DECODER)            += cdxl.o
OBJS-$(CONFIG_CINEPAK_DECODER)         += cinepak.o
OBJS-$(CONFIG_CLJR_DECODER)            += cljr.o
OBJS-$(CONFIG_CLJR_ENCODER)            += cljr.o
OBJS-$(CONFIG_CLLC_DECODER)            += cllc.o
OBJS-$(CONFIG_COOK_DECODER)            += cook.o
OBJS-$(CONFIG_COMFORTNOISE_DECODER)    += cngdec.o celp_filters.o
OBJS-$(CONFIG_COMFORTNOISE_ENCODER)    += cngenc.o
OBJS-$(CONFIG_CSCD_DECODER)            += cscd.o
OBJS-$(CONFIG_CYUV_DECODER)            += cyuv.o
OBJS-$(CONFIG_DCA_DECODER)             += dcadec.o dca.o dcadsp.o      \
                                          dca_parser.o synth_filter.o
OBJS-$(CONFIG_DFA_DECODER)             += dfa.o
OBJS-$(CONFIG_DNXHD_DECODER)           += dnxhddec.o dnxhddata.o
OBJS-$(CONFIG_DNXHD_ENCODER)           += dnxhdenc.o dnxhddata.o
OBJS-$(CONFIG_DPX_DECODER)             += dpx.o
OBJS-$(CONFIG_DPX_ENCODER)             += dpxenc.o
OBJS-$(CONFIG_DSICINAUDIO_DECODER)     += dsicinav.o
OBJS-$(CONFIG_DSICINVIDEO_DECODER)     += dsicinav.o
OBJS-$(CONFIG_DVBSUB_DECODER)          += dvbsubdec.o
OBJS-$(CONFIG_DVBSUB_ENCODER)          += dvbsub.o
OBJS-$(CONFIG_DVDSUB_DECODER)          += dvdsubdec.o
OBJS-$(CONFIG_DVDSUB_ENCODER)          += dvdsubenc.o
OBJS-$(CONFIG_DVVIDEO_DECODER)         += dvdec.o dv.o dvdata.o dv_profile.o
OBJS-$(CONFIG_DVVIDEO_ENCODER)         += dv.o dvdata.o dv_profile.o
OBJS-$(CONFIG_DXA_DECODER)             += dxa.o
OBJS-$(CONFIG_DXTORY_DECODER)          += dxtory.o
OBJS-$(CONFIG_EAC3_DECODER)            += eac3dec.o eac3_data.o
OBJS-$(CONFIG_EAC3_ENCODER)            += eac3enc.o eac3_data.o
OBJS-$(CONFIG_EACMV_DECODER)           += eacmv.o
OBJS-$(CONFIG_EAMAD_DECODER)           += eamad.o eaidct.o mpeg12.o \
                                          mpeg12data.o
OBJS-$(CONFIG_EATGQ_DECODER)           += eatgq.o eaidct.o
OBJS-$(CONFIG_EATGV_DECODER)           += eatgv.o
OBJS-$(CONFIG_EATQI_DECODER)           += eatqi.o eaidct.o mpeg12.o \
                                          mpeg12data.o
OBJS-$(CONFIG_EIGHTBPS_DECODER)        += 8bps.o
OBJS-$(CONFIG_EIGHTSVX_EXP_DECODER)    += 8svx.o
OBJS-$(CONFIG_EIGHTSVX_FIB_DECODER)    += 8svx.o
OBJS-$(CONFIG_ESCAPE124_DECODER)       += escape124.o
OBJS-$(CONFIG_FFV1_DECODER)            += ffv1dec.o ffv1.o
OBJS-$(CONFIG_FFV1_ENCODER)            += ffv1enc.o ffv1.o
OBJS-$(CONFIG_FFVHUFF_DECODER)         += huffyuv.o huffyuvdec.o
OBJS-$(CONFIG_FFVHUFF_ENCODER)         += huffyuv.o huffyuvenc.o
OBJS-$(CONFIG_FLAC_DECODER)            += flacdec.o flacdata.o flac.o flacdsp.o
OBJS-$(CONFIG_FLAC_ENCODER)            += flacenc.o flacdata.o flac.o flacdsp.o
OBJS-$(CONFIG_FLASHSV_DECODER)         += flashsv.o
OBJS-$(CONFIG_FLASHSV_ENCODER)         += flashsvenc.o
OBJS-$(CONFIG_FLASHSV2_DECODER)        += flashsv.o
OBJS-$(CONFIG_FLIC_DECODER)            += flicvideo.o
OBJS-$(CONFIG_FOURXM_DECODER)          += 4xm.o
OBJS-$(CONFIG_FRAPS_DECODER)           += fraps.o
OBJS-$(CONFIG_FRWU_DECODER)            += frwu.o
OBJS-$(CONFIG_G723_1_DECODER)          += g723_1.o acelp_vectors.o \
                                          celp_filters.o
OBJS-$(CONFIG_GIF_DECODER)             += gifdec.o lzw.o
OBJS-$(CONFIG_GIF_ENCODER)             += gif.o lzwenc.o
OBJS-$(CONFIG_GSM_DECODER)             += gsmdec.o gsmdec_data.o msgsmdec.o
OBJS-$(CONFIG_GSM_MS_DECODER)          += gsmdec.o gsmdec_data.o msgsmdec.o
OBJS-$(CONFIG_H261_DECODER)            += h261dec.o h261.o
OBJS-$(CONFIG_H261_ENCODER)            += h261enc.o h261.o
OBJS-$(CONFIG_H263_DECODER)            += h263dec.o h263.o ituh263dec.o        \
                                          mpeg4video.o mpeg4videodec.o flvdec.o\
                                          intelh263dec.o
OBJS-$(CONFIG_H263_VAAPI_HWACCEL)      += vaapi_mpeg4.o
OBJS-$(CONFIG_H263_VDPAU_HWACCEL)      += vdpau_mpeg4.o
OBJS-$(CONFIG_H263_ENCODER)            += mpeg4videoenc.o mpeg4video.o  \
                                          h263.o ituh263enc.o flvenc.o
OBJS-$(CONFIG_H264_DECODER)            += h264.o                               \
                                          h264_loopfilter.o h264_direct.o      \
                                          cabac.o h264_sei.o h264_ps.o         \
                                          h264_refs.o h264_cavlc.o h264_cabac.o
OBJS-$(CONFIG_H264_DXVA2_HWACCEL)      += dxva2_h264.o
OBJS-$(CONFIG_H264_VAAPI_HWACCEL)      += vaapi_h264.o
OBJS-$(CONFIG_H264_VDA_HWACCEL)        += vda_h264.o
<<<<<<< HEAD
OBJS-$(CONFIG_HEVC_DECODER)            += hevc.o hevc_ps.o hevc_cabac.o \
                                          hevcpred.o hevcdsp.o cabac.o
OBJS-$(CONFIG_HUFFYUV_DECODER)         += huffyuv.o
OBJS-$(CONFIG_HUFFYUV_ENCODER)         += huffyuv.o
=======
OBJS-$(CONFIG_H264_VDPAU_HWACCEL)      += vdpau_h264.o
OBJS-$(CONFIG_HUFFYUV_DECODER)         += huffyuv.o huffyuvdec.o
OBJS-$(CONFIG_HUFFYUV_ENCODER)         += huffyuv.o huffyuvenc.o
>>>>>>> 8d9228d4
OBJS-$(CONFIG_IAC_DECODER)             += imc.o
OBJS-$(CONFIG_IDCIN_DECODER)           += idcinvideo.o
OBJS-$(CONFIG_IFF_BYTERUN1_DECODER)    += iff.o
OBJS-$(CONFIG_IFF_ILBM_DECODER)        += iff.o
OBJS-$(CONFIG_IMC_DECODER)             += imc.o
OBJS-$(CONFIG_INDEO2_DECODER)          += indeo2.o
OBJS-$(CONFIG_INDEO3_DECODER)          += indeo3.o
OBJS-$(CONFIG_INDEO4_DECODER)          += indeo4.o ivi_common.o ivi_dsp.o
OBJS-$(CONFIG_INDEO5_DECODER)          += indeo5.o ivi_common.o ivi_dsp.o
OBJS-$(CONFIG_INTERPLAY_DPCM_DECODER)  += dpcm.o
OBJS-$(CONFIG_INTERPLAY_VIDEO_DECODER) += interplayvideo.o
OBJS-$(CONFIG_JPEGLS_DECODER)          += jpeglsdec.o jpegls.o \
                                          mjpegdec.o mjpeg.o
OBJS-$(CONFIG_JPEGLS_ENCODER)          += jpeglsenc.o jpegls.o
OBJS-$(CONFIG_JV_DECODER)              += jvdec.o
OBJS-$(CONFIG_KGV1_DECODER)            += kgv1dec.o
OBJS-$(CONFIG_KMVC_DECODER)            += kmvc.o
OBJS-$(CONFIG_LAGARITH_DECODER)        += lagarith.o lagarithrac.o
OBJS-$(CONFIG_LJPEG_ENCODER)           += ljpegenc.o mjpegenc.o mjpeg.o
OBJS-$(CONFIG_LOCO_DECODER)            += loco.o
OBJS-$(CONFIG_MACE3_DECODER)           += mace.o
OBJS-$(CONFIG_MACE6_DECODER)           += mace.o
OBJS-$(CONFIG_MDEC_DECODER)            += mdec.o mpeg12.o mpeg12data.o
OBJS-$(CONFIG_MIMIC_DECODER)           += mimic.o
OBJS-$(CONFIG_MJPEG_DECODER)           += mjpegdec.o mjpeg.o
OBJS-$(CONFIG_MJPEG_ENCODER)           += mjpegenc.o mjpeg.o
OBJS-$(CONFIG_MJPEGB_DECODER)          += mjpegbdec.o mjpegdec.o mjpeg.o
OBJS-$(CONFIG_MLP_DECODER)             += mlpdec.o mlpdsp.o
OBJS-$(CONFIG_MMVIDEO_DECODER)         += mmvideo.o
OBJS-$(CONFIG_MOTIONPIXELS_DECODER)    += motionpixels.o
OBJS-$(CONFIG_MP1_DECODER)             += mpegaudiodec.o
OBJS-$(CONFIG_MP1FLOAT_DECODER)        += mpegaudiodec_float.o
OBJS-$(CONFIG_MP2_DECODER)             += mpegaudiodec.o
OBJS-$(CONFIG_MP2_ENCODER)             += mpegaudioenc.o mpegaudio.o \
                                          mpegaudiodata.o mpegaudiodsp_data.o
OBJS-$(CONFIG_MP2FLOAT_DECODER)        += mpegaudiodec_float.o
OBJS-$(CONFIG_MP3_DECODER)             += mpegaudiodec.o
OBJS-$(CONFIG_MP3ADU_DECODER)          += mpegaudiodec.o
OBJS-$(CONFIG_MP3ADUFLOAT_DECODER)     += mpegaudiodec_float.o
OBJS-$(CONFIG_MP3FLOAT_DECODER)        += mpegaudiodec_float.o
OBJS-$(CONFIG_MP3ON4_DECODER)          += mpegaudiodec.o mpeg4audio.o
OBJS-$(CONFIG_MP3ON4FLOAT_DECODER)     += mpegaudiodec_float.o mpeg4audio.o
OBJS-$(CONFIG_MPC7_DECODER)            += mpc7.o mpc.o
OBJS-$(CONFIG_MPC8_DECODER)            += mpc8.o mpc.o
OBJS-$(CONFIG_MPEG_XVMC_DECODER)       += mpegvideo_xvmc.o
OBJS-$(CONFIG_MPEG1_VDPAU_HWACCEL)     += vdpau_mpeg12.o
OBJS-$(CONFIG_MPEG1VIDEO_DECODER)      += mpeg12.o mpeg12data.o
OBJS-$(CONFIG_MPEG1VIDEO_ENCODER)      += mpeg12enc.o mpeg12.o
OBJS-$(CONFIG_MPEG2_DXVA2_HWACCEL)     += dxva2_mpeg2.o
OBJS-$(CONFIG_MPEG2_VAAPI_HWACCEL)     += vaapi_mpeg2.o
OBJS-$(CONFIG_MPEG2_VDPAU_HWACCEL)     += vdpau_mpeg12.o
OBJS-$(CONFIG_MPEG2VIDEO_DECODER)      += mpeg12.o mpeg12data.o
OBJS-$(CONFIG_MPEG2VIDEO_ENCODER)      += mpeg12enc.o mpeg12.o
OBJS-$(CONFIG_MPEG4_VAAPI_HWACCEL)     += vaapi_mpeg4.o
OBJS-$(CONFIG_MPEG4_VDPAU_HWACCEL)     += vdpau_mpeg4.o
OBJS-$(CONFIG_MSMPEG4V1_DECODER)       += msmpeg4.o msmpeg4data.o
OBJS-$(CONFIG_MSMPEG4V2_DECODER)       += msmpeg4.o msmpeg4data.o h263dec.o \
                                          h263.o ituh263dec.o mpeg4videodec.o
OBJS-$(CONFIG_MSMPEG4V2_ENCODER)       += msmpeg4.o msmpeg4enc.o msmpeg4data.o \
                                          h263dec.o h263.o ituh263dec.o        \
                                          mpeg4videodec.o
OBJS-$(CONFIG_MSMPEG4V3_DECODER)       += msmpeg4.o msmpeg4data.o h263dec.o \
                                          h263.o ituh263dec.o mpeg4videodec.o
OBJS-$(CONFIG_MSMPEG4V3_ENCODER)       += msmpeg4.o msmpeg4enc.o msmpeg4data.o \
                                          h263dec.o h263.o ituh263dec.o        \
                                          mpeg4videodec.o
OBJS-$(CONFIG_MSRLE_DECODER)           += msrle.o msrledec.o
OBJS-$(CONFIG_MSA1_DECODER)            += mss3.o mss34dsp.o
OBJS-$(CONFIG_MSS1_DECODER)            += mss1.o mss12.o
OBJS-$(CONFIG_MSS2_DECODER)            += mss2.o mss12.o mss2dsp.o
OBJS-$(CONFIG_MSVIDEO1_DECODER)        += msvideo1.o
OBJS-$(CONFIG_MSZH_DECODER)            += lcldec.o
OBJS-$(CONFIG_MTS2_DECODER)            += mss4.o mss34dsp.o
OBJS-$(CONFIG_MXPEG_DECODER)           += mxpegdec.o mjpegdec.o mjpeg.o
OBJS-$(CONFIG_NELLYMOSER_DECODER)      += nellymoserdec.o nellymoser.o
OBJS-$(CONFIG_NELLYMOSER_ENCODER)      += nellymoserenc.o nellymoser.o \
                                          audio_frame_queue.o
OBJS-$(CONFIG_NUV_DECODER)             += nuv.o rtjpeg.o
OBJS-$(CONFIG_PAM_DECODER)             += pnmdec.o pnm.o
OBJS-$(CONFIG_PAM_ENCODER)             += pamenc.o pnm.o
OBJS-$(CONFIG_PBM_DECODER)             += pnmdec.o pnm.o
OBJS-$(CONFIG_PBM_ENCODER)             += pnmenc.o pnm.o
OBJS-$(CONFIG_PCX_DECODER)             += pcx.o
OBJS-$(CONFIG_PCX_ENCODER)             += pcxenc.o
OBJS-$(CONFIG_PGM_DECODER)             += pnmdec.o pnm.o
OBJS-$(CONFIG_PGM_ENCODER)             += pnmenc.o pnm.o
OBJS-$(CONFIG_PGMYUV_DECODER)          += pnmdec.o pnm.o
OBJS-$(CONFIG_PGMYUV_ENCODER)          += pnmenc.o pnm.o
OBJS-$(CONFIG_PGSSUB_DECODER)          += pgssubdec.o
OBJS-$(CONFIG_PICTOR_DECODER)          += pictordec.o cga_data.o
OBJS-$(CONFIG_PNG_DECODER)             += png.o pngdec.o pngdsp.o
OBJS-$(CONFIG_PNG_ENCODER)             += png.o pngenc.o
OBJS-$(CONFIG_PPM_DECODER)             += pnmdec.o pnm.o
OBJS-$(CONFIG_PPM_ENCODER)             += pnmenc.o pnm.o
OBJS-$(CONFIG_PRORES_DECODER)          += proresdec.o proresdata.o proresdsp.o
OBJS-$(CONFIG_PRORES_ENCODER)          += proresenc.o proresdata.o proresdsp.o
OBJS-$(CONFIG_PTX_DECODER)             += ptx.o
OBJS-$(CONFIG_QCELP_DECODER)           += qcelpdec.o                     \
                                          celp_filters.o acelp_vectors.o \
                                          acelp_filters.o
OBJS-$(CONFIG_QDM2_DECODER)            += qdm2.o
OBJS-$(CONFIG_QDRAW_DECODER)           += qdrw.o
OBJS-$(CONFIG_QPEG_DECODER)            += qpeg.o
OBJS-$(CONFIG_QTRLE_DECODER)           += qtrle.o
OBJS-$(CONFIG_QTRLE_ENCODER)           += qtrleenc.o
OBJS-$(CONFIG_R10K_DECODER)            += r210dec.o
OBJS-$(CONFIG_R210_DECODER)            += r210dec.o
OBJS-$(CONFIG_RA_144_DECODER)          += ra144dec.o ra144.o celp_filters.o
OBJS-$(CONFIG_RA_144_ENCODER)          += ra144enc.o ra144.o celp_filters.o \
                                          audio_frame_queue.o
OBJS-$(CONFIG_RA_288_DECODER)          += ra288.o celp_filters.o
OBJS-$(CONFIG_RALF_DECODER)            += ralf.o
OBJS-$(CONFIG_RAWVIDEO_DECODER)        += rawdec.o
OBJS-$(CONFIG_RAWVIDEO_ENCODER)        += rawenc.o
OBJS-$(CONFIG_RL2_DECODER)             += rl2.o
OBJS-$(CONFIG_ROQ_DECODER)             += roqvideodec.o roqvideo.o
OBJS-$(CONFIG_ROQ_ENCODER)             += roqvideoenc.o roqvideo.o elbg.o
OBJS-$(CONFIG_ROQ_DPCM_DECODER)        += dpcm.o
OBJS-$(CONFIG_ROQ_DPCM_ENCODER)        += roqaudioenc.o
OBJS-$(CONFIG_RPZA_DECODER)            += rpza.o
OBJS-$(CONFIG_RV10_DECODER)            += rv10.o
OBJS-$(CONFIG_RV10_ENCODER)            += rv10enc.o
OBJS-$(CONFIG_RV20_DECODER)            += rv10.o
OBJS-$(CONFIG_RV20_ENCODER)            += rv20enc.o
OBJS-$(CONFIG_RV30_DECODER)            += rv30.o rv34.o rv30dsp.o rv34dsp.o
OBJS-$(CONFIG_RV40_DECODER)            += rv40.o rv34.o rv34dsp.o rv40dsp.o
OBJS-$(CONFIG_S302M_DECODER)           += s302m.o
OBJS-$(CONFIG_SGI_DECODER)             += sgidec.o
OBJS-$(CONFIG_SGI_ENCODER)             += sgienc.o rle.o
OBJS-$(CONFIG_SHORTEN_DECODER)         += shorten.o
OBJS-$(CONFIG_SIPR_DECODER)            += sipr.o acelp_pitch_delay.o \
                                          celp_math.o acelp_vectors.o \
                                          acelp_filters.o celp_filters.o \
                                          sipr16k.o
OBJS-$(CONFIG_SMACKAUD_DECODER)        += smacker.o
OBJS-$(CONFIG_SMACKER_DECODER)         += smacker.o
OBJS-$(CONFIG_SMC_DECODER)             += smc.o
OBJS-$(CONFIG_SOL_DPCM_DECODER)        += dpcm.o
OBJS-$(CONFIG_SP5X_DECODER)            += sp5xdec.o mjpegdec.o mjpeg.o
OBJS-$(CONFIG_SRT_DECODER)             += srtdec.o ass.o
OBJS-$(CONFIG_SUNRAST_DECODER)         += sunrast.o
OBJS-$(CONFIG_SUNRAST_ENCODER)         += sunrastenc.o
OBJS-$(CONFIG_SVQ1_DECODER)            += svq1dec.o svq1.o svq13.o h263.o
OBJS-$(CONFIG_SVQ1_ENCODER)            += svq1enc.o svq1.o    \
                                          h263.o ituh263enc.o
OBJS-$(CONFIG_SVQ3_DECODER)            += svq3.o svq13.o h263.o h264.o        \
                                          h264_loopfilter.o h264_direct.o     \
                                          h264_sei.o h264_ps.o h264_refs.o    \
                                          h264_cavlc.o h264_cabac.o cabac.o
OBJS-$(CONFIG_TAK_DECODER)             += takdec.o tak.o
OBJS-$(CONFIG_TARGA_DECODER)           += targa.o
OBJS-$(CONFIG_TARGA_ENCODER)           += targaenc.o rle.o
OBJS-$(CONFIG_THEORA_DECODER)          += xiph.o
OBJS-$(CONFIG_THP_DECODER)             += mjpegdec.o mjpeg.o
OBJS-$(CONFIG_TIERTEXSEQVIDEO_DECODER) += tiertexseqv.o
OBJS-$(CONFIG_TIFF_DECODER)            += tiff.o lzw.o faxcompr.o
OBJS-$(CONFIG_TIFF_ENCODER)            += tiffenc.o rle.o lzwenc.o
OBJS-$(CONFIG_TMV_DECODER)             += tmv.o cga_data.o
OBJS-$(CONFIG_TRUEMOTION1_DECODER)     += truemotion1.o
OBJS-$(CONFIG_TRUEMOTION2_DECODER)     += truemotion2.o
OBJS-$(CONFIG_TRUESPEECH_DECODER)      += truespeech.o
OBJS-$(CONFIG_TSCC_DECODER)            += tscc.o msrledec.o
OBJS-$(CONFIG_TSCC2_DECODER)           += tscc2.o
OBJS-$(CONFIG_TTA_DECODER)             += tta.o
OBJS-$(CONFIG_TWINVQ_DECODER)          += twinvq.o
OBJS-$(CONFIG_TXD_DECODER)             += txd.o s3tc.o
OBJS-$(CONFIG_ULTI_DECODER)            += ulti.o
OBJS-$(CONFIG_UTVIDEO_DECODER)         += utvideodec.o utvideo.o
OBJS-$(CONFIG_UTVIDEO_ENCODER)         += utvideoenc.o utvideo.o
OBJS-$(CONFIG_V210_DECODER)            += v210dec.o
OBJS-$(CONFIG_V210_ENCODER)            += v210enc.o
OBJS-$(CONFIG_V410_DECODER)            += v410dec.o
OBJS-$(CONFIG_V410_ENCODER)            += v410enc.o
OBJS-$(CONFIG_V210X_DECODER)           += v210x.o
OBJS-$(CONFIG_VB_DECODER)              += vb.o
OBJS-$(CONFIG_VBLE_DECODER)            += vble.o
OBJS-$(CONFIG_VC1_DECODER)             += vc1dec.o vc1.o vc1data.o vc1dsp.o \
                                          msmpeg4.o msmpeg4data.o           \
                                          intrax8.o intrax8dsp.o
OBJS-$(CONFIG_VC1_DXVA2_HWACCEL)       += dxva2_vc1.o
OBJS-$(CONFIG_VC1_VAAPI_HWACCEL)       += vaapi_vc1.o
OBJS-$(CONFIG_VC1_VDPAU_HWACCEL)       += vdpau_vc1.o
OBJS-$(CONFIG_VCR1_DECODER)            += vcr1.o
OBJS-$(CONFIG_VMDAUDIO_DECODER)        += vmdav.o
OBJS-$(CONFIG_VMDVIDEO_DECODER)        += vmdav.o
OBJS-$(CONFIG_VMNC_DECODER)            += vmnc.o
OBJS-$(CONFIG_VORBIS_DECODER)          += vorbisdec.o vorbis.o \
                                          vorbis_data.o xiph.o
OBJS-$(CONFIG_VORBIS_ENCODER)          += vorbisenc.o vorbis.o \
                                          vorbis_data.o
OBJS-$(CONFIG_VP3_DECODER)             += vp3.o
OBJS-$(CONFIG_VP5_DECODER)             += vp5.o vp56.o vp56data.o vp56dsp.o \
                                          vp56rac.o
OBJS-$(CONFIG_VP6_DECODER)             += vp6.o vp56.o vp56data.o vp56dsp.o \
                                          vp6dsp.o vp56rac.o
OBJS-$(CONFIG_VP8_DECODER)             += vp8.o vp8dsp.o vp56rac.o
OBJS-$(CONFIG_VQA_DECODER)             += vqavideo.o
OBJS-$(CONFIG_WAVPACK_DECODER)         += wavpack.o
OBJS-$(CONFIG_WMALOSSLESS_DECODER)     += wmalosslessdec.o wma_common.o
OBJS-$(CONFIG_WMAPRO_DECODER)          += wmaprodec.o wma.o wma_common.o
OBJS-$(CONFIG_WMAV1_DECODER)           += wmadec.o wma.o wma_common.o aactab.o
OBJS-$(CONFIG_WMAV1_ENCODER)           += wmaenc.o wma.o wma_common.o aactab.o
OBJS-$(CONFIG_WMAV2_DECODER)           += wmadec.o wma.o wma_common.o aactab.o
OBJS-$(CONFIG_WMAV2_ENCODER)           += wmaenc.o wma.o wma_common.o aactab.o
OBJS-$(CONFIG_WMAVOICE_DECODER)        += wmavoice.o \
                                          celp_filters.o \
                                          acelp_vectors.o acelp_filters.o
OBJS-$(CONFIG_WMV1_DECODER)            += msmpeg4.o msmpeg4data.o
OBJS-$(CONFIG_WMV2_DECODER)            += wmv2dec.o wmv2.o        \
                                          msmpeg4.o msmpeg4data.o \
                                          intrax8.o intrax8dsp.o
OBJS-$(CONFIG_WMV2_ENCODER)            += wmv2enc.o wmv2.o \
                                          msmpeg4.o msmpeg4enc.o msmpeg4data.o \
                                          mpeg4videodec.o ituh263dec.o h263dec.o
OBJS-$(CONFIG_WNV1_DECODER)            += wnv1.o
OBJS-$(CONFIG_WS_SND1_DECODER)         += ws-snd1.o
OBJS-$(CONFIG_XAN_DPCM_DECODER)        += dpcm.o
OBJS-$(CONFIG_XAN_WC3_DECODER)         += xan.o
OBJS-$(CONFIG_XAN_WC4_DECODER)         += xxan.o
OBJS-$(CONFIG_XBM_ENCODER)             += xbmenc.o
OBJS-$(CONFIG_XL_DECODER)              += xl.o
OBJS-$(CONFIG_XSUB_DECODER)            += xsubdec.o
OBJS-$(CONFIG_XSUB_ENCODER)            += xsubenc.o
OBJS-$(CONFIG_XWD_DECODER)             += xwddec.o
OBJS-$(CONFIG_XWD_ENCODER)             += xwdenc.o
OBJS-$(CONFIG_YOP_DECODER)             += yop.o
OBJS-$(CONFIG_ZEROCODEC_DECODER)       += zerocodec.o
OBJS-$(CONFIG_ZLIB_DECODER)            += lcldec.o
OBJS-$(CONFIG_ZLIB_ENCODER)            += lclenc.o
OBJS-$(CONFIG_ZMBV_DECODER)            += zmbv.o
OBJS-$(CONFIG_ZMBV_ENCODER)            += zmbvenc.o

# (AD)PCM decoders/encoders
OBJS-$(CONFIG_PCM_ALAW_DECODER)           += pcm.o
OBJS-$(CONFIG_PCM_ALAW_ENCODER)           += pcm.o
OBJS-$(CONFIG_PCM_BLURAY_DECODER)         += pcm-mpeg.o
OBJS-$(CONFIG_PCM_DVD_DECODER)            += pcm.o
OBJS-$(CONFIG_PCM_F32BE_DECODER)          += pcm.o
OBJS-$(CONFIG_PCM_F32BE_ENCODER)          += pcm.o
OBJS-$(CONFIG_PCM_F32LE_DECODER)          += pcm.o
OBJS-$(CONFIG_PCM_F32LE_ENCODER)          += pcm.o
OBJS-$(CONFIG_PCM_F64BE_DECODER)          += pcm.o
OBJS-$(CONFIG_PCM_F64BE_ENCODER)          += pcm.o
OBJS-$(CONFIG_PCM_F64LE_DECODER)          += pcm.o
OBJS-$(CONFIG_PCM_F64LE_ENCODER)          += pcm.o
OBJS-$(CONFIG_PCM_LXF_DECODER)            += pcm.o
OBJS-$(CONFIG_PCM_MULAW_DECODER)          += pcm.o
OBJS-$(CONFIG_PCM_MULAW_ENCODER)          += pcm.o
OBJS-$(CONFIG_PCM_S8_DECODER)             += pcm.o
OBJS-$(CONFIG_PCM_S8_ENCODER)             += pcm.o
OBJS-$(CONFIG_PCM_S8_PLANAR_DECODER)      += 8svx.o
OBJS-$(CONFIG_PCM_S16BE_DECODER)          += pcm.o
OBJS-$(CONFIG_PCM_S16BE_ENCODER)          += pcm.o
OBJS-$(CONFIG_PCM_S16LE_DECODER)          += pcm.o
OBJS-$(CONFIG_PCM_S16LE_ENCODER)          += pcm.o
OBJS-$(CONFIG_PCM_S16LE_PLANAR_DECODER)   += pcm.o
OBJS-$(CONFIG_PCM_S24BE_DECODER)          += pcm.o
OBJS-$(CONFIG_PCM_S24BE_ENCODER)          += pcm.o
OBJS-$(CONFIG_PCM_S24DAUD_DECODER)        += pcm.o
OBJS-$(CONFIG_PCM_S24DAUD_ENCODER)        += pcm.o
OBJS-$(CONFIG_PCM_S24LE_DECODER)          += pcm.o
OBJS-$(CONFIG_PCM_S24LE_ENCODER)          += pcm.o
OBJS-$(CONFIG_PCM_S32BE_DECODER)          += pcm.o
OBJS-$(CONFIG_PCM_S32BE_ENCODER)          += pcm.o
OBJS-$(CONFIG_PCM_S32LE_DECODER)          += pcm.o
OBJS-$(CONFIG_PCM_S32LE_ENCODER)          += pcm.o
OBJS-$(CONFIG_PCM_U8_DECODER)             += pcm.o
OBJS-$(CONFIG_PCM_U8_ENCODER)             += pcm.o
OBJS-$(CONFIG_PCM_U16BE_DECODER)          += pcm.o
OBJS-$(CONFIG_PCM_U16BE_ENCODER)          += pcm.o
OBJS-$(CONFIG_PCM_U16LE_DECODER)          += pcm.o
OBJS-$(CONFIG_PCM_U16LE_ENCODER)          += pcm.o
OBJS-$(CONFIG_PCM_U24BE_DECODER)          += pcm.o
OBJS-$(CONFIG_PCM_U24BE_ENCODER)          += pcm.o
OBJS-$(CONFIG_PCM_U24LE_DECODER)          += pcm.o
OBJS-$(CONFIG_PCM_U24LE_ENCODER)          += pcm.o
OBJS-$(CONFIG_PCM_U32BE_DECODER)          += pcm.o
OBJS-$(CONFIG_PCM_U32BE_ENCODER)          += pcm.o
OBJS-$(CONFIG_PCM_U32LE_DECODER)          += pcm.o
OBJS-$(CONFIG_PCM_U32LE_ENCODER)          += pcm.o
OBJS-$(CONFIG_PCM_ZORK_DECODER)           += pcm.o

OBJS-$(CONFIG_ADPCM_4XM_DECODER)          += adpcm.o adpcm_data.o
OBJS-$(CONFIG_ADPCM_ADX_DECODER)          += adxdec.o adx.o
OBJS-$(CONFIG_ADPCM_ADX_ENCODER)          += adxenc.o adx.o
OBJS-$(CONFIG_ADPCM_CT_DECODER)           += adpcm.o adpcm_data.o
OBJS-$(CONFIG_ADPCM_EA_DECODER)           += adpcm.o adpcm_data.o
OBJS-$(CONFIG_ADPCM_EA_MAXIS_XA_DECODER)  += adpcm.o adpcm_data.o
OBJS-$(CONFIG_ADPCM_EA_R1_DECODER)        += adpcm.o adpcm_data.o
OBJS-$(CONFIG_ADPCM_EA_R2_DECODER)        += adpcm.o adpcm_data.o
OBJS-$(CONFIG_ADPCM_EA_R3_DECODER)        += adpcm.o adpcm_data.o
OBJS-$(CONFIG_ADPCM_EA_XAS_DECODER)       += adpcm.o adpcm_data.o
OBJS-$(CONFIG_ADPCM_G722_DECODER)         += g722.o g722dec.o
OBJS-$(CONFIG_ADPCM_G722_ENCODER)         += g722.o g722enc.o
OBJS-$(CONFIG_ADPCM_G726_DECODER)         += g726.o
OBJS-$(CONFIG_ADPCM_G726_ENCODER)         += g726.o
OBJS-$(CONFIG_ADPCM_IMA_AMV_DECODER)      += adpcm.o adpcm_data.o
OBJS-$(CONFIG_ADPCM_IMA_APC_DECODER)      += adpcm.o adpcm_data.o
OBJS-$(CONFIG_ADPCM_IMA_DK3_DECODER)      += adpcm.o adpcm_data.o
OBJS-$(CONFIG_ADPCM_IMA_DK4_DECODER)      += adpcm.o adpcm_data.o
OBJS-$(CONFIG_ADPCM_IMA_EA_EACS_DECODER)  += adpcm.o adpcm_data.o
OBJS-$(CONFIG_ADPCM_IMA_EA_SEAD_DECODER)  += adpcm.o adpcm_data.o
OBJS-$(CONFIG_ADPCM_IMA_ISS_DECODER)      += adpcm.o adpcm_data.o
OBJS-$(CONFIG_ADPCM_IMA_QT_DECODER)       += adpcm.o adpcm_data.o
OBJS-$(CONFIG_ADPCM_IMA_QT_ENCODER)       += adpcmenc.o adpcm_data.o
OBJS-$(CONFIG_ADPCM_IMA_SMJPEG_DECODER)   += adpcm.o adpcm_data.o
OBJS-$(CONFIG_ADPCM_IMA_WAV_DECODER)      += adpcm.o adpcm_data.o
OBJS-$(CONFIG_ADPCM_IMA_WAV_ENCODER)      += adpcmenc.o adpcm_data.o
OBJS-$(CONFIG_ADPCM_IMA_WS_DECODER)       += adpcm.o adpcm_data.o
OBJS-$(CONFIG_ADPCM_MS_DECODER)           += adpcm.o adpcm_data.o
OBJS-$(CONFIG_ADPCM_MS_ENCODER)           += adpcmenc.o adpcm_data.o
OBJS-$(CONFIG_ADPCM_SBPRO_2_DECODER)      += adpcm.o adpcm_data.o
OBJS-$(CONFIG_ADPCM_SBPRO_3_DECODER)      += adpcm.o adpcm_data.o
OBJS-$(CONFIG_ADPCM_SBPRO_4_DECODER)      += adpcm.o adpcm_data.o
OBJS-$(CONFIG_ADPCM_SWF_DECODER)          += adpcm.o adpcm_data.o
OBJS-$(CONFIG_ADPCM_SWF_ENCODER)          += adpcmenc.o adpcm_data.o
OBJS-$(CONFIG_ADPCM_THP_DECODER)          += adpcm.o adpcm_data.o
OBJS-$(CONFIG_ADPCM_XA_DECODER)           += adpcm.o adpcm_data.o
OBJS-$(CONFIG_ADPCM_YAMAHA_DECODER)       += adpcm.o adpcm_data.o
OBJS-$(CONFIG_ADPCM_YAMAHA_ENCODER)       += adpcmenc.o adpcm_data.o

# libavformat dependencies
OBJS-$(CONFIG_ADTS_MUXER)              += mpeg4audio.o
OBJS-$(CONFIG_ADX_DEMUXER)             += adx.o
OBJS-$(CONFIG_CAF_DEMUXER)             += mpeg4audio.o mpegaudiodata.o  \
                                          ac3tab.o
OBJS-$(CONFIG_DV_DEMUXER)              += dv_profile.o
OBJS-$(CONFIG_DV_MUXER)                += dv_profile.o
OBJS-$(CONFIG_FLAC_DEMUXER)            += flac.o flacdata.o             \
                                          vorbis_parser.o xiph.o
OBJS-$(CONFIG_FLAC_MUXER)              += flac.o flacdata.o
OBJS-$(CONFIG_FLV_DEMUXER)             += mpeg4audio.o
OBJS-$(CONFIG_GXF_DEMUXER)             += mpeg12data.o
OBJS-$(CONFIG_IFF_DEMUXER)             += iff.o
OBJS-$(CONFIG_ISMV_MUXER)              += mpeg4audio.o mpegaudiodata.o
OBJS-$(CONFIG_LATM_MUXER)              += mpeg4audio.o
OBJS-$(CONFIG_MATROSKA_AUDIO_MUXER)    += xiph.o mpeg4audio.o           \
                                          flac.o flacdata.o
OBJS-$(CONFIG_MATROSKA_DEMUXER)        += mpeg4audio.o mpegaudiodata.o
OBJS-$(CONFIG_MATROSKA_MUXER)          += mpeg4audio.o mpegaudiodata.o  \
                                          flac.o flacdata.o xiph.o
OBJS-$(CONFIG_MP2_MUXER)               += mpegaudiodata.o mpegaudiodecheader.o
OBJS-$(CONFIG_MP3_MUXER)               += mpegaudiodata.o mpegaudiodecheader.o
OBJS-$(CONFIG_MOV_DEMUXER)             += mpeg4audio.o mpegaudiodata.o ac3tab.o
OBJS-$(CONFIG_MOV_MUXER)               += mpeg4audio.o mpegaudiodata.o
OBJS-$(CONFIG_MPEGTS_MUXER)            += mpeg4audio.o
OBJS-$(CONFIG_MPEGTS_DEMUXER)          += mpeg4audio.o mpegaudiodata.o
OBJS-$(CONFIG_NUT_MUXER)               += mpegaudiodata.o
OBJS-$(CONFIG_OGG_DEMUXER)             += xiph.o flac.o flacdata.o     \
                                          mpeg12data.o vorbis_parser.o \
                                          dirac.o
OBJS-$(CONFIG_OGG_MUXER)               += xiph.o flac.o flacdata.o
OBJS-$(CONFIG_RTP_MUXER)               += mpeg4audio.o xiph.o
OBJS-$(CONFIG_RTPDEC)                  += mjpeg.o
OBJS-$(CONFIG_SPDIF_DEMUXER)           += aacadtsdec.o mpeg4audio.o
OBJS-$(CONFIG_SPDIF_MUXER)             += dca.o
OBJS-$(CONFIG_TAK_DEMUXER)             += tak.o
OBJS-$(CONFIG_WEBM_MUXER)              += mpeg4audio.o mpegaudiodata.o  \
                                          xiph.o flac.o flacdata.o
OBJS-$(CONFIG_WTV_DEMUXER)             += mpeg4audio.o mpegaudiodata.o

# external codec libraries
OBJS-$(CONFIG_LIBFAAC_ENCODER)            += libfaac.o audio_frame_queue.o
OBJS-$(CONFIG_LIBFDK_AAC_ENCODER)         += libfdk-aacenc.o audio_frame_queue.o
OBJS-$(CONFIG_LIBGSM_DECODER)             += libgsm.o
OBJS-$(CONFIG_LIBGSM_ENCODER)             += libgsm.o
OBJS-$(CONFIG_LIBGSM_MS_DECODER)          += libgsm.o
OBJS-$(CONFIG_LIBGSM_MS_ENCODER)          += libgsm.o
OBJS-$(CONFIG_LIBILBC_DECODER)            += libilbc.o
OBJS-$(CONFIG_LIBILBC_ENCODER)            += libilbc.o
OBJS-$(CONFIG_LIBMP3LAME_ENCODER)         += libmp3lame.o mpegaudiodecheader.o \
                                             audio_frame_queue.o
OBJS-$(CONFIG_LIBOPENCORE_AMRNB_DECODER)  += libopencore-amr.o
OBJS-$(CONFIG_LIBOPENCORE_AMRNB_ENCODER)  += libopencore-amr.o
OBJS-$(CONFIG_LIBOPENCORE_AMRWB_DECODER)  += libopencore-amr.o
OBJS-$(CONFIG_LIBOPENJPEG_DECODER)        += libopenjpegdec.o
OBJS-$(CONFIG_LIBOPENJPEG_ENCODER)        += libopenjpegenc.o
OBJS-$(CONFIG_LIBOPUS_DECODER)            += libopusdec.o libopus.o     \
                                             vorbis_data.o
OBJS-$(CONFIG_LIBOPUS_ENCODER)            += libopusenc.o libopus.o     \
                                             vorbis_data.o audio_frame_queue.o
OBJS-$(CONFIG_LIBSCHROEDINGER_DECODER)    += libschroedingerdec.o \
                                             libschroedinger.o
OBJS-$(CONFIG_LIBSCHROEDINGER_ENCODER)    += libschroedingerenc.o \
                                             libschroedinger.o
OBJS-$(CONFIG_LIBSPEEX_DECODER)           += libspeexdec.o
OBJS-$(CONFIG_LIBSPEEX_ENCODER)           += libspeexenc.o audio_frame_queue.o
OBJS-$(CONFIG_LIBTHEORA_ENCODER)          += libtheoraenc.o
OBJS-$(CONFIG_LIBVO_AACENC_ENCODER)       += libvo-aacenc.o mpeg4audio.o
OBJS-$(CONFIG_LIBVO_AMRWBENC_ENCODER)     += libvo-amrwbenc.o
OBJS-$(CONFIG_LIBVORBIS_ENCODER)          += libvorbis.o audio_frame_queue.o \
                                             vorbis_data.o vorbis_parser.o
OBJS-$(CONFIG_LIBVPX_VP8_DECODER)         += libvpxdec.o
OBJS-$(CONFIG_LIBVPX_VP8_ENCODER)         += libvpxenc.o
OBJS-$(CONFIG_LIBVPX_VP9_DECODER)         += libvpxdec.o
OBJS-$(CONFIG_LIBVPX_VP9_ENCODER)         += libvpxenc.o
OBJS-$(CONFIG_LIBX264_ENCODER)            += libx264.o
OBJS-$(CONFIG_LIBXAVS_ENCODER)            += libxavs.o
OBJS-$(CONFIG_LIBXVID_ENCODER)            += libxvid.o

# parsers
OBJS-$(CONFIG_AAC_PARSER)              += aac_parser.o aac_ac3_parser.o \
                                          aacadtsdec.o mpeg4audio.o
OBJS-$(CONFIG_AAC_LATM_PARSER)         += latm_parser.o
OBJS-$(CONFIG_AC3_PARSER)              += ac3_parser.o ac3tab.o \
                                          aac_ac3_parser.o
OBJS-$(CONFIG_ADX_PARSER)              += adx_parser.o adx.o
OBJS-$(CONFIG_CAVSVIDEO_PARSER)        += cavs_parser.o
OBJS-$(CONFIG_COOK_PARSER)             += cook_parser.o
OBJS-$(CONFIG_DCA_PARSER)              += dca_parser.o dca.o
OBJS-$(CONFIG_DIRAC_PARSER)            += dirac_parser.o
OBJS-$(CONFIG_DNXHD_PARSER)            += dnxhd_parser.o
OBJS-$(CONFIG_DVBSUB_PARSER)           += dvbsub_parser.o
OBJS-$(CONFIG_DVDSUB_PARSER)           += dvdsub_parser.o
OBJS-$(CONFIG_FLAC_PARSER)             += flac_parser.o flacdata.o flac.o
OBJS-$(CONFIG_GSM_PARSER)              += gsm_parser.o
OBJS-$(CONFIG_H261_PARSER)             += h261_parser.o
OBJS-$(CONFIG_H263_PARSER)             += h263_parser.o
OBJS-$(CONFIG_H264_PARSER)             += h264_parser.o h264.o            \
                                          cabac.o                         \
                                          h264_refs.o h264_sei.o h264_direct.o \
                                          h264_loopfilter.o h264_cabac.o \
                                          h264_cavlc.o h264_ps.o
OBJS-$(CONFIG_HEVC_PARSER)             += hevc_parser.o
OBJS-$(CONFIG_MJPEG_PARSER)            += mjpeg_parser.o
OBJS-$(CONFIG_MLP_PARSER)              += mlp_parser.o mlp.o
OBJS-$(CONFIG_MPEG4VIDEO_PARSER)       += mpeg4video_parser.o h263.o \
                                          mpeg4videodec.o mpeg4video.o \
                                          ituh263dec.o h263dec.o
OBJS-$(CONFIG_MPEGAUDIO_PARSER)        += mpegaudio_parser.o \
                                          mpegaudiodecheader.o mpegaudiodata.o
OBJS-$(CONFIG_MPEGVIDEO_PARSER)        += mpegvideo_parser.o    \
                                          mpeg12.o mpeg12data.o
OBJS-$(CONFIG_PNM_PARSER)              += pnm_parser.o pnm.o
OBJS-$(CONFIG_RV30_PARSER)             += rv34_parser.o
OBJS-$(CONFIG_RV40_PARSER)             += rv34_parser.o
OBJS-$(CONFIG_TAK_PARSER)              += tak_parser.o tak.o
OBJS-$(CONFIG_VC1_PARSER)              += vc1_parser.o vc1.o vc1data.o \
                                          msmpeg4.o msmpeg4data.o mpeg4video.o \
                                          h263.o
OBJS-$(CONFIG_VORBIS_PARSER)           += vorbis_parser.o xiph.o
OBJS-$(CONFIG_VP3_PARSER)              += vp3_parser.o
OBJS-$(CONFIG_VP8_PARSER)              += vp8_parser.o

# bitstream filters
OBJS-$(CONFIG_AAC_ADTSTOASC_BSF)          += aac_adtstoasc_bsf.o aacadtsdec.o \
                                             mpeg4audio.o
OBJS-$(CONFIG_CHOMP_BSF)                  += chomp_bsf.o
OBJS-$(CONFIG_DUMP_EXTRADATA_BSF)         += dump_extradata_bsf.o
OBJS-$(CONFIG_H264_MP4TOANNEXB_BSF)       += h264_mp4toannexb_bsf.o
OBJS-$(CONFIG_IMX_DUMP_HEADER_BSF)        += imx_dump_header_bsf.o
OBJS-$(CONFIG_MJPEG2JPEG_BSF)             += mjpeg2jpeg_bsf.o mjpeg.o
OBJS-$(CONFIG_MJPEGA_DUMP_HEADER_BSF)     += mjpega_dump_header_bsf.o
OBJS-$(CONFIG_MOV2TEXTSUB_BSF)            += movsub_bsf.o
OBJS-$(CONFIG_MP3_HEADER_COMPRESS_BSF)    += mp3_header_compress_bsf.o
OBJS-$(CONFIG_MP3_HEADER_DECOMPRESS_BSF)  += mp3_header_decompress_bsf.o \
                                             mpegaudiodata.o
OBJS-$(CONFIG_NOISE_BSF)                  += noise_bsf.o
OBJS-$(CONFIG_REMOVE_EXTRADATA_BSF)       += remove_extradata_bsf.o
OBJS-$(CONFIG_TEXT2MOVSUB_BSF)            += movsub_bsf.o

# thread libraries
OBJS-$(HAVE_PTHREADS)                  += pthread.o
OBJS-$(HAVE_W32THREADS)                += pthread.o

SKIPHEADERS                            += %_tablegen.h                  \
                                          %_tables.h                    \
                                          aac_tablegen_decl.h           \
                                          fft-internal.h                \
                                          old_codec_ids.h               \
                                          tableprint.h                  \
                                          $(ARCH)/vp56_arith.h          \

SKIPHEADERS-$(CONFIG_DXVA2)            += dxva2.h dxva2_internal.h
SKIPHEADERS-$(CONFIG_LIBSCHROEDINGER)  += libschroedinger.h
SKIPHEADERS-$(CONFIG_MPEG_XVMC_DECODER) += xvmc.h
SKIPHEADERS-$(CONFIG_VAAPI)            += vaapi_internal.h
SKIPHEADERS-$(CONFIG_VDA)              += vda.h
SKIPHEADERS-$(CONFIG_VDPAU)            += vdpau.h
SKIPHEADERS-$(HAVE_W32THREADS)         += w32pthreads.h

EXAMPLES = api

TESTPROGS = dct                                                         \
            fft                                                         \
            fft-fixed                                                   \
            golomb                                                      \
            iirfilter                                                   \
            rangecoder                                                  \

TESTOBJS = dctref.o

HOSTPROGS = aac_tablegen                                                \
            aacps_tablegen                                              \
            cbrt_tablegen                                               \
            cos_tablegen                                                \
            dv_tablegen                                                 \
            motionpixels_tablegen                                       \
            mpegaudio_tablegen                                          \
            pcm_tablegen                                                \
            qdm2_tablegen                                               \
            sinewin_tablegen                                            \

CLEANFILES = *_tables.c *_tables.h *_tablegen$(HOSTEXESUF)

$(SUBDIR)dct-test$(EXESUF): $(SUBDIR)dctref.o $(SUBDIR)aandcttab.o

TRIG_TABLES  = cos cos_fixed sin
TRIG_TABLES := $(TRIG_TABLES:%=$(SUBDIR)%_tables.c)

$(TRIG_TABLES): $(SUBDIR)%_tables.c: $(SUBDIR)cos_tablegen$(HOSTEXESUF)
	$(M)./$< $* > $@

ifdef CONFIG_SMALL
$(SUBDIR)%_tablegen$(HOSTEXESUF): HOSTCFLAGS += -DCONFIG_SMALL=1
else
$(SUBDIR)%_tablegen$(HOSTEXESUF): HOSTCFLAGS += -DCONFIG_SMALL=0
endif

GEN_HEADERS = cbrt_tables.h aacps_tables.h aac_tables.h dv_tables.h     \
              sinewin_tables.h mpegaudio_tables.h motionpixels_tables.h \
              pcm_tables.h qdm2_tables.h
GEN_HEADERS := $(addprefix $(SUBDIR), $(GEN_HEADERS))

$(GEN_HEADERS): $(SUBDIR)%_tables.h: $(SUBDIR)%_tablegen$(HOSTEXESUF)
	$(M)./$< > $@

ifdef CONFIG_HARDCODED_TABLES
$(SUBDIR)aacdec.o: $(SUBDIR)cbrt_tables.h
$(SUBDIR)aacps.o: $(SUBDIR)aacps_tables.h
$(SUBDIR)aactab.o: $(SUBDIR)aac_tables.h
$(SUBDIR)dv.o: $(SUBDIR)dv_tables.h
$(SUBDIR)sinewin.o: $(SUBDIR)sinewin_tables.h
$(SUBDIR)mpegaudiodec.o: $(SUBDIR)mpegaudio_tables.h
$(SUBDIR)mpegaudiodec_float.o: $(SUBDIR)mpegaudio_tables.h
$(SUBDIR)motionpixels.o: $(SUBDIR)motionpixels_tables.h
$(SUBDIR)pcm.o: $(SUBDIR)pcm_tables.h
$(SUBDIR)qdm2.o: $(SUBDIR)qdm2_tables.h
endif<|MERGE_RESOLUTION|>--- conflicted
+++ resolved
@@ -199,16 +199,11 @@
 OBJS-$(CONFIG_H264_DXVA2_HWACCEL)      += dxva2_h264.o
 OBJS-$(CONFIG_H264_VAAPI_HWACCEL)      += vaapi_h264.o
 OBJS-$(CONFIG_H264_VDA_HWACCEL)        += vda_h264.o
-<<<<<<< HEAD
+OBJS-$(CONFIG_H264_VDPAU_HWACCEL)      += vdpau_h264.o
 OBJS-$(CONFIG_HEVC_DECODER)            += hevc.o hevc_ps.o hevc_cabac.o \
                                           hevcpred.o hevcdsp.o cabac.o
 OBJS-$(CONFIG_HUFFYUV_DECODER)         += huffyuv.o
 OBJS-$(CONFIG_HUFFYUV_ENCODER)         += huffyuv.o
-=======
-OBJS-$(CONFIG_H264_VDPAU_HWACCEL)      += vdpau_h264.o
-OBJS-$(CONFIG_HUFFYUV_DECODER)         += huffyuv.o huffyuvdec.o
-OBJS-$(CONFIG_HUFFYUV_ENCODER)         += huffyuv.o huffyuvenc.o
->>>>>>> 8d9228d4
 OBJS-$(CONFIG_IAC_DECODER)             += imc.o
 OBJS-$(CONFIG_IDCIN_DECODER)           += idcinvideo.o
 OBJS-$(CONFIG_IFF_BYTERUN1_DECODER)    += iff.o
