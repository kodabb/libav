/*
 * HEVC video Decoder
 *
 * Copyright (C) 2012 Guillaume Martres
 *
 * This file is part of Libav.
 *
 * Libav is free software; you can redistribute it and/or
 * modify it under the terms of the GNU Lesser General Public
 * License as published by the Free Software Foundation; either
 * version 2.1 of the License, or (at your option) any later version.
 *
 * Libav is distributed in the hope that it will be useful,
 * but WITHOUT ANY WARRANTY; without even the implied warranty of
 * MERCHANTABILITY or FITNESS FOR A PARTICULAR PURPOSE.  See the GNU
 * Lesser General Public License for more details.
 *
 * You should have received a copy of the GNU Lesser General Public
 * License along with Libav; if not, write to the Free Software
 * Foundation, Inc., 51 Franklin Street, Fifth Floor, Boston, MA 02110-1301 USA
 */

#include "libavutil/attributes.h"
#include "libavutil/common.h"
#include "libavutil/pixdesc.h"
#include "golomb.h"
#include "hevcdata.h"
#include "hevc.h"

/**
 * NOTE: Each function hls_foo correspond to the function foo in the
 * specification (HLS stands for High Level Syntax).
 */

/**
 * Section 5.7
 */
#define INVERSE_RASTER_SCAN(a, b, c, d, e) ((e) ? ((a) / (ROUNDED_DIV(d, b)))*(c) : ((a)%(ROUNDED_DIV(d, b)))*(b))

static int pic_arrays_init(HEVCContext *s)
{
    int i;
    int pic_size = s->sps->pic_width_in_luma_samples * s->sps->pic_height_in_luma_samples;
    int ctb_count = s->sps->pic_width_in_ctbs * s->sps->pic_height_in_ctbs;
    int pic_width_in_min_pu  = s->sps->pic_width_in_min_cbs * 4;
    int pic_height_in_min_pu = s->sps->pic_height_in_min_cbs * 4;

    s->sao = av_malloc(ctb_count * sizeof(*s->sao));

    s->split_coding_unit_flag = av_malloc(pic_size);
    s->cu.skip_flag = av_malloc(pic_size);

    s->cu.left_ct_depth = av_malloc(s->sps->pic_height_in_min_cbs);
    s->cu.top_ct_depth = av_malloc(s->sps->pic_width_in_min_cbs);

    s->pu.left_ipm = av_malloc(pic_height_in_min_pu);
    s->pu.top_ipm = av_malloc(pic_width_in_min_pu);

    if (!s->sao || !s->split_coding_unit_flag || !s->cu.skip_flag ||
        !s->pu.left_ipm || !s->pu.top_ipm)
        return -1;

    memset(s->pu.left_ipm, INTRA_DC, pic_height_in_min_pu);
    memset(s->pu.top_ipm, INTRA_DC, pic_width_in_min_pu);

    for (i = 0; i < MAX_TRANSFORM_DEPTH; i++) {
        s->tt.split_transform_flag[i] = av_malloc(pic_size);
        s->tt.cbf_cb[i] = av_malloc(pic_size);
        s->tt.cbf_cr[i] = av_malloc(pic_size);
        if (!s->tt.split_transform_flag[i] || !s->tt.cbf_cb[i] ||
            !s->tt.cbf_cr[i])
            return -1;
    }

    return 0;
}

static void pic_arrays_free(HEVCContext *s)
{
    int i;
    av_freep(&s->sao);

    av_freep(&s->split_coding_unit_flag);
    av_freep(&s->cu.skip_flag);

    av_freep(&s->pu.left_ipm);
    av_freep(&s->pu.top_ipm);

    for (i = 0; i < MAX_TRANSFORM_DEPTH; i++) {
        av_freep(&s->tt.split_transform_flag[i]);
        av_freep(&s->tt.cbf_cb[i]);
        av_freep(&s->tt.cbf_cr[i]);
    }
}

static int hls_slice_header(HEVCContext *s)
{
    int i;
    GetBitContext *gb = &s->gb;
    SliceHeader *sh = &s->sh;
    int slice_address_length = 0;

    av_log(s->avctx, AV_LOG_INFO, "Decoding slice\n");


    // Coded parameters

    sh->first_slice_in_pic_flag = get_bits1(gb);
<<<<<<< HEAD
    if (s->nal_unit_type >= 7 && s->nal_unit_type <= 12)
=======
    if (s->nal_unit_type >= 16 && s->nal_unit_type <= 23)
>>>>>>> 0fc99f23
        sh->no_output_of_prior_pics_flag = get_bits1(gb);

    sh->pps_id = get_ue_golomb(gb);
    if (sh->pps_id >= MAX_PPS_COUNT || !s->pps_list[sh->pps_id]) {
        av_log(s->avctx, AV_LOG_ERROR, "PPS id out of range: %d\n", sh->pps_id);
        return -1;
    }
    s->pps = s->pps_list[sh->pps_id];
    if (s->sps != s->sps_list[s->pps->sps_id]) {
        s->sps = s->sps_list[s->pps->sps_id];
        s->vps = s->vps_list[s->sps->vps_id];
        //TODO: Handle switching between different SPS better
        pic_arrays_free(s);
        if (pic_arrays_init(s) < 0) {
            pic_arrays_free(s);
            return -1;
        }

        s->avctx->width = s->sps->pic_width_in_luma_samples;
        s->avctx->height = s->sps->pic_height_in_luma_samples;
        if (s->sps->chroma_format_idc == 0 || s->sps->separate_colour_plane_flag) {
            av_log(s->avctx, AV_LOG_ERROR,
                   "TODO: s->sps->chroma_format_idc == 0 || "
                   "s->sps->separate_colour_plane_flag\n");
            return -1;
        }

        if (s->sps->bit_depth[0] != s->sps->bit_depth[1]) {
            av_log_missing_feature(s->avctx,
                                   "different bit_depth for luma and chroma is", 0);
            return AVERROR_PATCHWELCOME;
        }

        if (s->sps->chroma_format_idc == 1) {
            switch (s->sps->bit_depth[0]) {
            case 8:
                s->avctx->pix_fmt = PIX_FMT_YUV420P;
                break;
            case 9:
                s->avctx->pix_fmt = PIX_FMT_YUV420P9;
                break;
            case 10:
                s->avctx->pix_fmt = PIX_FMT_YUV420P10;
                break;
            case 16:
                s->avctx->pix_fmt = PIX_FMT_YUV420P16;
                break;
            default:
                av_log(s->avctx, AV_LOG_ERROR, "unsupported bit depth: %d\n", s->sps->bit_depth[0]);
                return AVERROR_PATCHWELCOME;
            }
        } else {
            av_log(s->avctx, AV_LOG_ERROR, "non-4:2:0 support is currently unspecified.\n");
            return -1;
        }
        s->sps->hshift[0] = s->sps->vshift[0] = 0;
        s->sps->hshift[2] =
        s->sps->hshift[1] = av_pix_fmt_descriptors[s->avctx->pix_fmt].log2_chroma_w;
        s->sps->vshift[2] =
        s->sps->vshift[1] = av_pix_fmt_descriptors[s->avctx->pix_fmt].log2_chroma_h;

        s->sps->pixel_shift[0] = s->sps->bit_depth[0] > 8;
        s->sps->pixel_shift[2] =
        s->sps->pixel_shift[1] = s->sps->bit_depth[1] > 8;

        ff_hevc_pred_init(s->hpc[0], s->sps->bit_depth[0]);
        ff_hevc_pred_init(s->hpc[1], s->sps->bit_depth[1]);
        ff_hevc_dsp_init(s->hevcdsp[0], s->sps->bit_depth[0]);
        ff_hevc_dsp_init(s->hevcdsp[1], s->sps->bit_depth[1]);
    }

    if (!sh->first_slice_in_pic_flag) {
        if (s->pps->dependent_slice_segments_enabled_flag)
            sh->dependent_slice_segment_flag = get_bits1(gb);

        slice_address_length = av_ceil_log2_c(s->sps->pic_width_in_ctbs *
                                              s->sps->pic_height_in_ctbs);
        sh->slice_address = get_bits(gb, slice_address_length);
    }

<<<<<<< HEAD
    if (s->pps->dependant_slices_enabled_flag && !sh->first_slice_in_pic_flag) {
        sh->dependent_slice_flag = get_bits1(gb);
    }

    if (!sh->dependent_slice_flag) {
        sh->slice_type = get_ue_golomb(gb);

=======
    if (!s->pps->dependent_slice_segments_enabled_flag) {
>>>>>>> 0fc99f23
        if (s->pps->output_flag_present_flag)
            sh->pic_output_flag = get_bits1(gb);

        sh->slice_type = get_ue_golomb(gb);
        if (s->sps->separate_colour_plane_flag == 1)
            sh->colour_plane_id = get_bits(gb, 2);

        if (s->nal_unit_type != NAL_IDR_W_DLP) {
            int short_term_ref_pic_set_sps_flag;
            sh->pic_order_cnt_lsb = get_bits(gb, s->sps->log2_max_poc_lsb);
            short_term_ref_pic_set_sps_flag = get_bits1(gb);
            if (!short_term_ref_pic_set_sps_flag) {
                av_log(s->avctx, AV_LOG_ERROR, "TODO: !short_term_ref_pic_set_sps_flag\n");
                return -1;
            } else {
                int short_term_ref_pic_set_idx = get_ue_golomb(gb);
            }
            if (s->sps->long_term_ref_pics_present_flag) {
                av_log(s->avctx, AV_LOG_ERROR, "TODO: long_term_ref_pics_present_flag\n");
                return -1;
            }
        }
        if (!s->pps) {
            av_log(s->avctx, AV_LOG_ERROR, "No PPS active while decoding slice\n");
            return -1;
        }

        if (s->sps->sample_adaptive_offset_enabled_flag) {
            sh->slice_sample_adaptive_offset_flag[0] = get_bits1(gb);
            sh->slice_sample_adaptive_offset_flag[2] =
            sh->slice_sample_adaptive_offset_flag[1] = get_bits1(gb);
        }

        sh->num_ref_idx_l0_active = s->pps->num_ref_idx_l0_default_active;
        sh->num_ref_idx_l1_active = s->pps->num_ref_idx_l1_default_active;
        if (s->sps->sps_temporal_mvp_enabled_flag && s->nal_unit_type != NAL_IDR_W_DLP) {
            sh->slice_temporal_mvp_enable_flag = get_bits1(gb);
        }
        if (sh->slice_type == P_SLICE || sh->slice_type == B_SLICE) {
            sh->num_ref_idx_active_override_flag = get_bits1(gb);

            if (sh->num_ref_idx_active_override_flag) {
                sh->num_ref_idx_l0_active = get_ue_golomb(gb) + 1;
                if (sh->slice_type == B_SLICE)
                    sh->num_ref_idx_l1_active = get_ue_golomb(gb) + 1;
            }
            if (s->sps->lists_modification_present_flag) {
                av_log(s->avctx, AV_LOG_ERROR, "TODO: ref_pic_list_modification() \n");
                return -1;
            }

            if (sh->slice_type == B_SLICE)
                sh->mvd_l1_zero_flag = get_bits1(gb);

<<<<<<< HEAD
#if !REFERENCE_ENCODER_QUIRKS
        if (sh->slice_type != I_SLICE)
#endif
            sh->max_num_merge_cand = 5 - get_ue_golomb(gb);

=======
            if (s->pps->cabac_init_present_flag) {
                sh->cabac_init_flag = get_bits1(gb);
            }
            if (sh->slice_temporal_mvp_enable_flag) {
                if (sh->slice_type == B_SLICE) {
                    sh->collocated_from_l0_flag = get_bits1(gb);
                }
                if ((sh->collocated_from_l0_flag &&
                     sh->num_ref_idx_l0_active > 1) ||
                    (!sh->collocated_from_l0_flag &&
                     sh->num_ref_idx_l0_active > 1)) {
                    sh->collocated_ref_idx = get_ue_golomb(gb);
                }
            }


            sh->max_num_merge_cand = 5 - get_ue_golomb(gb);
        }
>>>>>>> 0fc99f23
        sh->slice_qp_delta = get_se_golomb(gb);
        if (s->pps->pic_slice_level_chroma_qp_offsets_present_flag) {
            sh->slice_cb_qp_offset = get_se_golomb(gb);
            sh->slice_cr_qp_offset = get_se_golomb(gb);
        }
        if (s->pps->deblocking_filter_control_present_flag) {
            int deblocking_filter_override_flag = 0;
            if (s->pps->deblocking_filter_override_enabled_flag)
                deblocking_filter_override_flag = get_bits1(gb);
            if (deblocking_filter_override_flag) {
                sh->disable_deblocking_filter_flag = get_bits1(gb);
                if (!sh->disable_deblocking_filter_flag) {
                    sh->beta_offset = get_se_golomb(gb) * 2;
                    sh->tc_offset = get_se_golomb(gb) * 2;
                }
            } else {
                sh->disable_deblocking_filter_flag = s->pps->pps_disable_deblocking_filter_flag;
            }
        }

        if (s->pps->seq_loop_filter_across_slices_enabled_flag
            && (sh->slice_sample_adaptive_offset_flag[0] ||
                sh->slice_sample_adaptive_offset_flag[1] ||
                !sh->disable_deblocking_filter_flag)) {
            sh->slice_loop_filter_across_slices_enabled_flag = get_bits1(gb);
        } else {
            sh->slice_loop_filter_across_slices_enabled_flag =
            s->pps->seq_loop_filter_across_slices_enabled_flag;
        }
    }

    if (s->pps->slice_header_extension_present_flag) {
        int length = get_ue_golomb(gb);
        for (i = 0; i < length; i++)
            skip_bits(gb, 8); // slice_header_extension_data_byte
    }

    // Inferred parameters
    sh->slice_qp = 26 + s->pps->pic_init_qp_minus26 + sh->slice_qp_delta;
    sh->slice_ctb_addr_rs = sh->slice_address;
    sh->slice_cb_addr_zs = sh->slice_address <<
                           (s->sps->log2_diff_max_min_coding_block_size << 1);

    return 0;
}

#define CTB(tab, x, y) ((tab)[(y) * s->sps->pic_width_in_ctbs + (x)])

#define set_sao(elem, value)                            \
    if (!sao_merge_up_flag && !sao_merge_left_flag) {   \
        sao->elem = value;                              \
    } else if (sao_merge_left_flag) {                   \
        sao->elem = CTB(s->sao, rx-1, ry).elem;         \
    } else if (sao_merge_up_flag) {                     \
        sao->elem = CTB(s->sao, rx, ry-1).elem;         \
    } else {                                            \
        sao->elem = 0;                                  \
    }

static int hls_sao_param(HEVCContext *s, int rx, int ry)
{
    int c_idx, i;
    int sao_merge_left_flag = 0;
    int sao_merge_up_flag = 0;

    SAOParams *sao = &CTB(s->sao, rx, ry);

    if (rx > 0) {
        int left_ctb_in_slice = s->ctb_addr_in_slice > 0;
        int left_ctb_in_tile = s->pps->tile_id[s->ctb_addr_ts] ==
                               s->pps->tile_id[s->pps->ctb_addr_rs_to_ts[s->ctb_addr_rs - 1]];
        if (left_ctb_in_slice && left_ctb_in_tile)
            sao_merge_left_flag = ff_hevc_sao_merge_flag_decode(s);
    }
    if (ry > 0 && !sao_merge_left_flag) {
        int up_ctb_in_slice = (s->ctb_addr_ts - s->pps->ctb_addr_rs_to_ts[s->ctb_addr_rs - s->sps->pic_width_in_ctbs]) <=
                              s->ctb_addr_in_slice;
        int up_ctb_in_tile = (s->pps->tile_id[s->ctb_addr_ts] ==
                              s->pps->tile_id[s->pps->ctb_addr_rs_to_ts[s->ctb_addr_rs - s->sps->pic_width_in_ctbs]]);
        if (up_ctb_in_slice && up_ctb_in_tile)
            sao_merge_up_flag = ff_hevc_sao_merge_flag_decode(s);
    }
    for (c_idx = 0; c_idx < 3; c_idx++) {
        int bit_depth = s->sps->bit_depth[c_idx];
        int shift = bit_depth - FFMIN(bit_depth, 10);

        if (!s->sh.slice_sample_adaptive_offset_flag[c_idx])
            continue;

        if (c_idx == 2) {
            sao->type_idx[2] = sao->type_idx[1];
            sao->eo_class[2] = sao->eo_class[1];
        } else {
            set_sao(type_idx[c_idx], ff_hevc_sao_type_idx_decode(s));
        }
        av_log(s->avctx, AV_LOG_DEBUG, "sao_type_idx: %d\n",
               sao->type_idx[c_idx]);

        if (sao->type_idx[c_idx] == SAO_NOT_APPLIED)
            continue;

        for (i = 0; i < 4; i++)
            set_sao(offset_abs[c_idx][i], ff_hevc_sao_offset_abs_decode(s, bit_depth));

        if (sao->type_idx[c_idx] == SAO_BAND) {
            for (i = 0; i < 4; i++) {
                if (sao->offset_abs[c_idx][i]) {
                    set_sao(offset_sign[c_idx][i], ff_hevc_sao_offset_sign_decode(s));
                } else {
                    sao->offset_sign[c_idx][i] = 0;
                }
            }
            set_sao(band_position[c_idx], ff_hevc_sao_band_position_decode(s));
        } else if (c_idx != 2) {
            set_sao(eo_class[c_idx], ff_hevc_sao_eo_class_decode(s));
        }

        // Inferred parameters
        for (i = 0; i < 4; i++) {
            sao->offset_val[c_idx][i+1] = sao->offset_abs[c_idx][i] << shift;
            if (sao->type_idx[c_idx] == SAO_EDGE) {
                if (i > 1)
                    sao->offset_val[c_idx][i+1] = -sao->offset_val[c_idx][i+1];
            } else if (sao->offset_sign[c_idx][i]) {
                sao->offset_val[c_idx][i+1] = -sao->offset_val[c_idx][i+1];
            }
        }
    }
    return 0;
}

#undef set_sao

static void sao_filter(HEVCContext *s)
{
    //TODO: This should be easily parallelizable
    //TODO: skip CBs when (cu_transquant_bypass_flag || (pcm_loop_filter_disable_flag && pcm_flag))
    for (int c_idx = 0; c_idx < 3; c_idx++) {
        int stride = s->frame.linesize[c_idx];
        int ctb_size = (1 << (s->sps->log2_ctb_size)) >> s->sps->hshift[c_idx];
        for (int y_ctb = 0; y_ctb < s->sps->pic_height_in_ctbs; y_ctb++) {
            for (int x_ctb = 0; x_ctb < s->sps->pic_width_in_ctbs; x_ctb++) {
                struct SAOParams *sao = &CTB(s->sao, x_ctb, y_ctb);
                int x = x_ctb * ctb_size;
                int y = y_ctb * ctb_size;
                int width = FFMIN(ctb_size,
                                  (s->sps->pic_width_in_luma_samples >> s->sps->hshift[c_idx]) - x);
                int height = FFMIN(ctb_size,
                                   (s->sps->pic_height_in_luma_samples >> s->sps->vshift[c_idx]) - y);
                uint8_t *src = &s->frame.data[c_idx][y * stride + x];
                uint8_t *dst = &s->sao_frame.data[c_idx][y * stride + x];
                switch (sao->type_idx[c_idx]) {
                case SAO_BAND:
                    s->hevcdsp[c_idx]
                        ->sao_band_filter(dst, src, stride, sao->offset_val[c_idx],
                                          sao->band_position[c_idx], width, height,
                                          s->sps->bit_depth[c_idx]);
                    break;
                case SAO_EDGE: {
                    int top    = y_ctb == 0;
                    int bottom = y_ctb == (s->sps->pic_height_in_ctbs - 1);
                    int left   = x_ctb == 0;
                    int right  = x_ctb == (s->sps->pic_width_in_ctbs - 1);
                    s->hevcdsp[c_idx]
                        ->sao_edge_filter(dst, src, stride, sao->offset_val[c_idx],
                                          sao->eo_class[c_idx],
                                          top, bottom, left, right,
                                          width, height, s->sps->bit_depth[c_idx]);
                    break;
                }
                }
            }
        }
    }
}

#undef CTB


static av_always_inline int min_cb_addr_zs(HEVCContext *s, int x, int y)
{
    return s->pps->min_cb_addr_zs[y * s->sps->pic_width_in_min_cbs + x];
}

static void hls_residual_coding(HEVCContext *s, int x0, int y0, int log2_trafo_size, enum ScanType scan_idx, int c_idx)
{
#define GET_COORD(offset, n)                                    \
    do {                                                        \
        x_c = (scan_x_cg[offset >> 4] << 2) + scan_x_off[n];    \
        y_c = (scan_y_cg[offset >> 4] << 2) + scan_y_off[n];    \
    } while (0)

    int i;

    HEVCDSPContext *hevcdsp = s->hevcdsp[c_idx];

    int transform_skip_flag = 0;

    int last_significant_coeff_x, last_significant_coeff_y;
    int num_coeff = 0;
    int num_last_subset;
    int x_cg_last_sig, y_cg_last_sig;

    const uint8_t *scan_x_cg, *scan_y_cg, *scan_x_off, *scan_y_off;

    ptrdiff_t stride = s->frame.linesize[c_idx];
    int hshift = s->sps->hshift[c_idx];
    int vshift = s->sps->vshift[c_idx];
    int bit_depth = s->sps->bit_depth[c_idx];
    int pixel_shift = s->sps->pixel_shift[c_idx];
    uint8_t *dst = &s->frame.data[c_idx][(y0 >> vshift) * stride + ((x0 >> hshift) << pixel_shift)];

    int16_t coeffs[MAX_TB_SIZE * MAX_TB_SIZE] = { 0 };
    int trafo_size = 1 << log2_trafo_size;

    av_log(s->avctx, AV_LOG_DEBUG, "scan_idx: %d, c_idx: %d\n",
           scan_idx, c_idx);
    memset(s->rc.significant_coeff_group_flag, 0, 8*8);

    if (log2_trafo_size == 1) {
        log2_trafo_size = 2;
    }


    if (s->pps->transform_skip_enabled_flag && !s->cu.cu_transquant_bypass_flag &&
        log2_trafo_size == 2) {
        transform_skip_flag = ff_hevc_transform_skip_flag_decode(s, c_idx);
    }

    last_significant_coeff_x =
    ff_hevc_last_significant_coeff_prefix_decode(s, c_idx, log2_trafo_size, 1);
    last_significant_coeff_y =
    ff_hevc_last_significant_coeff_prefix_decode(s, c_idx, log2_trafo_size, 0);


    if (last_significant_coeff_x > 3) {
        int suffix = ff_hevc_last_significant_coeff_suffix_decode(s, last_significant_coeff_x, 1);
        last_significant_coeff_x = (1 << ((last_significant_coeff_x >> 1) - 1)) *
                                   (2 + (last_significant_coeff_x & 1)) +
                                   suffix;
    }
    if (last_significant_coeff_y > 3) {
        int suffix = ff_hevc_last_significant_coeff_suffix_decode(s, last_significant_coeff_y, 0);
        last_significant_coeff_y = (1 << ((last_significant_coeff_y >> 1) - 1)) *
                                   (2 + (last_significant_coeff_y & 1)) +
                                   suffix;
    }

    if (scan_idx == SCAN_VERT)
        FFSWAP(int, last_significant_coeff_x, last_significant_coeff_y);

    av_log(s->avctx, AV_LOG_DEBUG, "last_significant_coeff_x: %d\n",
           last_significant_coeff_x);
    av_log(s->avctx, AV_LOG_DEBUG, "last_significant_coeff_y: %d\n",
           last_significant_coeff_y);

    x_cg_last_sig = last_significant_coeff_x >> 2;
    y_cg_last_sig = last_significant_coeff_y >> 2;

    switch (scan_idx) {
    case SCAN_DIAG: {
        int last_x_c = last_significant_coeff_x % 4;
        int last_y_c = last_significant_coeff_y % 4;

        scan_x_off = diag_scan4x4_x;
        scan_y_off = diag_scan4x4_y;
        num_coeff = diag_scan4x4_inv[last_y_c][last_x_c];
        if (trafo_size == 4) {
            scan_x_cg = scan_1x1;
            scan_y_cg = scan_1x1;
        } else if (trafo_size == 8) {
            num_coeff += diag_scan2x2_inv[y_cg_last_sig][x_cg_last_sig] << 4;
            scan_x_cg = diag_scan2x2_x;
            scan_y_cg = diag_scan2x2_y;
        } else if (trafo_size == 16) {
            num_coeff += diag_scan4x4_inv[y_cg_last_sig][x_cg_last_sig] << 4;
            scan_x_cg = diag_scan4x4_x;
            scan_y_cg = diag_scan4x4_y;
        } else { // trafo_size == 32
            num_coeff += diag_scan8x8_inv[y_cg_last_sig][x_cg_last_sig] << 4;
            scan_x_cg = diag_scan8x8_x;
            scan_y_cg = diag_scan8x8_y;
        }
        break;
    }
    case SCAN_HORIZ:
        scan_x_cg = horiz_scan2x2_x;
        scan_y_cg = horiz_scan2x2_y;
        scan_x_off = horiz_scan4x4_x;
        scan_y_off = horiz_scan4x4_y;
        num_coeff = horiz_scan8x8_inv[last_significant_coeff_y][last_significant_coeff_x];
        break;
    default: //SCAN_VERT
        scan_x_cg = horiz_scan2x2_y;
        scan_y_cg = horiz_scan2x2_x;
        scan_x_off = horiz_scan4x4_y;
        scan_y_off = horiz_scan4x4_x;
        num_coeff = horiz_scan8x8_inv[last_significant_coeff_x][last_significant_coeff_y];
        break;
    }
    num_coeff++;
    av_log(s->avctx, AV_LOG_DEBUG, "num_coeff: %d\n",
           num_coeff);

    num_last_subset = (num_coeff - 1) >> 4;

    for (i = num_last_subset; i >= 0; i--) {
        int n;
        int first_nz_pos_in_cg, last_nz_pos_in_cg, num_sig_coeff, first_greater1_coeff_idx;
        int sign_hidden;
        int sum_abs;
        int x_cg, y_cg, x_c, y_c;
        int implicit_non_zero_coeff = 0;
        int trans_coeff_level;

        int offset = i << 4;

        uint8_t significant_coeff_flag[16] = {0};
        uint8_t coeff_abs_level_greater1_flag[16] = {0};
        uint8_t coeff_abs_level_greater2_flag[16] = {0};
        uint8_t coeff_sign_flag[16] = {0};

        int first_elem;

        x_cg = scan_x_cg[i];
        y_cg = scan_y_cg[i];

        if ((i < num_last_subset) && (i > 0)) {
            s->rc.significant_coeff_group_flag[x_cg][y_cg] =
            ff_hevc_significant_coeff_group_flag_decode(s, c_idx, x_cg, y_cg,
                                                        log2_trafo_size,
                                                        scan_idx);
            implicit_non_zero_coeff = 1;
        } else {
            s->rc.significant_coeff_group_flag[x_cg][y_cg] =
            ((x_cg == x_cg_last_sig && y_cg == y_cg_last_sig) ||
             (x_cg == 0 && y_cg == 0));
        }
        av_log(s->avctx, AV_LOG_DEBUG, "significant_coeff_group_flag[%d][%d]: %d\n",
               x_cg, y_cg, s->rc.significant_coeff_group_flag[x_cg][y_cg]);

        for (n = 15; n >= 0; n--) {
            GET_COORD(offset, n);

            if ((n + offset) < (num_coeff - 1) &&
                s->rc.significant_coeff_group_flag[x_cg][y_cg] &&
                (n > 0 || implicit_non_zero_coeff == 0)) {
                significant_coeff_flag[n] =
                ff_hevc_significant_coeff_flag_decode(s, c_idx, x_c, y_c, log2_trafo_size, scan_idx);
                if (significant_coeff_flag[n] == 1)
                    implicit_non_zero_coeff = 0;
            } else {
                int last_cg = (x_c == (x_cg << 2) && y_c == (y_cg << 2));
                significant_coeff_flag[n] =
                ((n + offset) == (num_coeff - 1) ||
                 (last_cg && implicit_non_zero_coeff &&
                  s->rc.significant_coeff_group_flag[x_cg][y_cg])); // not in spec
            }
            av_log(s->avctx, AV_LOG_DEBUG, "significant_coeff_flag(%d, %d): %d\n",
                   x_c, y_c, significant_coeff_flag[n]);

        }

        first_nz_pos_in_cg = 16;
        last_nz_pos_in_cg = -1;
        num_sig_coeff = 0;
        first_greater1_coeff_idx = -1;
        for (n = 15; n >= 0; n--) {
            if (significant_coeff_flag[n]) {
                if (num_sig_coeff < 8) {
                    coeff_abs_level_greater1_flag[n] =
                    ff_hevc_coeff_abs_level_greater1_flag_decode(s, c_idx, i, n,
                                                                 (num_sig_coeff == 0),
                                                                 (i == num_last_subset));
                    num_sig_coeff++;
                    if (coeff_abs_level_greater1_flag[n] &&
                        first_greater1_coeff_idx == -1)
                        first_greater1_coeff_idx = n;
                }
                if (last_nz_pos_in_cg == -1)
                    last_nz_pos_in_cg = n;
                first_nz_pos_in_cg = n;
                av_log(s->avctx, AV_LOG_DEBUG, "coeff_abs_level_greater1_flag[%d]: %d\n",
                       n, coeff_abs_level_greater1_flag[n]);
            }
        }

        sign_hidden = (last_nz_pos_in_cg - first_nz_pos_in_cg >= 4 &&
                       !s->cu.cu_transquant_bypass_flag);
        if (first_greater1_coeff_idx != -1) {
            coeff_abs_level_greater2_flag[first_greater1_coeff_idx] =
            ff_hevc_coeff_abs_level_greater2_flag_decode(s, c_idx, i, first_greater1_coeff_idx);
            av_log(s->avctx, AV_LOG_DEBUG, "coeff_abs_level_greater2_flag[%d]: %d\n",
                   first_greater1_coeff_idx,
                   coeff_abs_level_greater2_flag[first_greater1_coeff_idx]);
        }

        for (n = 15; n >= 0; n--) {
            if (significant_coeff_flag[n] &&
                (!s->pps->sign_data_hiding_flag || !sign_hidden ||
                 n != first_nz_pos_in_cg)) {
                coeff_sign_flag[n] = ff_hevc_coeff_sign_flag(s);
                av_log(s->avctx, AV_LOG_DEBUG, "coeff_sign_flag[%d]: %d\n",
                       n, coeff_sign_flag[n]);
            }
        }

        num_sig_coeff = 0;
        sum_abs = 0;
        first_elem = 1;
        for (n = 15; n >= 0; n--) {

            if (significant_coeff_flag[n]) {
                GET_COORD(offset, n);
                trans_coeff_level = 1 + coeff_abs_level_greater1_flag[n] +
                                    coeff_abs_level_greater2_flag[n];
                if (trans_coeff_level == ((num_sig_coeff < 8) ?
                                          ((n == first_greater1_coeff_idx) ? 3 : 2) : 1)) {
                    trans_coeff_level += ff_hevc_coeff_abs_level_remaining(s, first_elem, trans_coeff_level);
                    first_elem = 0;
                }
                if (s->pps->sign_data_hiding_flag && sign_hidden) {
                    sum_abs += trans_coeff_level;
                    if (n == first_nz_pos_in_cg && (sum_abs%2 == 1))
                        trans_coeff_level = -trans_coeff_level;
                }
                if (coeff_sign_flag[n])
                    trans_coeff_level = -trans_coeff_level;
                num_sig_coeff++;
                av_log(s->avctx, AV_LOG_DEBUG, "trans_coeff_level: %d\n",
                       trans_coeff_level);
                coeffs[y_c * trafo_size + x_c] = trans_coeff_level;

            }
        }
    }


    if (s->cu.cu_transquant_bypass_flag) {
        hevcdsp->transquant_bypass(dst, coeffs, stride, log2_trafo_size, bit_depth);
    } else {
        int qp;
        //TODO: handle non-constant QP
        int qp_y_pred = s->sh.slice_qp;
        int qp_y = ((qp_y_pred + s->tu.cu_qp_delta + 52 + 2 * s->sps->qp_bd_offset_luma) %
                    (52 + s->sps->qp_bd_offset_luma)) - s->sps->qp_bd_offset_luma;
        static int qp_c[] = { 29, 30, 31, 32, 33, 33, 34, 34, 35, 35, 36, 36, 37, 37 };
        if (c_idx == 0) {
            qp = qp_y + s->sps->qp_bd_offset_luma;
        } else {
            int qp_i, offset;

            if (c_idx == 1) {
                offset = s->pps->cb_qp_offset + s->sh.slice_cb_qp_offset;
            } else {
                offset = s->pps->cr_qp_offset + s->sh.slice_cr_qp_offset;
            }
            qp_i = av_clip_c(qp_y + offset, - s->sps->qp_bd_offset_luma, 57);
            if (qp_i < 30) {
                qp = qp_i;
            } else if (qp_i > 43) {
                qp = qp_i - 6;
            } else {
                qp = qp_c[qp_i - 30];
            }

            qp += s->sps->qp_bd_offset_chroma;

        }

        hevcdsp->dequant(coeffs, log2_trafo_size, qp, bit_depth);
        if (transform_skip_flag) {
            hevcdsp->transform_skip(dst, coeffs, stride, log2_trafo_size, bit_depth);
        } else if (s->cu.pred_mode == MODE_INTRA && c_idx == 0 && log2_trafo_size == 2) {
            hevcdsp->transform_4x4_luma_add(dst, coeffs, stride, bit_depth);
        } else {
            hevcdsp->transform_add[log2_trafo_size-2](dst, coeffs, stride, bit_depth);
        }
    }
}

static void hls_transform_unit(HEVCContext *s, int x0, int  y0, int xBase, int yBase,
                               int log2_trafo_size, int trafo_depth, int blk_idx) {
    int scan_idx = SCAN_DIAG;
    int scan_idx_c = SCAN_DIAG;
    if (s->cu.pred_mode == MODE_INTRA) {
        s->hpc[0]->intra_pred(s, x0, y0, log2_trafo_size, 0);
        if (log2_trafo_size > 2) {
            s->hpc[1]->intra_pred(s, x0, y0, log2_trafo_size - 1, 1);
            s->hpc[2]->intra_pred(s, x0, y0, log2_trafo_size - 1, 2);
        } else if (blk_idx == 3) {
            s->hpc[1]->intra_pred(s, xBase, yBase, log2_trafo_size, 1);
            s->hpc[2]->intra_pred(s, xBase, yBase, log2_trafo_size, 2);
        }
    }

    if (s->tt.cbf_luma ||
        SAMPLE(s->tt.cbf_cb[trafo_depth], x0, y0) ||
        SAMPLE(s->tt.cbf_cr[trafo_depth], x0, y0)) {
        if (s->pps->cu_qp_delta_enabled_flag && !s->tu.is_cu_qp_delta_coded) {
            av_log(s->avctx, AV_LOG_ERROR, "TODO: cu_qp_delta_enabled_flag\n");
            s->tu.is_cu_qp_delta_coded = 1;
        }

        if (s->cu.pred_mode == MODE_INTRA && log2_trafo_size < 4) {
            if (s->tu.cur_intra_pred_mode >= 6 &&
                s->tu.cur_intra_pred_mode <= 14) {
                scan_idx = SCAN_VERT;
            } else if (s->tu.cur_intra_pred_mode >= 22 &&
                       s->tu.cur_intra_pred_mode <= 30) {
                scan_idx = SCAN_HORIZ;
            }

            if (s->pu.intra_pred_mode_c >= 6 &&
                s->pu.intra_pred_mode_c <= 14) {
                scan_idx_c = SCAN_VERT;
            } else if (s->pu.intra_pred_mode_c >= 22 &&
                       s->pu.intra_pred_mode_c <= 30) {
                scan_idx_c = SCAN_HORIZ;
            }
        }

        if (s->tt.cbf_luma)
            hls_residual_coding(s, x0, y0, log2_trafo_size, scan_idx, 0);
        if (log2_trafo_size > 2) {
            if (SAMPLE(s->tt.cbf_cb[trafo_depth], x0, y0))
                hls_residual_coding(s, x0, y0, log2_trafo_size - 1, scan_idx_c, 1);
            if (SAMPLE(s->tt.cbf_cr[trafo_depth], x0, y0))
                hls_residual_coding(s, x0, y0, log2_trafo_size - 1, scan_idx_c, 2);
        } else if (blk_idx == 3) {
            if (SAMPLE(s->tt.cbf_cb[trafo_depth], xBase, yBase))
                hls_residual_coding(s, xBase, yBase, log2_trafo_size, scan_idx_c, 1);
            if (SAMPLE(s->tt.cbf_cr[trafo_depth], xBase, yBase))
                hls_residual_coding(s, xBase, yBase, log2_trafo_size, scan_idx_c, 2);
        }
    }
}

static void hls_transform_tree(HEVCContext *s, int x0, int y0,
                               int xBase, int yBase, int log2_cb_size, int log2_trafo_size,
                               int trafo_depth, int blk_idx)
{

    if (trafo_depth > 0 && log2_trafo_size == 2) {
        SAMPLE(s->tt.cbf_cb[trafo_depth], x0, y0) =
        SAMPLE(s->tt.cbf_cb[trafo_depth - 1], xBase, yBase);
        SAMPLE(s->tt.cbf_cr[trafo_depth], x0, y0) =
        SAMPLE(s->tt.cbf_cr[trafo_depth - 1], xBase, yBase);
    } else {
        SAMPLE(s->tt.cbf_cb[trafo_depth], x0, y0) =
        SAMPLE(s->tt.cbf_cb[trafo_depth - 1], xBase, yBase);
        SAMPLE(s->tt.cbf_cr[trafo_depth], x0, y0) =
        SAMPLE(s->tt.cbf_cr[trafo_depth - 1], xBase, yBase);
    }

    if (s->cu.intra_split_flag) {
        if (trafo_depth == 1)
            s->tu.cur_intra_pred_mode = s->pu.intra_pred_mode[blk_idx];
    } else {
        s->tu.cur_intra_pred_mode = s->pu.intra_pred_mode[0];
    }

    s->tt.cbf_luma = 1;

    s->tt.inter_split_flag = (s->sps->max_transform_hierarchy_depth_inter == 0 &&
                              s->cu.pred_mode == MODE_INTER &&
                              s->cu.part_mode != PART_2Nx2N && trafo_depth == 0);

    if (log2_trafo_size <= s->sps->log2_min_transform_block_size +
        s->sps->log2_diff_max_min_coding_block_size &&
        log2_trafo_size > s->sps->log2_min_transform_block_size &&
        trafo_depth < s->cu.max_trafo_depth &&
        !(s->cu.intra_split_flag && trafo_depth == 0)) {
        SAMPLE(s->tt.split_transform_flag[trafo_depth], x0, y0) =
        ff_hevc_split_transform_flag_decode(s, log2_trafo_size);
    } else {
        SAMPLE(s->tt.split_transform_flag[trafo_depth], x0, y0) =
        (log2_trafo_size >
         s->sps->log2_min_transform_block_size +
         s->sps->log2_diff_max_min_coding_block_size ||
         (s->cu.intra_split_flag && trafo_depth == 0) ||
         s->tt.inter_split_flag);
    }

    if (trafo_depth == 0 || log2_trafo_size > 2) {
        if (trafo_depth == 0 || SAMPLE(s->tt.cbf_cb[trafo_depth - 1], xBase, yBase)) {
            SAMPLE(s->tt.cbf_cb[trafo_depth], x0, y0) =
            ff_hevc_cbf_cb_cr_decode(s, trafo_depth);
            av_log(s->avctx, AV_LOG_DEBUG,
                   "cbf_cb: %d\n", SAMPLE(s->tt.cbf_cb[trafo_depth], x0, y0));
        }
        if (trafo_depth == 0 || SAMPLE(s->tt.cbf_cr[trafo_depth - 1], xBase, yBase)) {
            SAMPLE(s->tt.cbf_cr[trafo_depth], x0, y0) =
            ff_hevc_cbf_cb_cr_decode(s, trafo_depth);
            av_log(s->avctx, AV_LOG_DEBUG,
                   "cbf_cr: %d\n", SAMPLE(s->tt.cbf_cr[trafo_depth], x0, y0));
        }
    }

    if (SAMPLE(s->tt.split_transform_flag[trafo_depth], x0, y0)) {
        int x1 = x0 + ((1 << log2_trafo_size) >> 1);
        int y1 = y0 + ((1 << log2_trafo_size) >> 1);

        hls_transform_tree(s, x0, y0, x0, y0, log2_cb_size,
                           log2_trafo_size - 1, trafo_depth + 1, 0);
        hls_transform_tree(s, x1, y0, x0, y0, log2_cb_size,
                           log2_trafo_size - 1, trafo_depth + 1, 1);
        hls_transform_tree(s, x0, y1, x0, y0, log2_cb_size,
                           log2_trafo_size - 1, trafo_depth + 1, 2);
        hls_transform_tree(s, x1, y1, x0, y0, log2_cb_size,
                           log2_trafo_size - 1, trafo_depth + 1, 3);
    } else {
        if (s->cu.pred_mode == MODE_INTRA || trafo_depth != 0 ||
            SAMPLE(s->tt.cbf_cb[trafo_depth], x0, y0) ||
            SAMPLE(s->tt.cbf_cr[trafo_depth], x0, y0))
            s->tt.cbf_luma = ff_hevc_cbf_luma_decode(s, trafo_depth);

        hls_transform_unit(s, x0, y0, xBase,
                           yBase, log2_trafo_size, trafo_depth, blk_idx);
    }

}

static void hls_pcm_sample(HEVCContext *s, int x0, int y0, int log2_cb_size)
{
    int i, j;
    GetBitContext *gb = &s->gb;
    int cb_size = 1 << log2_cb_size;

    // Directly fill the current frame (section 8.4)
    for (j = 0; j < cb_size; j++)
        for (i = 0; i < cb_size; i++)
            s->frame.data[0][(y0 + j) * s->frame.linesize[0] + (x0 + i)]
                = get_bits(gb, s->sps->pcm.bit_depth_luma) <<
                (s->sps->bit_depth[0] - s->sps->pcm.bit_depth_luma);

    //TODO: put the samples at the correct place in the frame
    for (i = 0; i < (1 << (log2_cb_size << 1)) >> 1; i++)
        get_bits(gb, s->sps->pcm.bit_depth_chroma);

    s->num_pcm_block--;
}

static void hls_mvd_coding(HEVCContext *s, int x0, int y0, int log2_cb_size)
{
    int abs_mvd_greater0_flag[2];
    int abs_mvd_greater1_flag[2] = { 0, 0 };
    int abs_mvd_minus2[2];
    int mvd_sign_flag[2];
    int mvd_x;
    int mvd_y;
    abs_mvd_greater0_flag[0] = ff_hevc_abs_mvd_greater0_flag_decode(s);
    abs_mvd_greater0_flag[1] = ff_hevc_abs_mvd_greater0_flag_decode(s);
    if (abs_mvd_greater0_flag[0])
        abs_mvd_greater1_flag[0] = ff_hevc_abs_mvd_greater1_flag_decode(s);

    if (abs_mvd_greater0_flag[1])
        abs_mvd_greater1_flag[1] = ff_hevc_abs_mvd_greater1_flag_decode(s);

    if (abs_mvd_greater0_flag[0]) {
        if (abs_mvd_greater1_flag[0])
            abs_mvd_minus2[0] = ff_hevc_abs_mvd_minus2_decode(s);
        mvd_sign_flag[0] = ff_hevc_mvd_sign_flag_decode(s);
    }
    if (abs_mvd_greater0_flag[1]) {
        if (abs_mvd_greater1_flag[1])
            abs_mvd_minus2[1] = ff_hevc_abs_mvd_minus2_decode(s);
        mvd_sign_flag[1] = ff_hevc_mvd_sign_flag_decode(s);
    }
    mvd_x = abs_mvd_greater0_flag[0] * (abs_mvd_minus2[0] + 2) * (1 - (mvd_sign_flag[0] << 1));
    mvd_y = abs_mvd_greater0_flag[1] * (abs_mvd_minus2[1] + 2) * (1 - (mvd_sign_flag[1] << 1));
    return;
}

static void hls_prediction_unit(HEVCContext *s, int x0, int y0, int log2_cb_size)
{
    int merge_idx;
    enum InterPredIdc inter_pred_idc = PRED_L0;
    int ref_idx_l0;
    int ref_idx_l1;
    int mvp_l0_flag;
    int mvp_l1_flag;

    if (SAMPLE(s->cu.skip_flag, x0, y0)) {
        if (s->sh.max_num_merge_cand > 1) {
            merge_idx = ff_hevc_merge_idx_decode(s);
        }
    } else {/* MODE_INTER */
        s->pu.merge_flag = ff_hevc_merge_flag_decode(s);
        if (s->pu.merge_flag) {
            if (s->sh.max_num_merge_cand > 1)
                merge_idx = ff_hevc_merge_idx_decode(s);
        } else {
            if (s->sh.slice_type == B_SLICE)
                inter_pred_idc = ff_hevc_inter_pred_idc_decode(s, 1<<log2_cb_size);
            if (inter_pred_idc != PRED_L1) {
                if (s->sh.num_ref_idx_l0_active > 1)
                    ref_idx_l0 = ff_hevc_ref_idx_lx_decode(s, s->sh.num_ref_idx_l0_active);
                hls_mvd_coding(s, x0, y0, 0 );
                mvp_l0_flag = ff_hevc_mvp_lx_flag_decode(s);
            }
            if (inter_pred_idc != PRED_L0) {
                if (s->sh.num_ref_idx_l1_active > 1)
                    ref_idx_l1 = ff_hevc_ref_idx_lx_decode(s, s->sh.num_ref_idx_l1_active);
                if (s->sh.mvd_l1_zero_flag == 1 && inter_pred_idc == PRED_BI) {
                    //mvd_l1[ x0 ][ y0 ][ 0 ] = 0
                    //mvd_l1[ x0 ][ y0 ][ 1 ] = 0
                } else {
                    hls_mvd_coding(s, x0, y0, 1 );
                }
                mvp_l1_flag = ff_hevc_mvp_lx_flag_decode(s);
            }
        }
    }
    return;
}

/**
 * 8.4.1
 */
static int luma_intra_pred_mode(HEVCContext *s, int x0, int y0, int pu_size,
                                int prev_intra_luma_pred_flag)
{
    int i;
    int candidate[3];
    int intra_pred_mode;

    int x_pu = x0 >> s->sps->log2_min_pu_size;
    int y_pu = y0 >> s->sps->log2_min_pu_size;
    int size_in_pus = pu_size >> s->sps->log2_min_pu_size;

    int cand_up = s->pu.top_ipm[x_pu];
    int cand_left = s->pu.left_ipm[y_pu];

    int y_ctb = (y0 >> (s->sps->log2_ctb_size)) << (s->sps->log2_ctb_size);

    // intra_pred_mode prediction does not cross vertical CTB boundaries
    if ((y0 - 1) < y_ctb)
        cand_up = INTRA_DC;

    av_log(s->avctx, AV_LOG_DEBUG, "cand_left: %d, cand_up: %d\n",
           cand_left, cand_up);

    if (cand_left == cand_up) {
        if (cand_left < 2) {
            candidate[0] = INTRA_PLANAR;
            candidate[1] = INTRA_DC;
            candidate[2] = INTRA_ANGULAR_26;
        } else {
            candidate[0] = cand_left;
            candidate[1] = 2 + ((cand_left - 2 - 1 + 32) % 32);
            candidate[2] = 2 + ((cand_left - 2 + 1) % 32);
        }
    } else {
        candidate[0] = cand_left;
        candidate[1] = cand_up;
        if (candidate[0] != INTRA_PLANAR && candidate[1] != INTRA_PLANAR) {
            candidate[2] = INTRA_PLANAR;
        } else if (candidate[0] != INTRA_DC && candidate[1] != INTRA_DC) {
            candidate[2] = INTRA_DC;
        } else {
            candidate[2] = INTRA_ANGULAR_26;
        }
    }

    if (prev_intra_luma_pred_flag) {
        intra_pred_mode = candidate[s->pu.mpm_idx];
    } else {
        if (candidate[0] > candidate[1])
            FFSWAP(uint8_t, candidate[0], candidate[1]);
        if (candidate[0] > candidate[2])
            FFSWAP(uint8_t, candidate[0], candidate[2]);
        if (candidate[1] > candidate[2])
            FFSWAP(uint8_t, candidate[1], candidate[2]);

        intra_pred_mode = s->pu.rem_intra_luma_pred_mode;
        for (i = 0; i < 3; i++) {
            av_log(s->avctx, AV_LOG_DEBUG, "candidate[%d] = %d\n",
                   i, candidate[i]);
            if (intra_pred_mode >= candidate[i])
                intra_pred_mode++;
        }
    }

    memset(&s->pu.top_ipm[x_pu], intra_pred_mode, size_in_pus);
    memset(&s->pu.left_ipm[y_pu], intra_pred_mode, size_in_pus);

    av_log(s->avctx, AV_LOG_DEBUG, "intra_pred_mode: %d\n",
           intra_pred_mode);
    return intra_pred_mode;
}

static av_always_inline void set_ct_depth(HEVCContext *s, int x0, int y0,
                                          int log2_cb_size, int ct_depth)
{
    int length = (1 << log2_cb_size) >> s->sps->log2_min_coding_block_size;
    int x_cb = x0 >> s->sps->log2_min_coding_block_size;
    int y_cb = y0 >> s->sps->log2_min_coding_block_size;

    memset(&s->cu.top_ct_depth[x_cb], ct_depth, length);
    memset(&s->cu.left_ct_depth[y_cb], ct_depth, length);
}

static void intra_prediction_unit(HEVCContext *s, int x0, int y0, int log2_cb_size)
{
    int i, j;
    uint8_t prev_intra_luma_pred_flag[4];
    int chroma_mode;
    static const uint8_t intra_chroma_table[4] = {0, 26, 10, 1};

    int split = s->cu.part_mode == PART_NxN;
    int pb_size = (1 << log2_cb_size) >> split;
    int side = split + 1;

    for (i = 0; i < side; i++)
        for (j = 0; j < side; j++)
            prev_intra_luma_pred_flag[2*i+j] = ff_hevc_prev_intra_luma_pred_flag_decode(s);

    for (i = 0; i < side; i++) {
        for (j = 0; j < side; j++) {
            if (prev_intra_luma_pred_flag[2*i+j]) {
                s->pu.mpm_idx = ff_hevc_mpm_idx_decode(s);
                av_log(s->avctx, AV_LOG_DEBUG, "mpm_idx: %d\n", s->pu.mpm_idx);
            } else {
                s->pu.rem_intra_luma_pred_mode = ff_hevc_rem_intra_luma_pred_mode_decode(s);
                av_log(s->avctx, AV_LOG_DEBUG, "rem_intra_luma_pred_mode: %d\n", s->pu.rem_intra_luma_pred_mode);
            }
            s->pu.intra_pred_mode[2*i+j] =
            luma_intra_pred_mode(s, x0 + pb_size * j, y0 + pb_size * i, pb_size,
                                 prev_intra_luma_pred_flag[2*i+j]);
        }
    }

    chroma_mode = ff_hevc_intra_chroma_pred_mode_decode(s);
    if (chroma_mode != 4) {
        if (s->pu.intra_pred_mode[0] == intra_chroma_table[chroma_mode]) {
            s->pu.intra_pred_mode_c = 34;
        } else {
            s->pu.intra_pred_mode_c = intra_chroma_table[chroma_mode];
        }
    } else {
        s->pu.intra_pred_mode_c = s->pu.intra_pred_mode[0];
    }

    av_log(s->avctx, AV_LOG_DEBUG, "intra_pred_mode_c: %d\n",
           s->pu.intra_pred_mode_c);
}
static void intra_prediction_unit_default_value(HEVCContext *s, int x0, int y0, int log2_cb_size)
{
    int i, j;
    int split = s->cu.part_mode == PART_NxN;
    int side = split + 1;
    for (i = 0; i < side; i++) {
        for (j = 0; j < side; j++) {
            int x_pu = x0 >> s->sps->log2_min_pu_size;
            int y_pu = y0 >> s->sps->log2_min_pu_size;
            int size_in_pus = log2_cb_size >> s->sps->log2_min_pu_size;
            memset(&s->pu.top_ipm[x_pu], INTRA_DC, size_in_pus);
            memset(&s->pu.left_ipm[y_pu], INTRA_DC, size_in_pus);
        }
    }
}

static void hls_coding_unit(HEVCContext *s, int x0, int y0, int log2_cb_size)
{
    int cb_size = 1 << log2_cb_size;
    int x1, y1, x2, y2, x3, y3;

    int log2_min_cb_size = s->sps->log2_min_coding_block_size;
    int length = cb_size >> log2_min_cb_size;
    int x_cb = x0 >> log2_min_cb_size;
    int y_cb = y0 >> log2_min_cb_size;
    int x, y;

    s->cu.x = x0;
    s->cu.y = y0;
    s->cu.no_residual_data_flag = 1;
    s->cu.pcm_flag = 0;

    s->cu.pred_mode = MODE_INTRA;
    s->cu.part_mode = PART_2Nx2N;
    s->cu.intra_split_flag = 0;
    SAMPLE(s->cu.skip_flag, x0, y0) = 0;
    for (x = 0; x < 4; x++) {
        s->pu.intra_pred_mode[x] = 1;
    }
    if (s->pps->transquant_bypass_enable_flag)
        s->cu.cu_transquant_bypass_flag = ff_hevc_cu_transquant_bypass_flag_decode(s);

    if (s->sh.slice_type != I_SLICE) {
        s->cu.pred_mode = MODE_SKIP;
        SAMPLE(s->cu.skip_flag, x0, y0) = ff_hevc_skip_flag_decode(s, x_cb, y_cb);
        for (x = 0; x < length; x++) {
            for (y = 0; y < length; y++) {
                SAMPLE(s->cu.skip_flag, x_cb+x, y_cb+y) = SAMPLE(s->cu.skip_flag, x0, y0);
            }
        }
        s->cu.pred_mode = s->cu.skip_flag ? MODE_SKIP : MODE_INTER;
    }

    if (SAMPLE(s->cu.skip_flag, x0, y0)) {
        hls_prediction_unit(s, x0, y0, log2_cb_size);
    } else {
        if (s->sh.slice_type != I_SLICE) {
            s->cu.pred_mode = ff_hevc_pred_mode_decode(s);
        }
        if (s->cu.pred_mode != MODE_INTRA ||
            log2_cb_size == s->sps->log2_min_coding_block_size) {
            s->cu.part_mode = ff_hevc_part_mode_decode(s, log2_cb_size);
            av_log(s->avctx, AV_LOG_DEBUG, "part_mode: %d\n", s->cu.part_mode);
            s->cu.intra_split_flag = s->cu.part_mode == PART_NxN &&
                                     s->cu.pred_mode == MODE_INTRA;
        }

        if (s->cu.pred_mode == MODE_INTRA) {
            if (s->cu.part_mode == PART_2Nx2N && s->sps->pcm_enabled_flag &&
                log2_cb_size >= s->sps->pcm.log2_min_pcm_coding_block_size &&
                log2_cb_size <= s->sps->pcm.log2_min_pcm_coding_block_size + s->sps->pcm.log2_diff_max_min_pcm_coding_block_size) {
                s->cu.pcm_flag = ff_hevc_pcm_flag_decode(s);
                av_log(s->avctx, AV_LOG_ERROR, "pcm_flag: %d\n", s->cu.pcm_flag);
            }
            if (s->cu.pcm_flag) {
                s->num_pcm_block = 1;
                while (s->num_pcm_block < 4 && get_bits1(&s->gb))
                    s->num_pcm_block++;

                align_get_bits(&s->gb);
                hls_pcm_sample(s, x0, y0, log2_cb_size);
                intra_prediction_unit_default_value(s, x0, y0, log2_cb_size);
            } else {
                intra_prediction_unit(s, x0, y0, log2_cb_size);
            }
        } else {
            intra_prediction_unit_default_value(s, x0, y0, log2_cb_size);
            x1 = x0 + (cb_size >> 1);
            y1 = y0 + (cb_size >> 1);
            x2 = x1 - (cb_size >> 2);
            y2 = y1 - (cb_size >> 2);
            x3 = x1 + (cb_size >> 2);
            y3 = y1 + (cb_size >> 2);

            switch (s->cu.part_mode) {
            case PART_2Nx2N:
                hls_prediction_unit(s, x0, y0, log2_cb_size);
                break;
            case PART_2NxN:
                hls_prediction_unit(s, x0, y0, log2_cb_size);
                hls_prediction_unit(s, x0, y1, log2_cb_size);
                break;
            case PART_Nx2N:
                hls_prediction_unit(s, x0, y0, log2_cb_size);
                hls_prediction_unit(s, x1, y0, log2_cb_size);
                break;
            case PART_2NxnU:
                hls_prediction_unit(s, x0, y0, log2_cb_size);
                hls_prediction_unit(s, x0, y2, log2_cb_size);
                break;
            case PART_2NxnD:
                hls_prediction_unit(s, x0, y0, log2_cb_size);
                hls_prediction_unit(s, x0, y3, log2_cb_size);
                break;
            case PART_nLx2N:
                hls_prediction_unit(s, x0, y0, log2_cb_size);
                hls_prediction_unit(s, x2, y0, log2_cb_size);
                break;
            case PART_nRx2N:
                hls_prediction_unit(s, x0, y0, log2_cb_size);
                hls_prediction_unit(s, x3, y0, log2_cb_size);
                break;
            case PART_NxN:
                hls_prediction_unit(s, x0, y0, log2_cb_size);
                hls_prediction_unit(s, x1, y0, log2_cb_size);
                hls_prediction_unit(s, x0, y1, log2_cb_size);
                hls_prediction_unit(s, x1, y1, log2_cb_size);
                break;
            }
        }
        if (!s->cu.pcm_flag) {
            if (s->cu.pred_mode != MODE_INTRA &&
                !(s->cu.part_mode == PART_2Nx2N && s->pu.merge_flag)) {
                s->cu.no_residual_data_flag = ff_hevc_no_residual_syntax_flag_decode(s);
            }
            if (s->cu.no_residual_data_flag) {
                s->cu.max_trafo_depth = s->cu.pred_mode == MODE_INTRA ?
                                        s->sps->max_transform_hierarchy_depth_intra + s->cu.intra_split_flag :
                                        s->sps->max_transform_hierarchy_depth_inter;
                hls_transform_tree(s, x0, y0, x0, y0, log2_cb_size,
                                   log2_cb_size, 0, 0);
            }
        }
    }

    set_ct_depth(s, x0, y0, log2_cb_size, s->ct.depth);
}

static int hls_coding_tree(HEVCContext *s, int x0, int y0, int log2_cb_size, int cb_depth)
{
    s->ct.depth = cb_depth;
    if ((x0 + (1 << log2_cb_size) <= s->sps->pic_width_in_luma_samples) &&
        (y0 + (1 << log2_cb_size) <= s->sps->pic_height_in_luma_samples) &&
        min_cb_addr_zs(s, x0 >> s->sps->log2_min_coding_block_size,
                       y0 >> s->sps->log2_min_coding_block_size) >= s->sh.slice_cb_addr_zs &&
        log2_cb_size > s->sps->log2_min_coding_block_size && s->num_pcm_block == 0) {
        SAMPLE(s->split_coding_unit_flag, x0, y0) =
        ff_hevc_split_coding_unit_flag_decode(s, cb_depth, x0, y0);
    } else {
        SAMPLE(s->split_coding_unit_flag, x0, y0) =
        (log2_cb_size > s->sps->log2_min_coding_block_size);
    }
    av_log(s->avctx, AV_LOG_DEBUG, "split_coding_unit_flag: %d\n",
           SAMPLE(s->split_coding_unit_flag, x0, y0));

    if (SAMPLE(s->split_coding_unit_flag, x0, y0)) {
        int more_data = 0;
        int cb_size = (1 << (log2_cb_size)) >> 1;
        int x1 = x0 + cb_size;
        int y1 = y0 + cb_size;

        more_data = hls_coding_tree(s, x0, y0, log2_cb_size - 1, cb_depth + 1);

        if (more_data && x1 < s->sps->pic_width_in_luma_samples)
            more_data = hls_coding_tree(s, x1, y0, log2_cb_size - 1, cb_depth + 1);
        if (more_data && y1 < s->sps->pic_height_in_luma_samples)
            more_data = hls_coding_tree(s, x0, y1, log2_cb_size - 1, cb_depth + 1);
        if (more_data && x1 < s->sps->pic_width_in_luma_samples &&
           y1 < s->sps->pic_height_in_luma_samples) {
            return hls_coding_tree(s, x1, y1, log2_cb_size - 1, cb_depth + 1);
        }
        return ((x1 + cb_size) < s->sps->pic_width_in_luma_samples ||
                (y1 + cb_size) < s->sps->pic_height_in_luma_samples);
    } else {
        if (s->num_pcm_block == 0) {
            hls_coding_unit(s, x0, y0, log2_cb_size);
        } else {
            hls_pcm_sample(s, x0, y0, log2_cb_size);
        }

        av_log(s->avctx, AV_LOG_DEBUG, "x0: %d, y0: %d, cb: %d, %d\n",
               x0, y0, (1 << log2_cb_size), (1 << (s->sps->log2_ctb_size)));
        if ((!((x0 + (1 << log2_cb_size)) %
               (1 << (s->sps->log2_ctb_size))) ||
             (x0 + (1 << log2_cb_size) >= s->sps->pic_width_in_luma_samples)) &&
            (!((y0 + (1 << log2_cb_size)) %
               (1 << (s->sps->log2_ctb_size))) ||
             (y0 + (1 << log2_cb_size) >= s->sps->pic_height_in_luma_samples)) &&
            s->num_pcm_block == 0) {
            int end_of_slice_flag = ff_hevc_end_of_slice_flag_decode(s);
            return !end_of_slice_flag;
        } else {
            return 1;
        }
    }

    return 0;
}

/**
 * 7.3.4
 */
static int hls_slice_data(HEVCContext *s)
{
    int ctb_size = 1 << s->sps->log2_ctb_size;
    int pic_size = s->sps->pic_width_in_luma_samples * s->sps->pic_height_in_luma_samples;
    int more_data = 1;
    int x_ctb, y_ctb;

    memset(s->cu.skip_flag, 0, pic_size);

    s->ctb_addr_rs = s->sh.slice_ctb_addr_rs;
    s->ctb_addr_ts = s->pps->ctb_addr_rs_to_ts[s->ctb_addr_rs];

    while (s->ctb_addr_ts < s->sps->pic_width_in_ctbs*s->sps->pic_height_in_ctbs) {
        x_ctb = INVERSE_RASTER_SCAN(s->ctb_addr_rs, ctb_size, ctb_size, s->sps->pic_width_in_luma_samples, 0);
        y_ctb = INVERSE_RASTER_SCAN(s->ctb_addr_rs, ctb_size, ctb_size, s->sps->pic_width_in_luma_samples, 1);
        s->num_pcm_block = 0;
        s->ctb_addr_in_slice = s->ctb_addr_rs - s->sh.slice_address;
        if (s->sh.slice_sample_adaptive_offset_flag[0] ||
            s->sh.slice_sample_adaptive_offset_flag[1])
            hls_sao_param(s, x_ctb >> s->sps->log2_ctb_size, y_ctb >> s->sps->log2_ctb_size);

        more_data = hls_coding_tree(s, x_ctb, y_ctb, s->sps->log2_ctb_size, 0);
        if (!more_data)
            return 0;

        s->ctb_addr_ts++;
        s->ctb_addr_rs = s->pps->ctb_addr_ts_to_rs[s->ctb_addr_ts];

        if (more_data && (s->pps->tiles_enabled_flag &&
                          s->pps->tile_id[s->ctb_addr_ts] !=
                          s->pps->tile_id[s->ctb_addr_ts - 1]) ||
<<<<<<< HEAD
            (s->pps->entropy_coding_sync_enabled_flag &&
=======
            (s->pps->tiles_enabled_flag &&
>>>>>>> 0fc99f23
             ((s->ctb_addr_ts % s->sps->pic_width_in_ctbs) == 0)))
            align_get_bits(&s->gb);
    }

    return 0;
}

/**
 * @return AVERROR_INVALIDDATA if the packet is not a valid NAL unit,
 * 0 if the unit should be skipped, 1 otherwise
 */
static int hls_nal_unit(HEVCContext *s)
{
    GetBitContext *gb = &s->gb;
    int ret;

    if (get_bits1(gb) != 0)
        return AVERROR_INVALIDDATA;

    s->nal_unit_type = get_bits(gb, 6);

    s->temporal_id = get_bits(gb, 3) - 1;
    ret = (get_bits(gb, 6) != 0);

    av_log(s->avctx, AV_LOG_DEBUG,
           "nal_ref_flag: %d, nal_unit_type: %d, temporal_id: %d\n",
           s->nal_ref_flag, s->nal_unit_type, s->temporal_id);

    return ret;
}

/**
 * Note: avpkt->data must contain exactly one NAL unit
 */
static int hevc_decode_frame(AVCodecContext *avctx, void *data, int *data_size,
                             AVPacket *avpkt)
{
    HEVCContext *s = avctx->priv_data;
    GetBitContext *gb = &s->gb;


    *data_size = 0;

    init_get_bits(gb, avpkt->data, avpkt->size*8);

    av_log(s->avctx, AV_LOG_DEBUG, "=================\n");

    if (hls_nal_unit(s) <= 0) {
        av_log(s->avctx, AV_LOG_INFO, "Skipping NAL unit\n");
        return avpkt->size;
    }

    switch (s->nal_unit_type) {
    case NAL_VPS_NUT:
        ff_hevc_decode_nal_vps(s);
        break;
    case NAL_SPS_NUT:
        ff_hevc_decode_nal_sps(s);
        break;
    case NAL_PPS_NUT:
        ff_hevc_decode_nal_pps(s);
        break;
    case NAL_SEI_NUT:
        ff_hevc_decode_nal_sei(s);
        break;
    case NAL_TRAIL_R:
        // fall-through
    case NAL_TRAIL_N: {
        int pic_height_in_min_pu = s->sps->pic_height_in_min_cbs * 4;
        int pic_width_in_min_pu = s->sps->pic_width_in_min_cbs * 4;

        memset(s->pu.left_ipm, INTRA_DC, pic_height_in_min_pu);
        memset(s->pu.top_ipm, INTRA_DC, pic_width_in_min_pu);
        // fall-through
    }
    case NAL_IDR_W_DLP:
        if (hls_slice_header(s) < 0)
            return -1;

        if (s->frame.data[0])
            s->avctx->release_buffer(s->avctx, &s->frame);
        if (s->avctx->get_buffer(s->avctx, &s->frame) < 0) {
            av_log(avctx, AV_LOG_ERROR, "get_buffer() failed\n");
            return -1;
        }

        ff_hevc_cabac_init(s);
        if (hls_slice_data(s) < 0)
            return -1;

        if (s->sao_frame.data[0])
            s->avctx->release_buffer(s->avctx, &s->sao_frame);
        if (s->avctx->get_buffer(s->avctx, &s->sao_frame) < 0) {
            av_log(avctx, AV_LOG_ERROR, "get_buffer() failed\n");
            return -1;
        }
        av_picture_copy((AVPicture*)&s->sao_frame, (AVPicture*)&s->frame,
                        s->avctx->pix_fmt, s->avctx->width, s->avctx->height);

        sao_filter(s);

        s->frame.pict_type = AV_PICTURE_TYPE_I;
        s->frame.key_frame = 1;
        *(AVFrame*)data = s->sao_frame;
        *data_size = sizeof(AVFrame);
        break;
    default:
        av_log(s->avctx, AV_LOG_INFO, "Skipping NAL unit\n");
        return avpkt->size;
    }

    av_log(s->avctx, AV_LOG_DEBUG, "%d bits left in unit\n", get_bits_left(gb));
    return avpkt->size;
}

static av_cold int hevc_decode_init(AVCodecContext *avctx)
{
    HEVCContext *s = avctx->priv_data;

    s->avctx = avctx;
    memset(s->sps_list, 0, sizeof(s->sps_list));
    memset(s->pps_list, 0, sizeof(s->pps_list));

    s->hevcdsp[0] = av_malloc(sizeof(*s->hevcdsp[0]));
    s->hevcdsp[2] =
    s->hevcdsp[1] = av_malloc(sizeof(*s->hevcdsp[0]));
    s->hpc[0] = av_malloc(sizeof(*s->hpc[0]));
    s->hpc[2] =
    s->hpc[1] = av_malloc(sizeof(*s->hpc[1]));

    if (!s->hevcdsp[0] || !s->hevcdsp[1] || !s->hpc[0] || !s->hpc[1])
        return -1;
    return 0;
}

static av_cold int hevc_decode_free(AVCodecContext *avctx)
{
    int i;
    HEVCContext *s = avctx->priv_data;

    if (s->frame.data[0])
        s->avctx->release_buffer(s->avctx, &s->frame);
    if (s->sao_frame.data[0])
        s->avctx->release_buffer(s->avctx, &s->sao_frame);

    for (i = 0; i < MAX_SPS_COUNT; i++) {
        av_freep(&s->sps_list[i]);
    }

    for (i = 0; i < MAX_PPS_COUNT; i++) {
        if (s->pps_list[i]) {
            av_freep(&s->pps_list[i]->column_width);
            av_freep(&s->pps_list[i]->row_height);
            av_freep(&s->pps_list[i]->col_bd);
            av_freep(&s->pps_list[i]->row_bd);
            av_freep(&s->pps_list[i]->ctb_addr_rs_to_ts);
            av_freep(&s->pps_list[i]->ctb_addr_ts_to_rs);
            av_freep(&s->pps_list[i]->tile_id);
            av_freep(&s->pps_list[i]->min_cb_addr_zs);
            av_freep(&s->pps_list[i]->min_tb_addr_zs);
        }
        av_freep(&s->pps_list[i]);
    }

    pic_arrays_free(s);
    return 0;
}

static void hevc_decode_flush(AVCodecContext *avctx)
{
}

AVCodec ff_hevc_decoder = {
    .name           = "hevc",
    .type           = AVMEDIA_TYPE_VIDEO,
    .id             = AV_CODEC_ID_HEVC,
    .priv_data_size = sizeof(HEVCContext),
    .init           = hevc_decode_init,
    .close          = hevc_decode_free,
    .decode         = hevc_decode_frame,
    .capabilities   = 0,
    .flush          = hevc_decode_flush,
    .long_name      = NULL_IF_CONFIG_SMALL("HEVC (High Efficiency Video Coding)"),
};<|MERGE_RESOLUTION|>--- conflicted
+++ resolved
@@ -106,11 +106,7 @@
     // Coded parameters
 
     sh->first_slice_in_pic_flag = get_bits1(gb);
-<<<<<<< HEAD
-    if (s->nal_unit_type >= 7 && s->nal_unit_type <= 12)
-=======
     if (s->nal_unit_type >= 16 && s->nal_unit_type <= 23)
->>>>>>> 0fc99f23
         sh->no_output_of_prior_pics_flag = get_bits1(gb);
 
     sh->pps_id = get_ue_golomb(gb);
@@ -191,17 +187,7 @@
         sh->slice_address = get_bits(gb, slice_address_length);
     }
 
-<<<<<<< HEAD
-    if (s->pps->dependant_slices_enabled_flag && !sh->first_slice_in_pic_flag) {
-        sh->dependent_slice_flag = get_bits1(gb);
-    }
-
-    if (!sh->dependent_slice_flag) {
-        sh->slice_type = get_ue_golomb(gb);
-
-=======
     if (!s->pps->dependent_slice_segments_enabled_flag) {
->>>>>>> 0fc99f23
         if (s->pps->output_flag_present_flag)
             sh->pic_output_flag = get_bits1(gb);
 
@@ -256,13 +242,6 @@
             if (sh->slice_type == B_SLICE)
                 sh->mvd_l1_zero_flag = get_bits1(gb);
 
-<<<<<<< HEAD
-#if !REFERENCE_ENCODER_QUIRKS
-        if (sh->slice_type != I_SLICE)
-#endif
-            sh->max_num_merge_cand = 5 - get_ue_golomb(gb);
-
-=======
             if (s->pps->cabac_init_present_flag) {
                 sh->cabac_init_flag = get_bits1(gb);
             }
@@ -281,7 +260,7 @@
 
             sh->max_num_merge_cand = 5 - get_ue_golomb(gb);
         }
->>>>>>> 0fc99f23
+
         sh->slice_qp_delta = get_se_golomb(gb);
         if (s->pps->pic_slice_level_chroma_qp_offsets_present_flag) {
             sh->slice_cb_qp_offset = get_se_golomb(gb);
@@ -1372,11 +1351,7 @@
         if (more_data && (s->pps->tiles_enabled_flag &&
                           s->pps->tile_id[s->ctb_addr_ts] !=
                           s->pps->tile_id[s->ctb_addr_ts - 1]) ||
-<<<<<<< HEAD
-            (s->pps->entropy_coding_sync_enabled_flag &&
-=======
             (s->pps->tiles_enabled_flag &&
->>>>>>> 0fc99f23
              ((s->ctb_addr_ts % s->sps->pic_width_in_ctbs) == 0)))
             align_get_bits(&s->gb);
     }
@@ -1430,16 +1405,16 @@
     }
 
     switch (s->nal_unit_type) {
-    case NAL_VPS_NUT:
+    case NAL_VPS:
         ff_hevc_decode_nal_vps(s);
         break;
-    case NAL_SPS_NUT:
+    case NAL_SPS:
         ff_hevc_decode_nal_sps(s);
         break;
-    case NAL_PPS_NUT:
+    case NAL_PPS:
         ff_hevc_decode_nal_pps(s);
         break;
-    case NAL_SEI_NUT:
+    case NAL_SEI:
         ff_hevc_decode_nal_sei(s);
         break;
     case NAL_TRAIL_R:
