--- conflicted
+++ resolved
@@ -55,7 +55,6 @@
 
     s->pu.left_ipm = av_malloc(pic_height_in_min_pu);
     s->pu.top_ipm = av_malloc(pic_width_in_min_pu);
-<<<<<<< HEAD
     s->pu.tab_mvf = av_malloc(pic_width_in_min_pu*pic_height_in_min_pu*sizeof(MvField));
 
     for( i =0; i<pic_width_in_min_pu*pic_height_in_min_pu ; i++ ) {
@@ -65,19 +64,11 @@
             s->pu.tab_mvf[i].predFlag =0;
             s->pu.tab_mvf[i].isIntra =0;
         }
-=======
->>>>>>> 469131f3
 
     if (!s->sao || !s->split_coding_unit_flag || !s->cu.skip_flag ||
         !s->pu.left_ipm || !s->pu.top_ipm)
         return -1;
 
-<<<<<<< HEAD
-=======
-    memset(s->pu.left_ipm, INTRA_DC, pic_height_in_min_pu);
-    memset(s->pu.top_ipm, INTRA_DC, pic_width_in_min_pu);
-
->>>>>>> 469131f3
     for (i = 0; i < MAX_TRANSFORM_DEPTH; i++) {
         s->tt.cbf_cb[i] = av_malloc(MAX_CU_SIZE*MAX_CU_SIZE);
         s->tt.cbf_cr[i] = av_malloc(MAX_CU_SIZE*MAX_CU_SIZE);
@@ -99,10 +90,7 @@
 
     av_freep(&s->pu.left_ipm);
     av_freep(&s->pu.top_ipm);
-<<<<<<< HEAD
     av_freep(&s->pu.tab_mvf);
-=======
->>>>>>> 469131f3
 
     for (i = 0; i < MAX_TRANSFORM_DEPTH; i++) {
         av_freep(&s->tt.cbf_cb[i]);
@@ -419,12 +407,7 @@
                         sao->offset_val[c_idx][i+1] = -sao->offset_val[c_idx][i+1];
                 } else if (sao->offset_sign[c_idx][i+1]) {
                     sao->offset_val[c_idx][i+1] = -sao->offset_val[c_idx][i+1];
-<<<<<<< HEAD
                 }
-=======
-            } else if (sao->offset_sign[c_idx][i]) {
-                sao->offset_val[c_idx][i+1] = -sao->offset_val[c_idx][i+1];
->>>>>>> 469131f3
             }
         }
     }
@@ -900,15 +883,9 @@
         }
     }
 
-<<<<<<< HEAD
     if (split_transform_flag) {
         int x1 = x0 + (( 1 << log2_trafo_size ) >> 1);
         int y1 = y0 + (( 1 << log2_trafo_size ) >> 1);
-=======
-    if (SAMPLE(s->tt.split_transform_flag[trafo_depth], x0, y0)) {
-        int x1 = x0 + ((1 << log2_trafo_size) >> 1);
-        int y1 = y0 + ((1 << log2_trafo_size) >> 1);
->>>>>>> 469131f3
 
         hls_transform_tree(s, x0, y0, x0, y0, log2_cb_size,
                            log2_trafo_size - 1, trafo_depth + 1, 0);
@@ -952,38 +929,7 @@
 
 static void hls_mvd_coding(HEVCContext *s, int x0, int y0, int log2_cb_size)
 {
-<<<<<<< HEAD
-	int abs_mvd_greater0_flag[2];
-	int abs_mvd_greater1_flag[2] = { 0, 0 };
-	int abs_mvd_minus2[2];
-	int mvd_sign_flag[2];
-	int mvd_x;
-	int mvd_y;
-	
-    abs_mvd_greater0_flag[0] = ff_hevc_abs_mvd_greater0_flag_decode(s);
-	abs_mvd_greater0_flag[1] = ff_hevc_abs_mvd_greater0_flag_decode(s);
-	if (abs_mvd_greater0_flag[0]) {
-		abs_mvd_greater1_flag[0] = ff_hevc_abs_mvd_greater1_flag_decode(s);
-	}
-	if (abs_mvd_greater0_flag[1]) {
-		abs_mvd_greater1_flag[1] = ff_hevc_abs_mvd_greater1_flag_decode(s);
-	}
-	if (abs_mvd_greater0_flag[0]) {
-		if (abs_mvd_greater1_flag[0]) {
-			abs_mvd_minus2[0] = ff_hevc_abs_mvd_minus2_decode(s);
-		}
-		mvd_sign_flag[0] = ff_hevc_mvd_sign_flag_decode(s);
-	}
-	if (abs_mvd_greater0_flag[1]) {
-		if (abs_mvd_greater1_flag[1]) {
-			abs_mvd_minus2[1] = ff_hevc_abs_mvd_minus2_decode(s);
-		}
-		mvd_sign_flag[1] = ff_hevc_mvd_sign_flag_decode(s);
-	}
-	mvd_x = abs_mvd_greater0_flag[0] * ( abs_mvd_minus2[0] + 2 ) * ( 1 - (mvd_sign_flag[0] << 1) );
-	mvd_y = abs_mvd_greater0_flag[1] * ( abs_mvd_minus2[1] + 2 ) * ( 1 - (mvd_sign_flag[1] << 1) );
-	return;
-=======
+
     int abs_mvd_greater0_flag[2];
     int abs_mvd_greater1_flag[2] = { 0, 0 };
     int abs_mvd_minus2[2];
@@ -1011,7 +957,6 @@
     mvd_x = abs_mvd_greater0_flag[0] * (abs_mvd_minus2[0] + 2) * (1 - (mvd_sign_flag[0] << 1));
     mvd_y = abs_mvd_greater0_flag[1] * (abs_mvd_minus2[1] + 2) * (1 - (mvd_sign_flag[1] << 1));
     return;
->>>>>>> 469131f3
 }
 
 /*
@@ -1108,7 +1053,6 @@
     int x_pu = x0 >> s->sps->log2_min_pu_size;
     int y_pu = y0 >> s->sps->log2_min_pu_size;
     int pic_width_in_min_pu  = s->sps->pic_width_in_min_cbs * 4;
-    int pic_height_in_min_pu = s->sps->pic_height_in_min_cbs * 4;
     
     int check_B1;
     int xB1, yB1;
@@ -1382,53 +1326,6 @@
 
 static void hls_prediction_unit(HEVCContext *s, int x0, int y0, int nPbW, int nPbH, int log2_cb_size, int partIdx)
 {
-<<<<<<< HEAD
-	int merge_idx;
-	enum InterPredIdc inter_pred_idc = Pred_L0;
-	int ref_idx_l0;
-	int ref_idx_l1;
-	int mvp_l0_flag;
-	int mvp_l1_flag;
-
-	if (SAMPLE(s->cu.skip_flag, x0, y0)) {
-		if( s->sh.max_num_merge_cand > 1 ) {
-			merge_idx = ff_hevc_merge_idx_decode(s);
-			// Merge mode
-			luma_mv_merge_mode(s, x0, y0, nPbW, nPbH, log2_cb_size, partIdx, merge_idx);
-		}
-	} else {/* MODE_INTER */
-		s->pu.merge_flag = ff_hevc_merge_flag_decode(s);
-		if (s->pu.merge_flag) {
-			if (s->sh.max_num_merge_cand > 1) {
-				merge_idx = ff_hevc_merge_idx_decode(s);
-			}
-		} else {
-			if( s->sh.slice_type == B_SLICE ) {
-				inter_pred_idc = ff_hevc_inter_pred_idc_decode(s, 1<<log2_cb_size);
-			}
-			if(inter_pred_idc != Pred_L1) {
-				if(s->sh.num_ref_idx_l0_active > 1) {
-					ref_idx_l0 = ff_hevc_ref_idx_lx_decode(s, s->sh.num_ref_idx_l0_active);
-				}
-				hls_mvd_coding(s, x0, y0, 0);
-				mvp_l0_flag = ff_hevc_mvp_lx_flag_decode(s);
-			}
-			if(inter_pred_idc != Pred_L0) {
-				if(s->sh.num_ref_idx_l1_active > 1) {
-					ref_idx_l1 = ff_hevc_ref_idx_lx_decode(s, s->sh.num_ref_idx_l1_active);
-				}
-				if( s->sh.mvd_l1_zero_flag == 1 && inter_pred_idc == Pred_BI) {
-					//mvd_l1[ x0 ][ y0 ][ 0 ] = 0
-					//mvd_l1[ x0 ][ y0 ][ 1 ] = 0
-				} else {
-					hls_mvd_coding(s, x0, y0, 1);
-				}
-				mvp_l1_flag = ff_hevc_mvp_lx_flag_decode(s);
-			}
-		}
-	}
-	return;
-=======
     int merge_idx;
     enum InterPredIdc inter_pred_idc = PRED_L0;
     int ref_idx_l0;
@@ -1439,6 +1336,8 @@
     if (SAMPLE(s->cu.skip_flag, x0, y0)) {
         if (s->sh.max_num_merge_cand > 1) {
             merge_idx = ff_hevc_merge_idx_decode(s);
+			// Merge mode
+			luma_mv_merge_mode(s, x0, y0, nPbW, nPbH, log2_cb_size, partIdx, merge_idx);
         }
     } else {/* MODE_INTER */
         s->pu.merge_flag = ff_hevc_merge_flag_decode(s);
@@ -1468,7 +1367,6 @@
         }
     }
     return;
->>>>>>> 469131f3
 }
 
 /**
@@ -1485,14 +1383,8 @@
     int y_pu = y0 >> s->sps->log2_min_pu_size;
     int size_in_pus = pu_size >> s->sps->log2_min_pu_size;
 
-<<<<<<< HEAD
-    int pic_width_in_min_pu = s->sps->pic_width_in_min_cbs * 4;
     int cand_up   = y_pu > 0 ? s->pu.top_ipm[x_pu] : INTRA_DC ;
     int cand_left = x_pu > 0 ? s->pu.left_ipm[y_pu] : INTRA_DC ;
-=======
-    int cand_up = s->pu.top_ipm[x_pu];
-    int cand_left = s->pu.left_ipm[y_pu];
->>>>>>> 469131f3
 
     int y_ctb = (y0 >> (s->sps->log2_ctb_size)) << (s->sps->log2_ctb_size);
 
@@ -1547,11 +1439,7 @@
     memset(&s->pu.top_ipm[x_pu], intra_pred_mode, size_in_pus);
     memset(&s->pu.left_ipm[y_pu], intra_pred_mode, size_in_pus);
 
-<<<<<<< HEAD
     av_dlog(s->avctx, "intra_pred_mode: %d\n",
-=======
-    av_log(s->avctx, AV_LOG_DEBUG, "intra_pred_mode: %d\n",
->>>>>>> 469131f3
            intra_pred_mode);
     return intra_pred_mode;
 }
@@ -1615,24 +1503,14 @@
 {
     int i;
     int split = s->cu.part_mode == PART_NxN;
+    int pb_size = (1 << log2_cb_size) >> split;
     int side = split + 1;
-<<<<<<< HEAD
 	int size_in_pus = pb_size >> s->sps->log2_min_pu_size;
 	for (i = 0; i < side; i++) {
        	int x_pu = (x0 + pb_size * i) >> s->sps->log2_min_pu_size;
        	int y_pu = (y0 + pb_size * i) >> s->sps->log2_min_pu_size;
        	memset(&s->pu.top_ipm[x_pu], INTRA_DC, size_in_pus);
        	memset(&s->pu.left_ipm[y_pu], INTRA_DC, size_in_pus);
-=======
-    for (i = 0; i < side; i++) {
-        for (j = 0; j < side; j++) {
-            int x_pu = x0 >> s->sps->log2_min_pu_size;
-            int y_pu = y0 >> s->sps->log2_min_pu_size;
-            int size_in_pus = log2_cb_size >> s->sps->log2_min_pu_size;
-            memset(&s->pu.top_ipm[x_pu], INTRA_DC, size_in_pus);
-            memset(&s->pu.left_ipm[y_pu], INTRA_DC, size_in_pus);
-        }
->>>>>>> 469131f3
     }
 }
 
