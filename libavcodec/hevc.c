/*
 * HEVC video Decoder
 *
 * Copyright (C) 2012 Guillaume Martres
 *
 * This file is part of Libav.
 *
 * Libav is free software; you can redistribute it and/or
 * modify it under the terms of the GNU Lesser General Public
 * License as published by the Free Software Foundation; either
 * version 2.1 of the License, or (at your option) any later version.
 *
 * Libav is distributed in the hope that it will be useful,
 * but WITHOUT ANY WARRANTY; without even the implied warranty of
 * MERCHANTABILITY or FITNESS FOR A PARTICULAR PURPOSE.  See the GNU
 * Lesser General Public License for more details.
 *
 * You should have received a copy of the GNU Lesser General Public
 * License along with Libav; if not, write to the Free Software
 * Foundation, Inc., 51 Franklin Street, Fifth Floor, Boston, MA 02110-1301 USA
 */
// #define DEBUG

#include "libavutil/attributes.h"
#include "libavutil/common.h"
#include "libavutil/pixdesc.h"
#include "cabac_functions.h"
#include "golomb.h"
#include "hevcdata.h"
#include "hevc.h"

/**
 * NOTE: Each function hls_foo correspond to the function foo in the
 * specification (HLS stands for High Level Syntax).
 */

/**
 * Section 5.7
 */
#define INVERSE_RASTER_SCAN(a, b, c, d, e) ((e) ? ((a) / (ROUNDED_DIV(d, b)))*(c) : ((a)%(ROUNDED_DIV(d, b)))*(b))

static int pic_arrays_init(HEVCContext *s)
{
    int i;
    int pic_size = s->sps->pic_width_in_luma_samples * s->sps->pic_height_in_luma_samples;
    int ctb_count = s->sps->pic_width_in_ctbs * s->sps->pic_height_in_ctbs;
    int pic_width_in_min_pu  = s->sps->pic_width_in_min_cbs * 4;
    int pic_height_in_min_pu = s->sps->pic_height_in_min_cbs * 4;
    s->bs_width = (s->sps->pic_width_in_luma_samples + 7) / 8;
    s->bs_height = (s->sps->pic_height_in_luma_samples + 7) / 8;
    s->sao = av_mallocz(ctb_count * sizeof(*s->sao));

    s->split_coding_unit_flag = av_malloc(pic_size);
    s->cu.skip_flag = av_malloc(pic_size);

    s->cu.left_ct_depth = av_malloc(s->sps->pic_height_in_min_cbs);
    s->cu.top_ct_depth = av_malloc(s->sps->pic_width_in_min_cbs);

    s->pu.left_ipm = av_malloc(pic_height_in_min_pu);
    s->pu.top_ipm = av_malloc(pic_width_in_min_pu);
    s->pu.tab_mvf = av_malloc(pic_width_in_min_pu*pic_height_in_min_pu*sizeof(MvField));

    for( i =0; i<pic_width_in_min_pu*pic_height_in_min_pu ; i++ ) {
<<<<<<< HEAD
        s->pu.tab_mvf[i].ref_idx =  -1;
        s->pu.tab_mvf[i].mv.x = 0 ;
        s->pu.tab_mvf[i].mv.y =0;
        s->pu.tab_mvf[i].pred_flag =0;
        s->pu.tab_mvf[i].is_intra =0;
    }

    if (!s->sao || !s->split_coding_unit_flag || !s->cu.skip_flag ||
        !s->cu.left_ct_depth || !s->cu.top_ct_depth ||
        !s->pu.left_ipm || !s->pu.top_ipm || !s->pu.tab_mvf)
=======
            s->pu.tab_mvf[i].RefIdx =  -1;
            s->pu.tab_mvf[i].acMv.m_iHor = 0 ;
            s->pu.tab_mvf[i].acMv.m_iVer =0;
            s->pu.tab_mvf[i].predFlag =0;
            s->pu.tab_mvf[i].isIntra =0;
        }
    s->horizontal_bs = (uint8_t*)av_malloc(2 * s->bs_width * s->bs_height);
    s->vertical_bs = (uint8_t*)av_malloc(s->bs_width * 2 * s->bs_height);

    if (!s->sao || !s->split_coding_unit_flag || !s->cu.skip_flag ||
        !s->pu.left_ipm || !s->pu.top_ipm || !s->horizontal_bs || !s->vertical_bs)
>>>>>>> 2ddabab2
        return -1;

    memset(s->horizontal_bs, 0, 2 * s->bs_width * s->bs_height);
    memset(s->vertical_bs, 0, s->bs_width * 2 * s->bs_height);

    for (i = 0; i < MAX_TRANSFORM_DEPTH; i++) {
        s->tt.cbf_cb[i] = av_malloc(MAX_CU_SIZE*MAX_CU_SIZE);
        s->tt.cbf_cr[i] = av_malloc(MAX_CU_SIZE*MAX_CU_SIZE);
        if (!s->tt.cbf_cb[i] ||
            !s->tt.cbf_cr[i])
            return -1;
    }

    return 0;
}

static void pic_arrays_free(HEVCContext *s)
{
    int i;
    av_freep(&s->sao);

    av_freep(&s->split_coding_unit_flag);
    av_freep(&s->cu.skip_flag);

    av_freep(&s->cu.left_ct_depth);
    av_freep(&s->cu.top_ct_depth);

    av_freep(&s->pu.left_ipm);
    av_freep(&s->pu.top_ipm);
    av_freep(&s->pu.tab_mvf);
    av_freep(&s->horizontal_bs);
    av_freep(&s->vertical_bs);

    for (i = 0; i < MAX_TRANSFORM_DEPTH; i++) {
        av_freep(&s->tt.cbf_cb[i]);
        av_freep(&s->tt.cbf_cr[i]);
    }
    if (s->sh.entry_point_offset) {
        av_freep(&s->sh.entry_point_offset);
    }
}

static void compute_POC(HEVCContext *s, int iPOClsb)
{
    int iMaxPOClsb  = 1 << s->sps->log2_max_poc_lsb;
    int iPrevPOClsb = s->poc % iMaxPOClsb;
    int iPrevPOCmsb = s->poc - iPrevPOClsb;
    int iPOCmsb;
    if ((iPOClsb < iPrevPOClsb) && ((iPrevPOClsb - iPOClsb) >= (iMaxPOClsb / 2))) {
        iPOCmsb = iPrevPOCmsb + iMaxPOClsb;
    } else if ((iPOClsb > iPrevPOClsb) && ((iPOClsb - iPrevPOClsb) > (iMaxPOClsb / 2))) {
        iPOCmsb = iPrevPOCmsb - iMaxPOClsb;
    } else {
        iPOCmsb = iPrevPOCmsb;
    }
    s->poc = iPOCmsb + iPOClsb;
}
static void set_ref_pic_list(HEVCContext *s)
{
    SliceHeader *sh = &s->sh;
    RefPicList  *refPocList = s->sh.refPocList;
    RefPicList  *refPicList = s->sh.refPicList;

    uint8_t num_ref_idx_lx_act[2];
    uint8_t cIdx;
    uint8_t num_poc_total_curr;
    uint8_t num_rps_curr_lx;
    uint8_t first_list;
    uint8_t sec_list;
    uint8_t i, list_idx;

    num_ref_idx_lx_act[0] = sh->num_ref_idx_l0_active;
    num_ref_idx_lx_act[1] = sh->num_ref_idx_l1_active;
    for ( list_idx = 0; list_idx < 2; list_idx++) {
        /* The order of the elements is
         * ST_CURR_BEF - ST_CURR_AFT - LT_CURR for the RefList0 and
         * ST_CURR_AFT - ST_CURR_BEF - LT_CURR for the RefList1
         */
        first_list = list_idx == 0 ? ST_CURR_BEF : ST_CURR_AFT;
        sec_list   = list_idx == 0 ? ST_CURR_AFT : ST_CURR_BEF;

        /* even if num_ref_idx_lx_act is inferior to num_poc_total_curr we fill in
         * all the element from the Rps because we might reorder the list. If
         * we reorder the list might need a reference picture located after
         * num_ref_idx_lx_act.
         */
        num_poc_total_curr = refPocList[ST_CURR_BEF].numPic + refPocList[ST_CURR_AFT].numPic + refPocList[LT_CURR].numPic;
        num_rps_curr_lx    = num_poc_total_curr<num_ref_idx_lx_act[list_idx] ? num_poc_total_curr : num_ref_idx_lx_act[list_idx];
        cIdx = 0;
        while(cIdx < num_rps_curr_lx) {
            for(i = 0; i < refPocList[first_list].numPic; i++) {
                refPicList[list_idx].list[cIdx] = refPocList[first_list].list[i];
                cIdx++;
            }
            for(i = 0; i < refPicList[sec_list].numPic; i++) {
                refPicList[list_idx].list[cIdx] = refPocList[sec_list].list[i];
                cIdx++;
            }
            for(i = 0; i < refPocList[LT_CURR].numPic; i++) {
                refPicList[list_idx].list[cIdx] = refPocList[LT_CURR].list[i];
                cIdx++;
            }
        }
        refPicList[list_idx].numPic = cIdx;
    }
}
static void set_ref_poc_list(HEVCContext *s)
{
    int i;
    int j = 0;
    int k = 0;
    ShortTermRPS *rps        = s->sh.short_term_rps;
    RefPicList   *refPocList = s->sh.refPocList;
    if (rps != NULL) {
        for (i = 0; i < rps->num_negative_pics; i ++) {
            if ( rps->used[i] == 1 ) {
                refPocList[ST_CURR_BEF].list[j] = s->poc + rps->delta_poc[i];
                j++;
            } else {
                refPocList[ST_FOLL].list[k] = s->poc + rps->delta_poc[i];
                k++;
            }
        }
        refPocList[ST_CURR_BEF].numPic = j;
        j = 0;
        for( i = rps->num_negative_pics; i < rps->num_delta_pocs; i ++ ) {
            if (rps->used[i] ==1) {
                refPocList[ST_CURR_AFT].list[j] = s->poc + rps->delta_poc[i];
                j++;
            } else {
                refPocList[ST_FOLL].list[k] = s->poc + rps->delta_poc[i];
                k++;
            }
        }
        refPocList[ST_CURR_AFT].numPic = j;
        refPocList[ST_FOLL].numPic = k;
        refPocList[LT_CURR].numPic = 0;
        refPocList[LT_FOLL].numPic = 0;
        //set_ref_pic_list(s);
    }
}
static int hls_slice_header(HEVCContext *s)
{
    int i;
    GetBitContext *gb = &s->gb;
    SliceHeader *sh = &s->sh;
    int slice_address_length = 0;

    av_dlog(s->avctx, "Decoding slice\n");

    // initial values
    sh->beta_offset = 0;
    sh->tc_offset = 0;

    // Coded parameters

    sh->first_slice_in_pic_flag = get_bits1(gb);
    if (s->nal_unit_type >= 16 && s->nal_unit_type <= 23)
        sh->no_output_of_prior_pics_flag = get_bits1(gb);

    sh->pps_id = get_ue_golomb(gb);
    if (sh->pps_id >= MAX_PPS_COUNT || !s->pps_list[sh->pps_id]) {
        av_log(s->avctx, AV_LOG_ERROR, "PPS id out of range: %d\n", sh->pps_id);
        return -1;
    }
    s->pps = s->pps_list[sh->pps_id];
    if (s->sps != s->sps_list[s->pps->sps_id]) {
        s->sps = s->sps_list[s->pps->sps_id];
        s->vps = s->vps_list[s->sps->vps_id];
        //TODO: Handle switching between different SPS better
        pic_arrays_free(s);
        if (pic_arrays_init(s) < 0) {
            pic_arrays_free(s);
            return -1;
        }

        s->avctx->width = s->sps->pic_width_in_luma_samples;
        s->avctx->height = s->sps->pic_height_in_luma_samples;
        if (s->sps->chroma_format_idc == 0 || s->sps->separate_colour_plane_flag) {
            av_log(s->avctx, AV_LOG_ERROR,
                   "TODO: s->sps->chroma_format_idc == 0 || "
                   "s->sps->separate_colour_plane_flag\n");
            return -1;
        }

        if (s->sps->chroma_format_idc == 1) {
            switch (s->sps->bit_depth) {
            case 8:
                s->avctx->pix_fmt = PIX_FMT_YUV420P;
                break;
            case 9:
                s->avctx->pix_fmt = PIX_FMT_YUV420P9;
                break;
            case 10:
                s->avctx->pix_fmt = PIX_FMT_YUV420P10;
                break;
            }
        } else {
            av_log(s->avctx, AV_LOG_ERROR, "non-4:2:0 support is currently unspecified.\n");
            return -1;
        }
        s->sps->hshift[0] = s->sps->vshift[0] = 0;
        s->sps->hshift[2] =
        s->sps->hshift[1] = av_pix_fmt_descriptors[s->avctx->pix_fmt].log2_chroma_w;
        s->sps->vshift[2] =
        s->sps->vshift[1] = av_pix_fmt_descriptors[s->avctx->pix_fmt].log2_chroma_h;

        s->sps->pixel_shift = s->sps->bit_depth > 8;

        ff_hevc_pred_init(&s->hpc, s->sps->bit_depth);
        ff_hevc_dsp_init(&s->hevcdsp, s->sps->bit_depth);

        ff_dsputil_init(&s->dsp, s->avctx);
    }

    if (!sh->first_slice_in_pic_flag) {
        if (s->pps->dependent_slice_segments_enabled_flag)
            sh->dependent_slice_segment_flag = get_bits1(gb);

        slice_address_length = av_ceil_log2_c(s->sps->pic_width_in_ctbs *
                                              s->sps->pic_height_in_ctbs);
        sh->slice_address = get_bits(gb, slice_address_length);
    }

    if (!s->pps->dependent_slice_segments_enabled_flag) {
        for(i = 0; i < s->pps->num_extra_slice_header_bits; i++)
            skip_bits(gb, 1); // slice_reserved_undetermined_flag[]
        sh->slice_type = get_ue_golomb(gb);
        if (s->pps->output_flag_present_flag)
            sh->pic_output_flag = get_bits1(gb);

        if (s->sps->separate_colour_plane_flag == 1)
            sh->colour_plane_id = get_bits(gb, 2);

        if (s->nal_unit_type != NAL_IDR_W_DLP) {
            int short_term_ref_pic_set_sps_flag;
            sh->pic_order_cnt_lsb = get_bits(gb, s->sps->log2_max_poc_lsb);
            compute_POC(s, sh->pic_order_cnt_lsb);
            short_term_ref_pic_set_sps_flag = get_bits1(gb);
            if (!short_term_ref_pic_set_sps_flag) {
                ff_hevc_decode_short_term_rps(s, MAX_SHORT_TERM_RPS_COUNT, s->sps);
                sh->short_term_rps = &s->sps->short_term_rps_list[MAX_SHORT_TERM_RPS_COUNT];
            } else {
                int numbits = 0;
                int short_term_ref_pic_set_idx;
                while ((1 << numbits) < s->sps->num_short_term_ref_pic_sets)
                    numbits++;
                if (numbits > 0)
                    short_term_ref_pic_set_idx = get_bits(gb, numbits);
                else
                    short_term_ref_pic_set_idx = 0;
            }
            if (s->sps->long_term_ref_pics_present_flag) {
                av_log(s->avctx, AV_LOG_ERROR, "TODO: long_term_ref_pics_present_flag\n");
                return -1;
            }
            if (s->sps->sps_temporal_mvp_enabled_flag) {
                sh->slice_temporal_mvp_enabled_flag = get_bits1(gb);
            }
        } else {
            s->poc = 0;
        }
        if (!s->pps) {
            av_log(s->avctx, AV_LOG_ERROR, "No PPS active while decoding slice\n");
            return -1;
        }

        if (s->sps->sample_adaptive_offset_enabled_flag) {
            sh->slice_sample_adaptive_offset_flag[0] = get_bits1(gb);
            sh->slice_sample_adaptive_offset_flag[2] =
            sh->slice_sample_adaptive_offset_flag[1] = get_bits1(gb);
        }

        sh->num_ref_idx_l0_active = 0;
        sh->num_ref_idx_l1_active = 0;
        if (sh->slice_type == P_SLICE || sh->slice_type == B_SLICE) {
            sh->num_ref_idx_l0_active = s->pps->num_ref_idx_l0_default_active;
            if (sh->slice_type == B_SLICE)
                sh->num_ref_idx_l1_active = s->pps->num_ref_idx_l1_default_active;
            sh->num_ref_idx_active_override_flag = get_bits1(gb);

            if (sh->num_ref_idx_active_override_flag) {
                sh->num_ref_idx_l0_active = get_ue_golomb(gb) + 1;
                if (sh->slice_type == B_SLICE)
                    sh->num_ref_idx_l1_active = get_ue_golomb(gb) + 1;
            }
            if (s->pps->lists_modification_present_flag) {
                av_log(s->avctx, AV_LOG_ERROR, "TODO: ref_pic_list_modification() \n");
                return -1;
            }

            if (sh->slice_type == B_SLICE)
                sh->mvd_l1_zero_flag = get_bits1(gb);

            if (s->pps->cabac_init_present_flag) {
                sh->cabac_init_flag = get_bits1(gb);
            }
            if (sh->slice_temporal_mvp_enabled_flag) {
                if (sh->slice_type == B_SLICE) {
                    sh->collocated_from_l0_flag = get_bits1(gb);
                }
                if ((sh->collocated_from_l0_flag &&
                     sh->num_ref_idx_l0_active > 1) ||
                    (!sh->collocated_from_l0_flag &&
                     sh->num_ref_idx_l0_active > 1)) {
                    sh->collocated_ref_idx = get_ue_golomb(gb);
                }
            }


            sh->max_num_merge_cand = 5 - get_ue_golomb(gb);
        }
        set_ref_poc_list(s);
        sh->slice_qp_delta = get_se_golomb(gb);
        if (s->pps->pic_slice_level_chroma_qp_offsets_present_flag) {
            sh->slice_cb_qp_offset = get_se_golomb(gb);
            sh->slice_cr_qp_offset = get_se_golomb(gb);
        }
        if (s->pps->deblocking_filter_control_present_flag) {
            int deblocking_filter_override_flag = 0;
            if (s->pps->deblocking_filter_override_enabled_flag)
                deblocking_filter_override_flag = get_bits1(gb);
            if (deblocking_filter_override_flag) {
                sh->disable_deblocking_filter_flag = get_bits1(gb);
                if (!sh->disable_deblocking_filter_flag) {
                    sh->beta_offset = get_se_golomb(gb) * 2;
                    sh->tc_offset = get_se_golomb(gb) * 2;
                }
            } else {
                sh->disable_deblocking_filter_flag = s->pps->pps_disable_deblocking_filter_flag;
            }
        }

        if (s->pps->seq_loop_filter_across_slices_enabled_flag
            && (sh->slice_sample_adaptive_offset_flag[0] ||
                sh->slice_sample_adaptive_offset_flag[1] ||
                !sh->disable_deblocking_filter_flag)) {
            sh->slice_loop_filter_across_slices_enabled_flag = get_bits1(gb);
        } else {
            sh->slice_loop_filter_across_slices_enabled_flag =
            s->pps->seq_loop_filter_across_slices_enabled_flag;
        }
    }
    if( s->pps->tiles_enabled_flag == 1 || s->pps->entropy_coding_sync_enabled_flag == 1) {
        int num_entry_point_offsets = get_ue_golomb(gb);
        if( num_entry_point_offsets > 0 ) {
            int offset_len = get_ue_golomb(gb)+1;
            if (sh->entry_point_offset) {
                av_freep(&sh->entry_point_offset);
            }
            sh->entry_point_offset = av_malloc(num_entry_point_offsets);
            for( i = 0; i < num_entry_point_offsets; i++ ) {
                sh->entry_point_offset[i] = get_bits(gb, offset_len);
            }
        }
    }

    if (s->pps->slice_header_extension_present_flag) {
        int length = get_ue_golomb(gb);
        for (i = 0; i < length; i++)
            skip_bits(gb, 8); // slice_header_extension_data_byte
    }

    // Inferred parameters
    sh->slice_qp = 26 + s->pps->pic_init_qp_minus26 + sh->slice_qp_delta;
    sh->slice_ctb_addr_rs = sh->slice_address;
    sh->slice_cb_addr_zs = sh->slice_address <<
                           (s->sps->log2_diff_max_min_coding_block_size << 1);

    return 0;
}

#define CTB(tab, x, y) ((tab)[(y) * s->sps->pic_width_in_ctbs + (x)])

#define set_sao(elem, value)                            \
    if (!sao_merge_up_flag && !sao_merge_left_flag) {   \
        sao->elem = value;                              \
    } else if (sao_merge_left_flag) {                   \
        sao->elem = CTB(s->sao, rx-1, ry).elem;         \
    } else if (sao_merge_up_flag) {                     \
        sao->elem = CTB(s->sao, rx, ry-1).elem;         \
    } else {                                            \
        sao->elem = 0;                                  \
    }

static int hls_sao_param(HEVCContext *s, int rx, int ry)
{
    int c_idx, i;
    int sao_merge_left_flag = 0;
    int sao_merge_up_flag = 0;
    int shift = s->sps->bit_depth - FFMIN(s->sps->bit_depth, 10);

    SAOParams *sao = &CTB(s->sao, rx, ry);

    if (rx > 0) {
        int left_ctb_in_slice = s->ctb_addr_in_slice > 0;
        int left_ctb_in_tile = 1 ;//TODO: s->pps->tile_id[s->ctb_addr_ts] == s->pps->tile_id[s->pps->ctb_addr_rs_to_ts[s->ctb_addr_rs - 1]];
        if (left_ctb_in_slice && left_ctb_in_tile)
            sao_merge_left_flag = ff_hevc_sao_merge_flag_decode(s);
    }
    if (ry > 0 && !sao_merge_left_flag) {
        int up_ctb_in_slice = 1; //TODO: (s->ctb_addr_ts - s->pps->ctb_addr_rs_to_ts[s->ctb_addr_rs - s->sps->pic_width_in_ctbs]) <= s->ctb_addr_in_slice;
        int up_ctb_in_tile = 1; //TODO: (s->pps->tile_id[s->ctb_addr_ts] == s->pps->tile_id[s->pps->ctb_addr_rs_to_ts[s->ctb_addr_rs - s->sps->pic_width_in_ctbs]]);
        if (up_ctb_in_slice && up_ctb_in_tile)
            sao_merge_up_flag = ff_hevc_sao_merge_flag_decode(s);
    }
    for (c_idx = 0; c_idx < 3; c_idx++) {

        if (!s->sh.slice_sample_adaptive_offset_flag[c_idx])
            continue;

        if (c_idx == 2) {
            sao->type_idx[2] = sao->type_idx[1];
            sao->eo_class[2] = sao->eo_class[1];
        } else {
            set_sao(type_idx[c_idx], ff_hevc_sao_type_idx_decode(s));
        }
        av_log(s->avctx, AV_LOG_DEBUG, "sao_type_idx: %d\n",
               sao->type_idx[c_idx]);

        if (sao->type_idx[c_idx] == SAO_NOT_APPLIED)
            continue;

        for (i = 0; i < 4; i++)
            set_sao(offset_abs[c_idx][i], ff_hevc_sao_offset_abs_decode(s));

        if (sao->type_idx[c_idx] == SAO_BAND) {
            for (i = 0; i < 4; i++) {
                if (sao->offset_abs[c_idx][i]) {
                    set_sao(offset_sign[c_idx][i], ff_hevc_sao_offset_sign_decode(s));
                } else {
                    sao->offset_sign[c_idx][i] = 0;
                }
            }
            set_sao(band_position[c_idx], ff_hevc_sao_band_position_decode(s));
        } else if (c_idx != 2) {
            set_sao(eo_class[c_idx], ff_hevc_sao_eo_class_decode(s));
        }

        // Inferred parameters
        for (i = 0; i < 4; i++) {
            sao->offset_val[c_idx][i+1] = sao->offset_abs[c_idx][i] << shift;
            if (sao->type_idx[c_idx] == SAO_EDGE) {
                if (i > 1)
                    sao->offset_val[c_idx][i+1] = -sao->offset_val[c_idx][i+1];
            } else if (sao->offset_sign[c_idx][i]) {
                sao->offset_val[c_idx][i+1] = -sao->offset_val[c_idx][i+1];
            }
        }
    }
    return 0;
}

#undef set_sao


#define LUMA 0
#define CB 1
#define CR 2

static void deblocking_filter(HEVCContext *s)
{
    uint8_t *src;
    int qp_y_pred = s->sh.slice_qp;
    int qp_y = ((qp_y_pred + s->tu.cu_qp_delta + 52 + 2 * s->sps->qp_bd_offset) %
        (52 + s->sps->qp_bd_offset)) - s->sps->qp_bd_offset;
    int qp = qp_y + s->sps->qp_bd_offset; // TODO adaptive QP
    int pixel = 1 + !!(s->sps->bit_depth - 8); // sizeof(pixel)
    const int idxb = av_clip_c(qp + s->sh.beta_offset, 0, MAX_QP);
    const int beta = betatable[idxb];

    // vertical filtering
    for (int y = 0; y < (s->sps->pic_height_in_luma_samples+3)/4; y+=1) {
        for (int x = 2; x < (s->sps->pic_width_in_luma_samples+3)/4; x+=2) {
            int bs = s->vertical_bs[(x / 2) + y * s->bs_width];
            if (bs) {
                const int idxt = av_clip_c(qp + DEFAULT_INTRA_TC_OFFSET * (bs - 1) + s->sh.tc_offset, 0, MAX_QP + DEFAULT_INTRA_TC_OFFSET);
                const int tc = tctable[idxt];
                src = &s->frame.data[LUMA][y * 4 * s->frame.linesize[LUMA] + x * 4];
                s->hevcdsp.hevc_loop_filter_luma(src, pixel, s->frame.linesize[LUMA], 0, 0, beta, tc);
                if (x % 4 == 0 && y % 2 == 0 && bs == 2) {
                    src = &s->frame.data[CB][y * 2 * s->frame.linesize[CB] + x * 2];
                    s->hevcdsp.hevc_loop_filter_chroma(src, pixel, s->frame.linesize[CB], 0, 0, tc);
                    src = &s->frame.data[CR][y * 2 * s->frame.linesize[CR] + x * 2];
                    s->hevcdsp.hevc_loop_filter_chroma(src, pixel, s->frame.linesize[CR], 0, 0, tc);
                }
            }
        }
    }
    // horizontal filtering
    for (int y = 2; y < (s->sps->pic_height_in_luma_samples+3)/4; y+=2) {
        for (int x = 0; x < (s->sps->pic_width_in_luma_samples+3)/4; x+=1) {
            int bs = s->horizontal_bs[x + (y / 2) * 2 * s->bs_width];
            if (bs) {
                const int idxt = av_clip_c(qp + DEFAULT_INTRA_TC_OFFSET * (bs - 1) + s->sh.tc_offset, 0, MAX_QP + DEFAULT_INTRA_TC_OFFSET);
                const int tc = tctable[idxt];
                src = &s->frame.data[LUMA][y * 4 * s->frame.linesize[LUMA] + x * 4];
                s->hevcdsp.hevc_loop_filter_luma(src, s->frame.linesize[LUMA], pixel, 0, 0, beta, tc);
                if (x % 2 == 0 && y % 4 == 0 && bs == 2) {
                    src = &s->frame.data[CB][y * 2 * s->frame.linesize[CB] + x * 2];
                    s->hevcdsp.hevc_loop_filter_chroma(src, s->frame.linesize[CB], pixel, 0, 0, tc);
                    src = &s->frame.data[CR][y * 2 * s->frame.linesize[CR] + x * 2];
                    s->hevcdsp.hevc_loop_filter_chroma(src, s->frame.linesize[CR], pixel, 0, 0, tc);
                }
            }
        }
    }
}

#undef LUMA
#undef CB
#undef CR

static void sao_filter(HEVCContext *s)
{
    //TODO: This should be easily parallelizable
    //TODO: skip CBs when (cu_transquant_bypass_flag || (pcm_loop_filter_disable_flag && pcm_flag))
    int c_idx, y_ctb, x_ctb;
    for (c_idx = 0; c_idx < 3; c_idx++) {
        int stride = s->frame.linesize[c_idx];
        int ctb_size = (1 << (s->sps->log2_ctb_size)) >> s->sps->hshift[c_idx];
        for (y_ctb = 0; y_ctb < s->sps->pic_height_in_ctbs; y_ctb++) {
            for (x_ctb = 0; x_ctb < s->sps->pic_width_in_ctbs; x_ctb++) {
                struct SAOParams *sao = &CTB(s->sao, x_ctb, y_ctb);
                int x = x_ctb * ctb_size;
                int y = y_ctb * ctb_size;
                int width = FFMIN(ctb_size,
                                  (s->sps->pic_width_in_luma_samples >> s->sps->hshift[c_idx]) - x);
                int height = FFMIN(ctb_size,
                                   (s->sps->pic_height_in_luma_samples >> s->sps->vshift[c_idx]) - y);
                uint8_t *src = &s->frame.data[c_idx][y * stride + x];
                uint8_t *dst = &s->sao_frame.data[c_idx][y * stride + x];
                switch (sao->type_idx[c_idx]) {
                case SAO_BAND:
                    s->hevcdsp.sao_band_filter(dst, src, stride, sao->offset_val[c_idx],
                                               sao->band_position[c_idx], width, height);
                    break;
                case SAO_EDGE: {
                    int top    = y_ctb == 0;
                    int bottom = y_ctb == (s->sps->pic_height_in_ctbs - 1);
                    int left   = x_ctb == 0;
                    int right  = x_ctb == (s->sps->pic_width_in_ctbs - 1);
                    s->hevcdsp.sao_edge_filter(dst, src, stride, sao->offset_val[c_idx],
                                               sao->eo_class[c_idx],
                                               top, bottom, left, right, width, height);
                    break;
                }
                }
            }
        }
    }
}

#undef CTB


static av_always_inline int min_cb_addr_zs(HEVCContext *s, int x, int y)
{
    return s->pps->min_cb_addr_zs[y * s->sps->pic_width_in_min_cbs + x];
}

static void hls_residual_coding(HEVCContext *s, int x0, int y0, int log2_trafo_size, enum ScanType scan_idx, int c_idx)
{
#define GET_COORD(offset, n)                                    \
    do {                                                        \
        x_c = (scan_x_cg[offset >> 4] << 2) + scan_x_off[n];    \
        y_c = (scan_y_cg[offset >> 4] << 2) + scan_y_off[n];    \
    } while (0)

    int i;

    int transform_skip_flag = 0;

    int last_significant_coeff_x, last_significant_coeff_y;
    int last_scan_pos;
    int n_end;
    int num_coeff = 0;
    int num_last_subset;
    int x_cg_last_sig, y_cg_last_sig;

    const uint8_t *scan_x_cg, *scan_y_cg, *scan_x_off, *scan_y_off;

    ptrdiff_t stride = s->frame.linesize[c_idx];
    int hshift = s->sps->hshift[c_idx];
    int vshift = s->sps->vshift[c_idx];
    uint8_t *dst = &s->frame.data[c_idx][(y0 >> vshift) * stride +
                                         ((x0 >> hshift) << s->sps->pixel_shift)];

    int16_t coeffs[MAX_TB_SIZE * MAX_TB_SIZE] = { 0 };
    int trafo_size = 1 << log2_trafo_size;

    av_dlog(s->avctx, "scan_idx: %d, c_idx: %d\n",
           scan_idx, c_idx);
    memset(s->rc.significant_coeff_group_flag, 0, 8*8);

    if (log2_trafo_size == 1) {
        log2_trafo_size = 2;
    }


    if (s->pps->transform_skip_enabled_flag && !s->cu.cu_transquant_bypass_flag &&
        log2_trafo_size == 2) {
        transform_skip_flag = ff_hevc_transform_skip_flag_decode(s, c_idx);
    }

    last_significant_coeff_x =
    ff_hevc_last_significant_coeff_x_prefix_decode(s, c_idx, log2_trafo_size);
    last_significant_coeff_y =
    ff_hevc_last_significant_coeff_y_prefix_decode(s, c_idx, log2_trafo_size);


    if (last_significant_coeff_x > 3) {
        int suffix = ff_hevc_last_significant_coeff_suffix_decode(s, last_significant_coeff_x);
        last_significant_coeff_x = (1 << ((last_significant_coeff_x >> 1) - 1)) *
                                   (2 + (last_significant_coeff_x & 1)) +
                                   suffix;
    }
    if (last_significant_coeff_y > 3) {
        int suffix = ff_hevc_last_significant_coeff_suffix_decode(s, last_significant_coeff_y);
        last_significant_coeff_y = (1 << ((last_significant_coeff_y >> 1) - 1)) *
                                   (2 + (last_significant_coeff_y & 1)) +
                                   suffix;
    }

    if (scan_idx == SCAN_VERT)
        FFSWAP(int, last_significant_coeff_x, last_significant_coeff_y);

    av_dlog(s->avctx, "last_significant_coeff_x: %d\n",
           last_significant_coeff_x);
    av_dlog(s->avctx, "last_significant_coeff_y: %d\n",
           last_significant_coeff_y);

    x_cg_last_sig = last_significant_coeff_x >> 2;
    y_cg_last_sig = last_significant_coeff_y >> 2;

    switch (scan_idx) {
    case SCAN_DIAG: {
        int last_x_c = last_significant_coeff_x % 4;
        int last_y_c = last_significant_coeff_y % 4;

        scan_x_off = diag_scan4x4_x;
        scan_y_off = diag_scan4x4_y;
        num_coeff = diag_scan4x4_inv[last_y_c][last_x_c];
        if (trafo_size == 4) {
            scan_x_cg = scan_1x1;
            scan_y_cg = scan_1x1;
        } else if (trafo_size == 8) {
            num_coeff += diag_scan2x2_inv[y_cg_last_sig][x_cg_last_sig] << 4;
            scan_x_cg = diag_scan2x2_x;
            scan_y_cg = diag_scan2x2_y;
        } else if (trafo_size == 16) {
            num_coeff += diag_scan4x4_inv[y_cg_last_sig][x_cg_last_sig] << 4;
            scan_x_cg = diag_scan4x4_x;
            scan_y_cg = diag_scan4x4_y;
        } else { // trafo_size == 32
            num_coeff += diag_scan8x8_inv[y_cg_last_sig][x_cg_last_sig] << 4;
            scan_x_cg = diag_scan8x8_x;
            scan_y_cg = diag_scan8x8_y;
        }
        break;
    }
    case SCAN_HORIZ:
        scan_x_cg = horiz_scan2x2_x;
        scan_y_cg = horiz_scan2x2_y;
        scan_x_off = horiz_scan4x4_x;
        scan_y_off = horiz_scan4x4_y;
        num_coeff = horiz_scan8x8_inv[last_significant_coeff_y][last_significant_coeff_x];
        break;
    default: //SCAN_VERT
        scan_x_cg = horiz_scan2x2_y;
        scan_y_cg = horiz_scan2x2_x;
        scan_x_off = horiz_scan4x4_y;
        scan_y_off = horiz_scan4x4_x;
        num_coeff = horiz_scan8x8_inv[last_significant_coeff_x][last_significant_coeff_y];
        break;
    }
    num_coeff++;
    av_dlog(s->avctx, "num_coeff: %d\n",
           num_coeff);

    num_last_subset = (num_coeff - 1) >> 4;

    for (i = num_last_subset; i >= 0; i--) {
        int n, m;
        int first_nz_pos_in_cg, last_nz_pos_in_cg, num_sig_coeff, first_greater1_coeff_idx;
        int sign_hidden;
        int sum_abs;
        int x_cg, y_cg, x_c, y_c;
        int implicit_non_zero_coeff = 0;
        int trans_coeff_level;

        int offset = i << 4;

        uint8_t significant_coeff_flag_idx[16] = {0};
        uint8_t coeff_abs_level_greater1_flag[16] = {0};
        uint8_t coeff_abs_level_greater2_flag[16] = {0};
        uint16_t coeff_sign_flag;
        uint8_t nb_significant_coeff_flag = 0;

        int first_elem;

        x_cg = scan_x_cg[i];
        y_cg = scan_y_cg[i];

        if ((i < num_last_subset) && (i > 0)) {
            s->rc.significant_coeff_group_flag[x_cg][y_cg] =
            ff_hevc_significant_coeff_group_flag_decode(s, c_idx, x_cg, y_cg,
                                                        log2_trafo_size);
            implicit_non_zero_coeff = 1;
        } else {
            s->rc.significant_coeff_group_flag[x_cg][y_cg] =
            ((x_cg == x_cg_last_sig && y_cg == y_cg_last_sig) ||
             (x_cg == 0 && y_cg == 0));
        }
        av_dlog(s->avctx, "significant_coeff_group_flag[%d][%d]: %d\n",
               x_cg, y_cg, s->rc.significant_coeff_group_flag[x_cg][y_cg]);

        last_scan_pos = num_coeff - offset - 1;

        if (i == num_last_subset) {
            n_end = last_scan_pos - 1;
            significant_coeff_flag_idx[0] = last_scan_pos;
            nb_significant_coeff_flag = 1;
        } else {
            n_end = 15;
        }

        for (n = n_end; n >= 0; n--) {
            GET_COORD(offset, n);

            if (s->rc.significant_coeff_group_flag[x_cg][y_cg] &&
                (n > 0 || implicit_non_zero_coeff == 0)) {
                if (ff_hevc_significant_coeff_flag_decode(s, c_idx, x_c, y_c, log2_trafo_size, scan_idx) == 1) {
                    significant_coeff_flag_idx[nb_significant_coeff_flag] = n;
                    nb_significant_coeff_flag = nb_significant_coeff_flag + 1;
                    implicit_non_zero_coeff = 0;
                }
            } else {
                int last_cg = (x_c == (x_cg << 2) && y_c == (y_cg << 2));
                if (last_cg && implicit_non_zero_coeff && s->rc.significant_coeff_group_flag[x_cg][y_cg]) {
                    significant_coeff_flag_idx[nb_significant_coeff_flag] = n;
                    nb_significant_coeff_flag = nb_significant_coeff_flag + 1;
                }
            }
            av_dlog(s->avctx, "significant_coeff_flag(%d, %d): %d\n",
                   x_c, y_c, significant_coeff_flag_idx[n]);

        }

        n_end = nb_significant_coeff_flag;

        first_nz_pos_in_cg = 16;
        last_nz_pos_in_cg = -1;
        num_sig_coeff = 0;
        first_greater1_coeff_idx = -1;
        for (m = 0; m < n_end; m++) {
            n = significant_coeff_flag_idx[m];
                if (num_sig_coeff < 8) {
                    coeff_abs_level_greater1_flag[n] =
                    ff_hevc_coeff_abs_level_greater1_flag_decode(s, c_idx, i, n,
                                                                 (num_sig_coeff == 0),
                                                                 (i == num_last_subset));
                    num_sig_coeff++;
                    if (coeff_abs_level_greater1_flag[n] &&
                        first_greater1_coeff_idx == -1)
                        first_greater1_coeff_idx = n;
                }
                if (last_nz_pos_in_cg == -1)
                    last_nz_pos_in_cg = n;
                first_nz_pos_in_cg = n;
                av_dlog(s->avctx, "coeff_abs_level_greater1_flag[%d]: %d\n",
                       n, coeff_abs_level_greater1_flag[n]);
            }

        sign_hidden = (last_nz_pos_in_cg - first_nz_pos_in_cg >= 4 &&
                       !s->cu.cu_transquant_bypass_flag);
        if (first_greater1_coeff_idx != -1) {
            coeff_abs_level_greater2_flag[first_greater1_coeff_idx] =
            ff_hevc_coeff_abs_level_greater2_flag_decode(s, c_idx, i, first_greater1_coeff_idx);
            av_dlog(s->avctx, "coeff_abs_level_greater2_flag[%d]: %d\n",
                   first_greater1_coeff_idx,
                   coeff_abs_level_greater2_flag[first_greater1_coeff_idx]);
        }
        if (!s->pps->sign_data_hiding_flag || !sign_hidden ) {
            coeff_sign_flag = ff_hevc_coeff_sign_flag(s, nb_significant_coeff_flag) << (16 - nb_significant_coeff_flag);
        } else {
            coeff_sign_flag = ff_hevc_coeff_sign_flag(s, nb_significant_coeff_flag-1) << (16 - (nb_significant_coeff_flag - 1));
        }

        num_sig_coeff = 0;
        sum_abs = 0;
        first_elem = 1;
        for (m = 0; m < n_end; m++) {
            n = significant_coeff_flag_idx[m];
                GET_COORD(offset, n);
                trans_coeff_level = 1 + coeff_abs_level_greater1_flag[n] +
                                    coeff_abs_level_greater2_flag[n];
                if (trans_coeff_level == ((num_sig_coeff < 8) ?
                                          ((n == first_greater1_coeff_idx) ? 3 : 2) : 1)) {
                    trans_coeff_level += ff_hevc_coeff_abs_level_remaining(s, first_elem, trans_coeff_level);
                    first_elem = 0;
                }
                if (s->pps->sign_data_hiding_flag && sign_hidden) {
                    sum_abs += trans_coeff_level;
                    if (n == first_nz_pos_in_cg && (sum_abs%2 == 1))
                        trans_coeff_level = -trans_coeff_level;
                }
            if (coeff_sign_flag >> 15)
                    trans_coeff_level = -trans_coeff_level;
            coeff_sign_flag <<= 1;
                num_sig_coeff++;
                av_dlog(s->avctx, "trans_coeff_level: %d\n",
                       trans_coeff_level);
                coeffs[y_c * trafo_size + x_c] = trans_coeff_level;

            }
        }

    if (s->cu.cu_transquant_bypass_flag) {
        s->hevcdsp.transquant_bypass(dst, coeffs, stride, log2_trafo_size);
    } else {
        int qp;
        //TODO: handle non-constant QP
        int qp_y_pred = s->sh.slice_qp;
        int qp_y = ((qp_y_pred + s->tu.cu_qp_delta + 52 + 2 * s->sps->qp_bd_offset) %
                    (52 + s->sps->qp_bd_offset)) - s->sps->qp_bd_offset;
        static int qp_c[] = { 29, 30, 31, 32, 33, 33, 34, 34, 35, 35, 36, 36, 37, 37 };
        if (c_idx == 0) {
            qp = qp_y + s->sps->qp_bd_offset;
        } else {
            int qp_i, offset;

            if (c_idx == 1) {
                offset = s->pps->cb_qp_offset + s->sh.slice_cb_qp_offset;
            } else {
                offset = s->pps->cr_qp_offset + s->sh.slice_cr_qp_offset;
            }
            qp_i = av_clip_c(qp_y + offset, - s->sps->qp_bd_offset, 57);
            if (qp_i < 30) {
                qp = qp_i;
            } else if (qp_i > 43) {
                qp = qp_i - 6;
            } else {
                qp = qp_c[qp_i - 30];
            }

            qp += s->sps->qp_bd_offset;

        }

        s->hevcdsp.dequant(coeffs, log2_trafo_size, qp);
        if (transform_skip_flag) {
            s->hevcdsp.transform_skip(dst, coeffs, stride);
        } else if (s->cu.pred_mode == MODE_INTRA && c_idx == 0 && log2_trafo_size == 2) {
            s->hevcdsp.transform_4x4_luma_add(dst, coeffs, stride);
        } else {
            s->hevcdsp.transform_add[log2_trafo_size-2](dst, coeffs, stride);
        }
    }
}

static void hls_transform_unit(HEVCContext *s, int x0, int  y0, int xBase, int yBase,
                               int log2_trafo_size, int trafo_depth, int blk_idx) {
    int scan_idx = SCAN_DIAG;
    int scan_idx_c = SCAN_DIAG;
    if (s->cu.pred_mode == MODE_INTRA) {
        s->hpc.intra_pred(s, x0, y0, log2_trafo_size, 0);
        if (log2_trafo_size > 2) {
            s->hpc.intra_pred(s, x0, y0, log2_trafo_size - 1, 1);
            s->hpc.intra_pred(s, x0, y0, log2_trafo_size - 1, 2);
        } else if (blk_idx == 3) {
            s->hpc.intra_pred(s, xBase, yBase, log2_trafo_size, 1);
            s->hpc.intra_pred(s, xBase, yBase, log2_trafo_size, 2);
        }
    }

    if (s->tt.cbf_luma ||
        SAMPLE_CBF(s->tt.cbf_cb[trafo_depth], x0, y0) ||
        SAMPLE_CBF(s->tt.cbf_cr[trafo_depth], x0, y0)) {
        if (s->pps->cu_qp_delta_enabled_flag && !s->tu.is_cu_qp_delta_coded) {
            av_log(s->avctx, AV_LOG_ERROR, "TODO: cu_qp_delta_enabled_flag\n");
            s->tu.is_cu_qp_delta_coded = 1;
        }

        if (s->cu.pred_mode == MODE_INTRA && log2_trafo_size < 4) {
            if (s->tu.cur_intra_pred_mode >= 6 &&
                s->tu.cur_intra_pred_mode <= 14) {
                scan_idx = SCAN_VERT;
            } else if (s->tu.cur_intra_pred_mode >= 22 &&
                       s->tu.cur_intra_pred_mode <= 30) {
                scan_idx = SCAN_HORIZ;
            }

            if (s->pu.intra_pred_mode_c >= 6 &&
                s->pu.intra_pred_mode_c <= 14) {
                scan_idx_c = SCAN_VERT;
            } else if (s->pu.intra_pred_mode_c >= 22 &&
                       s->pu.intra_pred_mode_c <= 30) {
                scan_idx_c = SCAN_HORIZ;
            }
        }

        if (s->tt.cbf_luma)
            hls_residual_coding(s, x0, y0, log2_trafo_size, scan_idx, 0);
        if (log2_trafo_size > 2) {
            if (SAMPLE_CBF(s->tt.cbf_cb[trafo_depth], x0, y0))
                hls_residual_coding(s, x0, y0, log2_trafo_size - 1, scan_idx_c, 1);
            if (SAMPLE_CBF(s->tt.cbf_cr[trafo_depth], x0, y0))
                hls_residual_coding(s, x0, y0, log2_trafo_size - 1, scan_idx_c, 2);
        } else if (blk_idx == 3) {
            if (SAMPLE_CBF(s->tt.cbf_cb[trafo_depth], xBase, yBase))
                hls_residual_coding(s, xBase, yBase, log2_trafo_size, scan_idx_c, 1);
            if (SAMPLE_CBF(s->tt.cbf_cr[trafo_depth], xBase, yBase))
                hls_residual_coding(s, xBase, yBase, log2_trafo_size, scan_idx_c, 2);
        }
    }
}

static void hls_transform_tree(HEVCContext *s, int x0, int y0,
                               int xBase, int yBase, int log2_cb_size, int log2_trafo_size,
                               int trafo_depth, int blk_idx)
{

    uint8_t split_transform_flag;
    SAMPLE_CBF(s->tt.cbf_cb[trafo_depth], x0, y0) =
    SAMPLE_CBF(s->tt.cbf_cb[trafo_depth - 1], xBase, yBase);
    SAMPLE_CBF(s->tt.cbf_cr[trafo_depth], x0, y0) =
    SAMPLE_CBF(s->tt.cbf_cr[trafo_depth - 1], xBase, yBase);

    if (s->cu.intra_split_flag) {
        if (trafo_depth == 1)
            s->tu.cur_intra_pred_mode = s->pu.intra_pred_mode[blk_idx];
    } else {
        s->tu.cur_intra_pred_mode = s->pu.intra_pred_mode[0];
    }

    s->tt.cbf_luma = 1;

    s->tt.inter_split_flag = (s->sps->max_transform_hierarchy_depth_inter == 0 &&
                              s->cu.pred_mode == MODE_INTER &&
                              s->cu.part_mode != PART_2Nx2N && trafo_depth == 0);

    if (log2_trafo_size <= s->sps->log2_min_transform_block_size +
        s->sps->log2_diff_max_min_coding_block_size &&
        log2_trafo_size > s->sps->log2_min_transform_block_size &&
        trafo_depth < s->cu.max_trafo_depth &&
        !(s->cu.intra_split_flag && trafo_depth == 0)) {
        split_transform_flag =
        ff_hevc_split_transform_flag_decode(s, log2_trafo_size);
        av_dlog(s->avctx,
                "split_transform_flag: %d\n", split_transform_flag);
    } else {
        split_transform_flag =
        (log2_trafo_size >
         s->sps->log2_min_transform_block_size +
         s->sps->log2_diff_max_min_coding_block_size ||
         (s->cu.intra_split_flag && trafo_depth == 0) ||
         s->tt.inter_split_flag);
    }

    if (trafo_depth == 0 || log2_trafo_size > 2) {
        if (trafo_depth == 0 || SAMPLE_CBF(s->tt.cbf_cb[trafo_depth - 1], xBase, yBase)) {
            SAMPLE_CBF(s->tt.cbf_cb[trafo_depth], x0, y0) =
            ff_hevc_cbf_cb_cr_decode(s, trafo_depth);
            av_dlog(s->avctx,
                   "cbf_cb: %d\n", SAMPLE_CBF(s->tt.cbf_cb[trafo_depth], x0, y0));
        }
        if (trafo_depth == 0 || SAMPLE_CBF(s->tt.cbf_cr[trafo_depth - 1], xBase, yBase)) {
            SAMPLE_CBF(s->tt.cbf_cr[trafo_depth], x0, y0) =
            ff_hevc_cbf_cb_cr_decode(s, trafo_depth);
            av_dlog(s->avctx,
                   "cbf_cr: %d\n", SAMPLE_CBF(s->tt.cbf_cr[trafo_depth], x0, y0));
        }
    }

    if (split_transform_flag) {
        int x1 = x0 + (( 1 << log2_trafo_size ) >> 1);
        int y1 = y0 + (( 1 << log2_trafo_size ) >> 1);

        hls_transform_tree(s, x0, y0, x0, y0, log2_cb_size,
                           log2_trafo_size - 1, trafo_depth + 1, 0);
        hls_transform_tree(s, x1, y0, x0, y0, log2_cb_size,
                           log2_trafo_size - 1, trafo_depth + 1, 1);
        hls_transform_tree(s, x0, y1, x0, y0, log2_cb_size,
                           log2_trafo_size - 1, trafo_depth + 1, 2);
        hls_transform_tree(s, x1, y1, x0, y0, log2_cb_size,
                           log2_trafo_size - 1, trafo_depth + 1, 3);
    } else {
        int i;
        if (s->cu.pred_mode == MODE_INTRA || trafo_depth != 0 ||
            SAMPLE_CBF(s->tt.cbf_cb[trafo_depth], x0, y0) ||
            SAMPLE_CBF(s->tt.cbf_cr[trafo_depth], x0, y0)) {
            s->tt.cbf_luma = ff_hevc_cbf_luma_decode(s, trafo_depth);
            av_dlog(s->avctx,
                    "cbf_luma: %d\n", s->tt.cbf_luma);
        }

        hls_transform_unit(s, x0, y0, xBase,
                           yBase, log2_trafo_size, trafo_depth, blk_idx);
        // TODO
        // for intra units TU size == PU size, so this works
        // for inter units sometimes PU size < TU size
        if(y0 % 8 == 0)
            for(i = 0; i < (1<<log2_trafo_size); i+=4)
                s->horizontal_bs[(x0 + i) / 4 + y0 / 4 * s->bs_width] = 2;// intra TODO other modes
        if(x0 % 8 == 0)
            for(i = 0; i < (1<<log2_trafo_size); i+=4)
                s->vertical_bs[x0 / 8 + (y0 + i) / 4 * s->bs_width] = 2;
    }

}

static void hls_pcm_sample(HEVCContext *s, int x0, int y0, int log2_cb_size)
{
    //TODO: non-4:2:0 support

    GetBitContext gb;
    int cb_size = 1 << log2_cb_size;
    int stride0 = s->frame.linesize[0];
    uint8_t *dst0 = &s->frame.data[0][y0 * stride0 + x0];
    int stride1 = s->frame.linesize[1];
    uint8_t *dst1 = &s->frame.data[1][(y0 >> s->sps->vshift[1]) * stride1 + (x0 >> s->sps->hshift[1])];
    int stride2 = s->frame.linesize[2];
    uint8_t *dst2 = &s->frame.data[2][(y0 >> s->sps->vshift[2]) * stride2 + (x0 >> s->sps->hshift[2])];

    int length = cb_size * cb_size * 3 / 2 * s->sps->pcm.bit_depth;
    uint8_t *pcm = skip_bytes(&s->cc, length / 8);

    init_get_bits(&gb, pcm, length);

    s->hevcdsp.put_pcm(dst0, stride0, cb_size, &gb, s->sps->pcm.bit_depth);
    s->hevcdsp.put_pcm(dst1, stride1, cb_size/2, &gb, s->sps->pcm.bit_depth);
    s->hevcdsp.put_pcm(dst2, stride2, cb_size/2, &gb, s->sps->pcm.bit_depth);
}

static void hls_mvd_coding(HEVCContext *s, int x0, int y0, int log2_cb_size)
{

    uint16_t abs_mvd_greater0_flag[2];
    uint16_t abs_mvd_greater1_flag[2] = { 0 };
    uint16_t abs_mvd_minus2[2] = { 0 };
    uint8_t mvd_sign_flag[2] = { 0 };
    abs_mvd_greater0_flag[0] = ff_hevc_abs_mvd_greater0_flag_decode(s);
    av_dlog(s->avctx, "abs_mvd_greater0_flag[0]: %d\n",
            abs_mvd_greater0_flag[0]);
    abs_mvd_greater0_flag[1] = ff_hevc_abs_mvd_greater0_flag_decode(s);
    av_dlog(s->avctx, "abs_mvd_greater0_flag[1]: %d\n",
            abs_mvd_greater0_flag[1]);
    if (abs_mvd_greater0_flag[0])
        abs_mvd_greater1_flag[0] = ff_hevc_abs_mvd_greater1_flag_decode(s);

    if (abs_mvd_greater0_flag[1])
        abs_mvd_greater1_flag[1] = ff_hevc_abs_mvd_greater1_flag_decode(s);

    if (abs_mvd_greater0_flag[0]) {
        abs_mvd_minus2[0] = -1;
        if (abs_mvd_greater1_flag[0])
            abs_mvd_minus2[0] = ff_hevc_abs_mvd_minus2_decode(s);
        mvd_sign_flag[0] = ff_hevc_mvd_sign_flag_decode(s);
    }
    if (abs_mvd_greater0_flag[1]) {
        abs_mvd_minus2[1] = -1;
        if (abs_mvd_greater1_flag[1])
            abs_mvd_minus2[1] = ff_hevc_abs_mvd_minus2_decode(s);
        mvd_sign_flag[1] = ff_hevc_mvd_sign_flag_decode(s);
    }
    s->pu.mvd.x = abs_mvd_greater0_flag[0] * (abs_mvd_minus2[0] + 2) * (1 - (mvd_sign_flag[0] << 1));
    s->pu.mvd.y = abs_mvd_greater0_flag[1] * (abs_mvd_minus2[1] + 2) * (1 - (mvd_sign_flag[1] << 1));
    return;
}

/*
 * 6.4.1 Derivation process for z-scan order block availability
 */
static int z_scan_block_avail(HEVCContext *s, int xCurr, int yCurr, int xN, int yN)
{

#define MIN_TB_ADDR_ZS(x, y)                                            \
    s->pps->min_tb_addr_zs[(y) * s->sps->pic_width_in_min_tbs + (x)]
    int availableN = 0;
    int minBlockAddrCurr =  MIN_TB_ADDR_ZS((xCurr >> s->sps->log2_min_transform_block_size), (yCurr >> s->sps->log2_min_transform_block_size));

    int minBlockAddrN;

    if ((xN < 0) || (yN < 0) || (xN >= s->sps->pic_width_in_luma_samples) || (yN >= s->sps->pic_height_in_luma_samples)) {
        minBlockAddrN = -1;
    } else {
        minBlockAddrN = MIN_TB_ADDR_ZS((xN >> s->sps->log2_min_transform_block_size), (yN >> s->sps->log2_min_transform_block_size));
    }
    if (s->sh.slice_address != 0 || s->pps->tiles_enabled_flag != 0)
        av_log(s->avctx, AV_LOG_ERROR, "TODO : check for different slices and tiles \n");

    //TODO : check for different slices and tiles
    if ((minBlockAddrN < 0) || (minBlockAddrN > minBlockAddrCurr)) {
        availableN = 0;
    } else {
        availableN = 1;
    }
    return availableN;
}

/*
 * 6.4.2 Derivation process for prediction block availability
 */
static int check_prediction_block_available(HEVCContext *s, int log2_cb_size, int x0, int y0, int nPbW, int nPbH, int xA1, int yA1, int partIdx)
{
    int sameCb = 0;
    int availableN = 0;

    if ((s->cu.x < xA1) && (s->cu.y < yA1) && ((s->cu.x + (1 << log2_cb_size))> xA1) && ((s->cu.y + (1 << log2_cb_size))> yA1)) {
        sameCb = 1;
    } else {
        sameCb = 0;
    }

    if (sameCb == 0) {
        availableN = z_scan_block_avail(s, x0, y0, xA1, yA1);
    } else {
        if ((nPbW << 1 == (1 << log2_cb_size)) && ((nPbH << 1) == (1 << log2_cb_size)) && (partIdx ==1) && ((s->cu.x + nPbW) > xA1) && ((s->cu.y + nPbH) <= yA1)) {
            availableN = 0;
        } else {
            availableN = 1;
        }
    }
    return availableN;
}

//check if the two luma locations belong to the same mostion estimation region
static int isDiffMER(HEVCContext *s, int xN, int yN, int xP, int yP)
{
    uint8_t plevel = s->pps->log2_parallel_merge_level;
    if (((xN >> plevel) == (xP >> plevel)) && ((yN >> plevel) == (yP >> plevel))) {
        return 1;
    }
    return 0;
}

// check if the mv's and refidx are the same between A and B
static int compareMVrefidx(struct MvField A, struct MvField B)
{
    if((A.ref_idx == B.ref_idx) && (A.mv.x == B.mv.x) && (A.mv.y == B.mv.y))
        return 1;
    else
        return 0;
}

/*
 * 8.5.3.1.2  Derivation process for spatial merging candidates
 */
static void derive_spatial_merge_candidates(HEVCContext *s, int x0, int y0, int nPbW, int nPbH, int log2_cb_size, int singleMCLFlag, int part_idx,  struct MvField mergecandlist[])
{
    
    int available_a1_flag=0;
    int available_b1_flag=0;
    int available_b0_flag=0;
    int available_a0_flag=0;
    int available_b2_flag=0;
    struct MvField spatialCMVS[MRG_MAX_NUM_CANDS];
    
    //first left spatial merge candidate
    int xA1 = x0-1;
    int yA1 = y0 + nPbH - 1;
    int isAvailableA1 =0;
    int check_A1 = check_prediction_block_available (s,log2_cb_size, x0, y0, nPbW, nPbH, xA1, yA1, part_idx);
    int pic_width_in_min_pu  = s->sps->pic_width_in_min_cbs * 4;
    
    int check_B1;
    int xB1, yB1;
    int is_available_b1;
    int xB1_pu;
    int yB1_pu;
    
    int check_B0;
    int xB0, yB0;
    int isAvailableB0;
    int xB0_pu;
    int yB0_pu;
    
    int check_A0;
    int xA0, yA0;
    int isAvailableA0;
    int xA0_pu;
    int yA0_pu;
    
    int check_B2;
    int xB2, yB2;
    int isAvailableB2;
    int xB2_pu;
    int yB2_pu;
    
    int  availableFlagCol = 0;
    struct MvField temporal_cand;
    int mergearray_index = 0;
    
    struct MvField zerovector;
    int numRefIdx;
    int zeroIdx = 0;
    
    int numMergeCand, numOrigMergeCand, numInputMergeCand, sumcandidates;
    
    int xA1_pu = xA1 >> s->sps->log2_min_pu_size;
    int yA1_pu = yA1 >> s->sps->log2_min_pu_size;
    
    // struct MvField A1 = s->pu.tab_mvf[(x_pu-1)*pic_width_in_min_pu + y_pu]
    if((xA1_pu >= 0) && !(s->pu.tab_mvf[(xA1_pu) * pic_width_in_min_pu + yA1_pu].is_intra) && check_A1) {
        isAvailableA1 = 1;
    } else {
        isAvailableA1 = 0;
    }
    
    if((singleMCLFlag == 0) &&  (part_idx == 1) &&
       ((s->cu.part_mode == PART_Nx2N) || (s->cu.part_mode == PART_nLx2N) || (s->cu.part_mode == PART_nRx2N))
       || isDiffMER(s, xA1, yA1, x0, y0) ) {
        isAvailableA1 = 0;
    }
    
    if (isAvailableA1) {
        available_a1_flag = 1;
        spatialCMVS[0] = s->pu.tab_mvf[(xA1_pu) * pic_width_in_min_pu + yA1_pu];
    } else {
        available_a1_flag = 0;
        spatialCMVS[0].ref_idx = -1;
        spatialCMVS[0].mv.x = 0;
        spatialCMVS[0].mv.y = 0;
        spatialCMVS[0].pred_flag = 0;
        spatialCMVS[0].is_intra = 0;
    }
    
    // above spatial merge candidate
    
    xB1 = x0 + nPbW - 1;
    yB1 = y0 - 1;
    xB1_pu = xB1 >> s->sps->log2_min_pu_size;
    yB1_pu = yB1 >> s->sps->log2_min_pu_size;
    
    is_available_b1 = 0;
    check_B1 = check_prediction_block_available(s, log2_cb_size, x0, y0, nPbW, nPbH, xB1, yB1, part_idx);
    
    if((yB1_pu >= 0) && !(s->pu.tab_mvf[(xB1_pu) * pic_width_in_min_pu + yB1_pu].is_intra) && check_B1) {
        is_available_b1 = 1;
    } else {
        is_available_b1 = 0;
    }
    
    if((singleMCLFlag == 0) && (part_idx == 1) &&
       ((s->cu.part_mode == PART_2NxN) || (s->cu.part_mode == PART_2NxnU) || (s->cu.part_mode == PART_2NxnD))
       || isDiffMER(s, xB1, yB1, x0, y0)) {
        is_available_b1 = 0;
    }
    
    if (is_available_b1 && !(compareMVrefidx(s->pu.tab_mvf[(xB1_pu) * pic_width_in_min_pu + yB1_pu], s->pu.tab_mvf[(xA1_pu) * pic_width_in_min_pu + yA1_pu] ))) {
        available_b1_flag = 1;
        spatialCMVS[1] = s->pu.tab_mvf[(xB1_pu) * pic_width_in_min_pu + yB1_pu];
    } else {
        available_b1_flag = 0;
        spatialCMVS[1].ref_idx = -1;
        spatialCMVS[1].mv.x = 0;
        spatialCMVS[1].mv.y = 0;
        spatialCMVS[1].pred_flag = 0;
        spatialCMVS[1].is_intra = 0;
    }
    
    // above right spatial merge candidate
    xB0 = x0 + nPbW;
    yB0 = y0 - 1;
    xB0_pu = xB0 >> s->sps->log2_min_pu_size;
    yB0_pu = yB0 >> s->sps->log2_min_pu_size;
    isAvailableB0 = 0;
    check_B0 = check_prediction_block_available(s, log2_cb_size, x0, y0, nPbW, nPbH, xB0, yB0, part_idx);
    if((yB0_pu >= 0) && !(s->pu.tab_mvf[(xB0_pu) * pic_width_in_min_pu + yB0_pu].is_intra) && check_B0) {
        isAvailableB0 = 1;
    } else {
        isAvailableB0 = 0;
    }
    
    if((isDiffMER(s, xB0, yB0, x0, y0))) {
        isAvailableB0 = 0;
    }
    
    if (isAvailableB0 && !(compareMVrefidx(s->pu.tab_mvf[(xB0_pu) * pic_width_in_min_pu + yB0_pu], s->pu.tab_mvf[(xB1_pu) * pic_width_in_min_pu + yB1_pu]))) {
        available_b0_flag = 1;
        spatialCMVS[2] = s->pu.tab_mvf[(xB0_pu) * pic_width_in_min_pu + yB0_pu];
    } else {
        available_b0_flag = 0;
        spatialCMVS[2].ref_idx = -1;
        spatialCMVS[2].mv.x = 0;
        spatialCMVS[2].mv.y = 0;
        spatialCMVS[2].pred_flag = 0;
        spatialCMVS[2].is_intra = 0;
    }
    
    // left bottom spatial merge candidate
    xA0 = x0 - 1;
    yA0 = y0 + nPbH;
    xA0_pu = xA0 >> s->sps->log2_min_pu_size;
    yA0_pu = yA0 >> s->sps->log2_min_pu_size;
    isAvailableA0 = 0;
    check_A0 = check_prediction_block_available(s, log2_cb_size, x0, y0, nPbW, nPbH, xA0, yA0, part_idx);
    
    if((xA0_pu >= 0) && !(s->pu.tab_mvf[(xA0_pu) * pic_width_in_min_pu + yA0_pu].is_intra) && check_A0) {
        isAvailableA0 = 1;
    } else {
        isAvailableA0 = 0;
    }
    
    if((isDiffMER(s, xA0, yA0, x0, y0))) {
        isAvailableA0 = 0;
    }
    
    if (isAvailableA0 && !(compareMVrefidx(s->pu.tab_mvf[(xA0_pu) * pic_width_in_min_pu + yA0_pu], s->pu.tab_mvf[(xA1_pu) * pic_width_in_min_pu + yA1_pu]))) {
        available_a0_flag = 1;
        spatialCMVS[3] = s->pu.tab_mvf[(xA0_pu) * pic_width_in_min_pu + yA0_pu];
    } else {
        available_a0_flag = 0;
        spatialCMVS[3].ref_idx = -1;
        spatialCMVS[3].mv.x = 0;
        spatialCMVS[3].mv.y = 0;
        spatialCMVS[3].pred_flag = 0;
        spatialCMVS[3].is_intra = 0;
    }
    
    // above left spatial merge candidate
    xB2 = x0 - 1;
    yB2 = y0 - 1;
    xB2_pu = xB2 >> s->sps->log2_min_pu_size;
    yB2_pu = yB2 >> s->sps->log2_min_pu_size;
    isAvailableB2 = 0;
    check_B2 = check_prediction_block_available(s, log2_cb_size, x0, y0, nPbW, nPbH, xB2, yB2, part_idx);
    
    if((xB2_pu >= 0) && (yB2_pu >= 0) && !(s->pu.tab_mvf[(xB2_pu) * pic_width_in_min_pu + yB2_pu].is_intra) && check_B2) {
        isAvailableB2 = 1;
    } else {
        isAvailableB2 = 0;
    }
    
    if((isDiffMER(s, xB2, yB2, x0, y0))) {
        isAvailableB2 = 0;
    }
    
    sumcandidates = available_a1_flag + available_b1_flag + available_b0_flag + available_a0_flag;
    
    if (isAvailableB2 && !(compareMVrefidx(s->pu.tab_mvf[(xB2_pu) * pic_width_in_min_pu + yB2_pu], s->pu.tab_mvf[(xA1_pu) * pic_width_in_min_pu + yA1_pu])) &&
        !(compareMVrefidx(s->pu.tab_mvf[(xB2_pu) * pic_width_in_min_pu + yB2_pu], s->pu.tab_mvf[(xB1_pu) * pic_width_in_min_pu + yB1_pu])) && sumcandidates != 4) {
        available_b2_flag =1;
        spatialCMVS[4] = s->pu.tab_mvf[(xB2_pu) * pic_width_in_min_pu + yB2_pu];
    } else {
        available_b2_flag = 0;
        spatialCMVS[4].ref_idx = -1;
        spatialCMVS[4].mv.x = 0;
        spatialCMVS[4].mv.y = 0;
        spatialCMVS[4].pred_flag = 0;
        spatialCMVS[4].is_intra = 0;
    }
    
    //TODO : temporal motion vector candidate
    if (available_a1_flag) {
        mergecandlist[mergearray_index] = spatialCMVS[0];
        mergearray_index++;
    }
    if (available_b1_flag) {
        mergecandlist[mergearray_index] = spatialCMVS[1];
        mergearray_index++;
    }
    if (available_b0_flag) {
        mergecandlist[mergearray_index] = spatialCMVS[2];
        mergearray_index++;
    }
    if (available_a0_flag) {
        mergecandlist[mergearray_index] = spatialCMVS[3];
        mergearray_index++;
    }
    if (available_b2_flag) {
        mergecandlist[mergearray_index] = spatialCMVS[4];
        mergearray_index++;
    }
    if (availableFlagCol) {
        mergecandlist[mergearray_index] = temporal_cand;
        mergearray_index++;
    }
    numMergeCand = mergearray_index;
    numOrigMergeCand = mergearray_index;
    
    // TODO: derive combined bi-predictive merge candidates  (applies for B slices)
    
    
    
    /*
     * append Zero motion vector candidates
     */
    if(s->sh.slice_type == P_SLICE) {
        numRefIdx = s->sh.num_ref_idx_l0_active;
    } else if(s->sh.slice_type == B_SLICE) {
        numRefIdx = s->sh.num_ref_idx_l0_active > s->sh.num_ref_idx_l1_active ? s->sh.num_ref_idx_l1_active : s->sh.num_ref_idx_l0_active;
    }
    numInputMergeCand = numMergeCand;
    while(numMergeCand != MRG_MAX_NUM_CANDS) {
        if(s->sh.slice_type == P_SLICE) {
            zerovector.ref_idx = (zeroIdx < numRefIdx) ? zeroIdx : 0;
            zerovector.pred_flag = 0;
            zerovector.mv.x = 0;
            zerovector.mv.y = 0;
            zerovector.is_intra = 0;
        } else if(s->sh.slice_type == B_SLICE) {
            zerovector.ref_idx = (zeroIdx < numRefIdx) ? zeroIdx : 0;
            zerovector.pred_flag =1;
            zerovector.mv.x = 0;
            zerovector.mv.y = 0;
            zerovector.is_intra = 0;
        }
        mergecandlist[numMergeCand] = zerovector;
        numMergeCand++;
        zeroIdx++;
    }
}

/*
 * 8.5.3.1.1 Derivation process of luma Mvs for merge mode
 */
static void luma_mv_merge_mode(HEVCContext *s, int x0, int y0, int nPbW, int nPbH, int log2_cb_size, int part_idx, int merge_idx, MvField *mv)
{
    int singleMCLFlag = 0;
    int nCS = 1 << log2_cb_size;
    struct MvField mergecand_list[MRG_MAX_NUM_CANDS];
    
    if ((s->pps->log2_parallel_merge_level -2 > 0) && (nCS == 8)) {
        singleMCLFlag = 1;
    }
    
    if (singleMCLFlag == 1) {
        x0 = s->cu.x;
        y0 = s->cu.y;
        nPbW = nCS;
        nPbH = nCS;
    }
    derive_spatial_merge_candidates(s, x0, y0, nPbW, nPbH, log2_cb_size, singleMCLFlag, part_idx, mergecand_list);
    mv->mv.x = mergecand_list[merge_idx].mv.x;
    mv->mv.y = mergecand_list[merge_idx].mv.y;
    
}

static void luma_mv_mvp_mode(HEVCContext *s, int x0, int y0, int nPbW, int nPbH, int log2_cb_size, int part_idx, int merge_idx, MvField *mv , int mvp_lx_flag)
{
    int isScaledFlag_L0 =0;
    int availableFlagLXA0 = 0;
    int availableFlagLXB0 = 0;
    int availableFlagLXCol = 0;
    int numMVPCandLX  =0;
    int pic_width_in_min_pu  = s->sps->pic_width_in_min_cbs * 4;
    int xA0, yA0;
    int xA0_pu, yA0_pu;
    int isAvailableA0;
    
    int xA1, yA1;
    int xA1_pu, yA1_pu;
    int isAvailableA1;
    
    int xB0, yB0;
    int xB0_pu, yB0_pu;
    int isAvailableB0;
    
    int xB1, yB1;
    int xB1_pu, yB1_pu;
    int is_available_b1;
    
    int xB2, yB2;
    int xB2_pu, yB2_pu;
    int isAvailableB2;
    struct MvField mvpcand_list[2] = { 0 };
    int check_A0, check_A1, check_B0, check_B1, check_B2;
    MvField mxA;
    MvField mxB;
    
    // left bottom spatial candidate
    xA0 = x0 - 1;
    yA0 = y0 + nPbH;
    xA0_pu = xA0 >> s->sps->log2_min_pu_size;
    yA0_pu = yA0 >> s->sps->log2_min_pu_size;
    isAvailableA0 = 0;
    check_A0 = check_prediction_block_available(s, log2_cb_size, x0, y0, nPbW, nPbH, xA0, yA0, part_idx);
    
    if((xA0_pu >= 0) && !(s->pu.tab_mvf[(xA0_pu) * pic_width_in_min_pu + yA0_pu].is_intra) && check_A0) {
        isAvailableA0 = 1;
    } else {
        isAvailableA0 = 0;
    }
    
    
    //left spatial merge candidate
    xA1 = x0-1;
    yA1 = y0 + nPbH - 1;
    xA1_pu = xA1 >> s->sps->log2_min_pu_size;
    yA1_pu = yA1 >> s->sps->log2_min_pu_size;
    isAvailableA1 =0;
    check_A1 = check_prediction_block_available (s,log2_cb_size, x0, y0, nPbW, nPbH, xA1, yA1, part_idx);
    if((xA1_pu >= 0) && !(s->pu.tab_mvf[(xA1_pu) * pic_width_in_min_pu + yA1_pu].is_intra) && check_A1) {
        isAvailableA1 = 1;
    } else {
        isAvailableA1 = 0;
    }
    
    if((isAvailableA0) || (isAvailableA1)) {
        isScaledFlag_L0 =1;
    }
    // XA0
    if((isAvailableA0) && !(s->pu.tab_mvf[(xA0_pu) * pic_width_in_min_pu + yA0_pu].is_intra) && (availableFlagLXA0 == 0)) {
        if((s->pu.tab_mvf[(xA0_pu) * pic_width_in_min_pu + yA0_pu].pred_flag == 1) && 1 ) { // 1 is used in the if because For first P frame
            // DiffPicOrderCnt( RefPicListX[ RefIdxLX[ xAk ][ yAk ] ], RefPicListX[ refIdxLX ]// iS considered to be equal to 0)
            availableFlagLXA0 =1;
            mxA = s->pu.tab_mvf[(xA0_pu) * pic_width_in_min_pu + yA0_pu];
            // mvpcand_list[numMVPCandLX] = s->pu.tab_mvf[(xA0_pu) * pic_width_in_min_pu + yA0_pu];
        }
    }
    //XA1
    if((isAvailableA1) && !(s->pu.tab_mvf[(xA1_pu) * pic_width_in_min_pu + yA1_pu].is_intra) && (availableFlagLXA0==0)) {
        if((s->pu.tab_mvf[(xA1_pu) * pic_width_in_min_pu + yA1_pu].pred_flag == 1) && 1 ) { // 1 is used in the if because For first P frame
            // DiffPicOrderCnt( RefPicListX[ RefIdxLX[ xAk ][ yAk ] ], RefPicListX[ refIdxLX ]// iS considered to be equal to 0)
            availableFlagLXA0 =1;
            mxA = s->pu.tab_mvf[(xA1_pu) * pic_width_in_min_pu + yA1_pu];
            // mvpcand_list[numMVPCandLX] = s->pu.tab_mvf[(xA1_pu) * pic_width_in_min_pu + yA1_pu];
            
        }
    }
    // TODO Step 7 in 8.5.3.1.6.
    
    // B candidates
    // above right spatial merge candidate
    xB0 = x0 + nPbW;
    yB0 = y0 - 1;
    xB0_pu = xB0 >> s->sps->log2_min_pu_size;
    yB0_pu = yB0 >> s->sps->log2_min_pu_size;
    isAvailableB0 = 0;
    check_B0 = check_prediction_block_available(s, log2_cb_size, x0, y0, nPbW, nPbH, xB0, yB0, part_idx);
    
    if((yB0_pu >= 0) && !(s->pu.tab_mvf[(xB0_pu) * pic_width_in_min_pu + yB0_pu].is_intra) && check_B0) {
        isAvailableB0 = 1;
    } else {
        isAvailableB0 = 0;
    }
    
    if((isAvailableB0 == 1) && (availableFlagLXB0 == 0)) {
        if((s->pu.tab_mvf[(xB0_pu) * pic_width_in_min_pu + yB0_pu].pred_flag == 1) && 1 ) { // 1 is used in the if because For first P frame
            // DiffPicOrderCnt( RefPicListX[ RefIdxLX[ xAk ][ yAk ] ], RefPicListX[ refIdxLX ]// iS considered to be equal to 0)
            availableFlagLXB0 =1;
            mxB = s->pu.tab_mvf[(xB0_pu) * pic_width_in_min_pu + yB0_pu];
            // mvpcand_list[numMVPCandLX] = s->pu.tab_mvf[(xB0_pu) * pic_width_in_min_pu + yB0_pu];
        }
    }
    
    if(!availableFlagLXB0) {
        // above spatial merge candidate
        xB1 = x0 + nPbW - 1;
        yB1 = y0 - 1;
        xB1_pu = xB1 >> s->sps->log2_min_pu_size;
        yB1_pu = yB1 >> s->sps->log2_min_pu_size;
        is_available_b1 = 0;
        check_B1 = check_prediction_block_available(s, log2_cb_size, x0, y0, nPbW, nPbH, xB1, yB1, part_idx);
        
        if((yB1_pu >= 0) && !(s->pu.tab_mvf[(xB1_pu) * pic_width_in_min_pu + yB1_pu].is_intra) && check_B1) {
            is_available_b1 = 1;
        } else {
            is_available_b1 = 0;
        }
        
        if((is_available_b1 == 1) && (availableFlagLXB0 == 0)) {
            if((s->pu.tab_mvf[(xB1_pu) * pic_width_in_min_pu + yB1_pu].pred_flag == 1) && 1 ) { // 1 is used in the if because For first P frame
                // DiffPicOrderCnt( RefPicListX[ RefIdxLX[ xAk ][ yAk ] ], RefPicListX[ refIdxLX ]// iS considered to be equal to 0)
                availableFlagLXB0 =1;
                // mvpcand_list[numMVPCandLX] = s->pu.tab_mvf[(xB1_pu) * pic_width_in_min_pu + yB1_pu];
                mxB = s->pu.tab_mvf[(xB1_pu) * pic_width_in_min_pu + yB1_pu];
                
            }
        }
    }
    
    if(!availableFlagLXB0) {
        // above left spatial merge candidate
        xB2 = x0 - 1;
        yB2 = y0 - 1;
        xB2_pu = xB2 >> s->sps->log2_min_pu_size;
        yB2_pu = yB2 >> s->sps->log2_min_pu_size;
        isAvailableB2 = 0;
        check_B2 = check_prediction_block_available(s, log2_cb_size, x0, y0, nPbW, nPbH, xB2, yB2, part_idx);
        
        if((xB2_pu >= 0) && (yB2_pu >= 0) && !(s->pu.tab_mvf[(xB2_pu) * pic_width_in_min_pu + yB2_pu].is_intra) && check_B2) {
            isAvailableB2 = 1;
        } else {
            isAvailableB2 = 0;
        }
        
        if((isAvailableB2 == 1) && (availableFlagLXB0 == 0)) {
            if((s->pu.tab_mvf[(xB2_pu) * pic_width_in_min_pu + yB2_pu].pred_flag == 1) && 1 ) { // 1 is used in the if because For first P frame
                // DiffPicOrderCnt( RefPicListX[ RefIdxLX[ xAk ][ yAk ] ], RefPicListX[ refIdxLX ]// iS considered to be equal to 0)
                availableFlagLXB0 =1;
                // mvpcand_list[numMVPCandLX] = s->pu.tab_mvf[(xB2_pu) * pic_width_in_min_pu + yB2_pu];
                mxB = s->pu.tab_mvf[(xB2_pu) * pic_width_in_min_pu + yB2_pu];
                
            }
        }
    }
    
    if(isScaledFlag_L0 == 0 && availableFlagLXB0) {
        availableFlagLXA0 =1;
        mxA = mxB;
    }
    if(isScaledFlag_L0 == 0) {
        availableFlagLXB0 =0;
    }
    if(availableFlagLXA0) {
        mvpcand_list[numMVPCandLX] = mxA;
        numMVPCandLX++;
    }
    if(availableFlagLXB0) {
        mvpcand_list[numMVPCandLX] = mxB;
        numMVPCandLX++;
    }
    
    
    
    // TODO Step 5 for B candidates  in 8.5.3.1.6.
    if (availableFlagLXA0 && availableFlagLXB0 && ((mvpcand_list[0].mv.x != mvpcand_list[1].mv.x) || (mvpcand_list[0].mv.y != mvpcand_list[1].mv.y))) {
        availableFlagLXCol = 0 ;
    } else {
        //TODO section 8.5.3.1.7 temporal motion vector prediction
    }
    if ((mvpcand_list[0].mv.x == mvpcand_list[1].mv.x) && (mvpcand_list[0].mv.y == mvpcand_list[1].mv.y)) {
        numMVPCandLX--;
    }
    while (numMVPCandLX < 2) { // insert zero motion vectors when the number of available candidates are less than 2
        mvpcand_list[numMVPCandLX].mv.x =0;
        mvpcand_list[numMVPCandLX].mv.y =0;
        numMVPCandLX++;
    }
    mv->mv.x  = mvpcand_list[mvp_lx_flag].mv.x;
    mv->mv.y  = mvpcand_list[mvp_lx_flag].mv.y;
    
}

/**
 * 8.5.3.2.2.1 Luma sample interpolation process
 *
 * @param s HEVC decoding context
 * @param dst target buffer for block data at block position
 * @param dststride stride of the dst buffer
 * @param mv motion vector (relative to block position) to get pixel data from
 * @param x_off horizontal position of block from origin (0, 0)
 * @param y_off vertical position of block from origin (0, 0)
 * @param block_w width of block
 * @param block_h height of block
 */
static void luma_mc(HEVCContext *s, uint8_t *dst, ptrdiff_t dststride,
                    const Mv *mv, int x_off, int y_off, int block_w, int block_h)
{
    uint8_t *src = s->frame.data[0];
    ptrdiff_t srcstride = s->frame.linesize[0];
    int pic_width = s->sps->pic_width_in_luma_samples;
    int pic_height = s->sps->pic_height_in_luma_samples;

    int mx = mv->x & 3;
    int my = mv->y & 3;
    int extra_left = qpel_extra_before[mx];
    int extra_top = qpel_extra_before[my];

    x_off += mv->x >> 2;
    y_off += mv->y >> 2;
    src += y_off * srcstride + (x_off << s->sps->pixel_shift);

    if (x_off < extra_left || x_off >= pic_width - block_w - qpel_extra_after[mx] ||
        y_off < extra_top || y_off >= pic_height - block_h - qpel_extra_after[my]) {
        int offset = extra_top * srcstride + (extra_left << s->sps->pixel_shift);
        s->dsp.emulated_edge_mc(s->edge_emu_buffer, src - offset, srcstride,
                                block_w + qpel_extra[mx], block_h + qpel_extra[my],
                                x_off - extra_left, y_off - extra_top,
                                pic_width, pic_height);
        src = s->edge_emu_buffer + offset;
    }
    s->hevcdsp.put_hevc_qpel[my][mx](dst, dststride, src, srcstride, block_w, block_h);
}

/**
 * 8.5.3.2.2.2 Chroma sample interpolation process
 *
 * @param s HEVC decoding context
 * @param dst1 target buffer for block data at block position (U plane)
 * @param dst2 target buffer for block data at block position (V plane)
 * @param dststride stride of the dst1 and dst2 buffers
 * @param mv motion vector (relative to block position) to get pixel data from
 * @param x_off horizontal position of block from origin (0, 0)
 * @param y_off vertical position of block from origin (0, 0)
 * @param block_w width of block
 * @param block_h height of block
 */
static void chroma_mc(HEVCContext *s, uint8_t *dst1, uint8_t *dst2, ptrdiff_t dststride,
                      const Mv *mv, int x_off, int y_off, int block_w, int block_h)
{
    uint8_t *src1 = s->frame.data[1];
    uint8_t *src2 = s->frame.data[2];
    ptrdiff_t srcstride = s->frame.linesize[1];
    int pic_width = s->sps->pic_width_in_luma_samples >> 1;
    int pic_height = s->sps->pic_height_in_luma_samples >> 1;

    int mx = mv->x & 7;
    int my = mv->y & 7;

    x_off += mv->x >> 3;
    y_off += mv->y >> 3;
    src1 += y_off * srcstride + (x_off << s->sps->pixel_shift);
    src2 += y_off * srcstride + (x_off << s->sps->pixel_shift);

    if ((mx || my) &&
        x_off < epel_extra_before || x_off >= pic_width - block_w - epel_extra_after ||
        y_off < epel_extra_after || y_off >= pic_height - block_h - epel_extra_after) {
        int offset = epel_extra_before * (srcstride + (1 << s->sps->pixel_shift));
        s->dsp.emulated_edge_mc(s->edge_emu_buffer, src1 - offset, srcstride,
                                block_w + epel_extra, block_h + epel_extra,
                                x_off - epel_extra_before, y_off - epel_extra_before,
                                pic_width, pic_height);
        src1 = s->edge_emu_buffer + offset;
        s->hevcdsp.put_hevc_epel[!!my][!!mx](dst1, dststride, src1, srcstride, block_w, block_h, mx, my);

        s->dsp.emulated_edge_mc(s->edge_emu_buffer, src2 - offset, srcstride,
                                block_w + epel_extra, block_h + epel_extra,
                                x_off - epel_extra_before, y_off - epel_extra_before,
                                pic_width, pic_height);
        src2 = s->edge_emu_buffer + offset;
        s->hevcdsp.put_hevc_epel[!!my][!!mx](dst2, dststride, src2, srcstride, block_w, block_h, mx, my);
    } else {
        s->hevcdsp.put_hevc_epel[!!my][!!mx](dst1, dststride, src1, srcstride, block_w, block_h, mx, my);
        s->hevcdsp.put_hevc_epel[!!my][!!mx](dst2, dststride, src2, srcstride, block_w, block_h, mx, my);
    }
}

static void hls_prediction_unit(HEVCContext *s, int x0, int y0, int nPbW, int nPbH, int log2_cb_size, int partIdx)
{
    int merge_idx;
    enum InterPredIdc inter_pred_idc = PRED_L0;
    int ref_idx_l0;
    int ref_idx_l1;
    int mvp_l0_flag;
    int mvp_l1_flag;
    struct MvField current_mv = {{0, 0}};
    int i, j;
    int x_pu, y_pu;
    int pic_width_in_min_pu = s->sps->pic_width_in_min_cbs * 4;

    current_mv.pred_flag=1;

    if (SAMPLE(s->cu.skip_flag, x0, y0)) {
        if (s->sh.max_num_merge_cand > 1) {
            merge_idx = ff_hevc_merge_idx_decode(s);
            av_dlog(s->avctx,
                    "merge_idx: %d\n", merge_idx);
            luma_mv_merge_mode(s, x0, y0, 1 << log2_cb_size, 1 << log2_cb_size, log2_cb_size, partIdx, merge_idx, &current_mv);
            x_pu = x0 >> s->sps->log2_min_pu_size;
            y_pu = y0 >> s->sps->log2_min_pu_size;
            for(i = 0; i < nPbW >> s->sps->log2_min_pu_size; i++) {
                for(j = 0; j < nPbH >> s->sps->log2_min_pu_size; j++) {
                    s->pu.tab_mvf[(x_pu + i) * pic_width_in_min_pu + y_pu + j] = current_mv;
                }
            }
        }
    } else {/* MODE_INTER */
        s->pu.merge_flag = ff_hevc_merge_flag_decode(s);
        av_dlog(s->avctx,
                "merge_flag: %d\n", s->pu.merge_flag);
        if (s->pu.merge_flag) {
            if (s->sh.max_num_merge_cand > 1) {
                merge_idx = ff_hevc_merge_idx_decode(s);
                av_dlog(s->avctx,
                        "merge_idx: %d\n", merge_idx);
                luma_mv_merge_mode(s, x0, y0, nPbW, nPbH, log2_cb_size, partIdx, merge_idx, &current_mv);
                x_pu = x0 >> s->sps->log2_min_pu_size;
                y_pu = y0 >> s->sps->log2_min_pu_size;
                for(i = 0; i < nPbW >> s->sps->log2_min_pu_size; i++) {
                    for(j = 0; j < nPbH >> s->sps->log2_min_pu_size; j++) {
                        s->pu.tab_mvf[(x_pu + i) * pic_width_in_min_pu + y_pu + j] = current_mv;                    }
                }
            }
        } else {
            if (s->sh.slice_type == B_SLICE)
                inter_pred_idc = ff_hevc_inter_pred_idc_decode(s, nPbW, nPbH);
            if (inter_pred_idc != PRED_L1) {
                if (s->sh.num_ref_idx_l0_active > 1) {
                    ref_idx_l0 = ff_hevc_ref_idx_lx_decode(s, s->sh.num_ref_idx_l0_active);
                    av_dlog(s->avctx, "ref_idx_l0: %d\n",
                            ref_idx_l0);
                }
                hls_mvd_coding(s, x0, y0, 0 );
                mvp_l0_flag = ff_hevc_mvp_lx_flag_decode(s);
                luma_mv_mvp_mode(s, x0, y0, nPbW, nPbH, log2_cb_size, partIdx, merge_idx, &current_mv, mvp_l0_flag);
            }
            if (inter_pred_idc != PRED_L0) {
                if (s->sh.num_ref_idx_l1_active > 1) {
                    ref_idx_l1 = ff_hevc_ref_idx_lx_decode(s, s->sh.num_ref_idx_l1_active);
                    av_dlog(s->avctx, "ref_idx_l0: %d\n",
                            ref_idx_l0);
                }
                if (s->sh.mvd_l1_zero_flag == 1 && inter_pred_idc == PRED_BI) {
                    //mvd_l1[ x0 ][ y0 ][ 0 ] = 0
                    //mvd_l1[ x0 ][ y0 ][ 1 ] = 0
                } else {
                    hls_mvd_coding(s, x0, y0, 1 );
                }
                mvp_l1_flag = ff_hevc_mvp_lx_flag_decode(s);
                luma_mv_mvp_mode(s, x0, y0, nPbW, nPbH, log2_cb_size, partIdx, merge_idx, &current_mv, mvp_l1_flag);
            }
            current_mv.mv.x += s->pu.mvd.x;
            current_mv.mv.y += s->pu.mvd.y;
            x_pu = x0 >> s->sps->log2_min_pu_size;
            y_pu = y0 >> s->sps->log2_min_pu_size;
            for(i = 0; i < nPbW >> s->sps->log2_min_pu_size; i++) {
                for(j = 0; j < nPbH >> s->sps->log2_min_pu_size; j++) {
                    s->pu.tab_mvf[(x_pu + i) * pic_width_in_min_pu + y_pu + j] = current_mv;
                }
            }

        }
    }
    return;
}

/**
 * 8.4.1
 */
static int luma_intra_pred_mode(HEVCContext *s, int x0, int y0, int pu_size,
                                int prev_intra_luma_pred_flag)
{
    int i, j;
    int candidate[3];
    int intra_pred_mode;

    int x_pu = x0 >> s->sps->log2_min_pu_size;
    int y_pu = y0 >> s->sps->log2_min_pu_size;
    int size_in_pus = pu_size >> s->sps->log2_min_pu_size;
    int pic_width_in_min_pu = s->sps->pic_width_in_min_cbs * 4;

    int cand_up   = y_pu > 0 ? s->pu.top_ipm[x_pu] : INTRA_DC ;
    int cand_left = x_pu > 0 ? s->pu.left_ipm[y_pu] : INTRA_DC ;

    int y_ctb = (y0 >> (s->sps->log2_ctb_size)) << (s->sps->log2_ctb_size);

    // intra_pred_mode prediction does not cross vertical CTB boundaries
    if ((y0 - 1) < y_ctb)
        cand_up = INTRA_DC;

    av_dlog(s->avctx, "cand_left: %d, cand_up: %d\n",
           cand_left, cand_up);

    if (cand_left == cand_up) {
        if (cand_left < 2) {
            candidate[0] = INTRA_PLANAR;
            candidate[1] = INTRA_DC;
            candidate[2] = INTRA_ANGULAR_26;
        } else {
            candidate[0] = cand_left;
            candidate[1] = 2 + ((cand_left - 2 - 1 + 32) % 32);
            candidate[2] = 2 + ((cand_left - 2 + 1) % 32);
        }
    } else {
        candidate[0] = cand_left;
        candidate[1] = cand_up;
        if (candidate[0] != INTRA_PLANAR && candidate[1] != INTRA_PLANAR) {
            candidate[2] = INTRA_PLANAR;
        } else if (candidate[0] != INTRA_DC && candidate[1] != INTRA_DC) {
            candidate[2] = INTRA_DC;
        } else {
            candidate[2] = INTRA_ANGULAR_26;
        }
    }

    if (prev_intra_luma_pred_flag) {
        intra_pred_mode = candidate[s->pu.mpm_idx];
    } else {
        if (candidate[0] > candidate[1])
            FFSWAP(uint8_t, candidate[0], candidate[1]);
        if (candidate[0] > candidate[2])
            FFSWAP(uint8_t, candidate[0], candidate[2]);
        if (candidate[1] > candidate[2])
            FFSWAP(uint8_t, candidate[1], candidate[2]);

        intra_pred_mode = s->pu.rem_intra_luma_pred_mode;
        for (i = 0; i < 3; i++) {
            av_dlog(s->avctx, "candidate[%d] = %d\n",
                   i, candidate[i]);
            if (intra_pred_mode >= candidate[i])
                intra_pred_mode++;
        }
    }

    memset(&s->pu.top_ipm[x_pu], intra_pred_mode, size_in_pus);
    memset(&s->pu.left_ipm[y_pu], intra_pred_mode, size_in_pus);
    /* write the intra prediction units into the mv array */
    for(i = 0; i <size_in_pus; i++) {
            for(j = 0; j <size_in_pus; j++) {
                s->pu.tab_mvf[(x_pu+i)*pic_width_in_min_pu + y_pu+j].is_intra = 1;
            }
        }

    av_dlog(s->avctx, "intra_pred_mode: %d\n",
           intra_pred_mode);
    return intra_pred_mode;
}

static av_always_inline void set_ct_depth(HEVCContext *s, int x0, int y0,
                                          int log2_cb_size, int ct_depth)
{
    int length = (1 << log2_cb_size) >> s->sps->log2_min_coding_block_size;
    int x_cb = x0 >> s->sps->log2_min_coding_block_size;
    int y_cb = y0 >> s->sps->log2_min_coding_block_size;

    memset(&s->cu.top_ct_depth[x_cb], ct_depth, length);
    memset(&s->cu.left_ct_depth[y_cb], ct_depth, length);
}

static void intra_prediction_unit(HEVCContext *s, int x0, int y0, int log2_cb_size)
{
    int i, j;
    uint8_t prev_intra_luma_pred_flag[4];
    int chroma_mode;
    static const uint8_t intra_chroma_table[4] = {0, 26, 10, 1};

    int split = s->cu.part_mode == PART_NxN;
    int pb_size = (1 << log2_cb_size) >> split;
    int side = split + 1;

    for (i = 0; i < side; i++)
        for (j = 0; j < side; j++) {
            prev_intra_luma_pred_flag[2*i+j] = ff_hevc_prev_intra_luma_pred_flag_decode(s);
            av_dlog(s->avctx, "prev_intra_luma_pred_flag: %d\n", prev_intra_luma_pred_flag[2*i+j]);
        }

    for (i = 0; i < side; i++) {
        for (j = 0; j < side; j++) {
            if (prev_intra_luma_pred_flag[2*i+j]) {
                s->pu.mpm_idx = ff_hevc_mpm_idx_decode(s);
                av_dlog(s->avctx, "mpm_idx: %d\n", s->pu.mpm_idx);
            } else {
                s->pu.rem_intra_luma_pred_mode = ff_hevc_rem_intra_luma_pred_mode_decode(s);
                av_dlog(s->avctx, "rem_intra_luma_pred_mode: %d\n", s->pu.rem_intra_luma_pred_mode);
            }
            s->pu.intra_pred_mode[2*i+j] =
            luma_intra_pred_mode(s, x0 + pb_size * j, y0 + pb_size * i, pb_size,
                                 prev_intra_luma_pred_flag[2*i+j]);
        }
    }

    chroma_mode = ff_hevc_intra_chroma_pred_mode_decode(s);
    if (chroma_mode != 4) {
        if (s->pu.intra_pred_mode[0] == intra_chroma_table[chroma_mode]) {
            s->pu.intra_pred_mode_c = 34;
        } else {
            s->pu.intra_pred_mode_c = intra_chroma_table[chroma_mode];
        }
    } else {
        s->pu.intra_pred_mode_c = s->pu.intra_pred_mode[0];
    }

    av_dlog(s->avctx, "intra_pred_mode_c: %d\n",
           s->pu.intra_pred_mode_c);
}
static void intra_prediction_unit_default_value(HEVCContext *s, int x0, int y0, int log2_cb_size)
{
    int i;
    int split = s->cu.part_mode == PART_NxN;
    int pb_size = (1 << log2_cb_size) >> split;
    int side = split + 1;
    int size_in_pus = pb_size >> s->sps->log2_min_pu_size;
    for (i = 0; i < side; i++) {
        int x_pu = (x0 + pb_size * i) >> s->sps->log2_min_pu_size;
        int y_pu = (y0 + pb_size * i) >> s->sps->log2_min_pu_size;
        memset(&s->pu.top_ipm[x_pu], INTRA_DC, size_in_pus);
        memset(&s->pu.left_ipm[y_pu], INTRA_DC, size_in_pus);
    }
}

static void hls_coding_unit(HEVCContext *s, int x0, int y0, int log2_cb_size)
{
    int cb_size = 1 << log2_cb_size;

    int log2_min_cb_size = s->sps->log2_min_coding_block_size;
    int length = cb_size >> log2_min_cb_size;
    int x_cb = x0 >> log2_min_cb_size;
    int y_cb = y0 >> log2_min_cb_size;
    int x, y;

    s->cu.x = x0;
    s->cu.y = y0;
    s->cu.no_residual_data_flag = 1;

    s->cu.pred_mode = MODE_INTRA;
    s->cu.part_mode = PART_2Nx2N;
    s->cu.intra_split_flag = 0;
    SAMPLE(s->cu.skip_flag, x0, y0) = 0;
    for (x = 0; x < 4; x++) {
        s->pu.intra_pred_mode[x] = 1;
    }
    if (s->pps->transquant_bypass_enable_flag)
        s->cu.cu_transquant_bypass_flag = ff_hevc_cu_transquant_bypass_flag_decode(s);

    if (s->sh.slice_type != I_SLICE) {
        s->cu.pred_mode = MODE_SKIP;
        SAMPLE(s->cu.skip_flag, x0, y0) = ff_hevc_skip_flag_decode(s, x_cb, y_cb);
        for (x = 0; x < length; x++) {
            for (y = 0; y < length; y++) {
                SAMPLE(s->cu.skip_flag, x_cb+x, y_cb+y) = SAMPLE(s->cu.skip_flag, x0, y0);
            }
        }
        s->cu.pred_mode = s->cu.skip_flag ? MODE_SKIP : MODE_INTER;
    }

    if (SAMPLE(s->cu.skip_flag, x0, y0)) {
        hls_prediction_unit(s, x0, y0, cb_size, cb_size, log2_cb_size, 0);
        intra_prediction_unit_default_value(s, x0, y0, log2_cb_size);
    } else {
        if (s->sh.slice_type != I_SLICE) {
            s->cu.pred_mode = ff_hevc_pred_mode_decode(s);
        }
        if (s->cu.pred_mode != MODE_INTRA ||
            log2_cb_size == s->sps->log2_min_coding_block_size) {
            s->cu.part_mode = ff_hevc_part_mode_decode(s, log2_cb_size);
            av_dlog(s->avctx, "part_mode: %d\n", s->cu.part_mode);
            s->cu.intra_split_flag = s->cu.part_mode == PART_NxN &&
                                     s->cu.pred_mode == MODE_INTRA;
        }

        if (s->cu.pred_mode == MODE_INTRA) {
            if (s->cu.part_mode == PART_2Nx2N && s->sps->pcm_enabled_flag &&
                log2_cb_size >= s->sps->pcm.log2_min_pcm_cb_size &&
                log2_cb_size <= s->sps->pcm.log2_max_pcm_cb_size) {
                s->cu.pcm_flag = ff_hevc_pcm_flag_decode(s);
                av_dlog(s->avctx, "pcm_flag: %d\n", s->cu.pcm_flag);
           }
            if (s->cu.pcm_flag) {
                hls_pcm_sample(s, x0, y0, log2_cb_size);
                intra_prediction_unit_default_value(s, x0, y0, log2_cb_size);
            } else {
                intra_prediction_unit(s, x0, y0, log2_cb_size);
            }
        } else {
            intra_prediction_unit_default_value(s, x0, y0, log2_cb_size);
            switch (s->cu.part_mode) {
            case PART_2Nx2N:
                hls_prediction_unit(s, x0, y0, cb_size, cb_size, log2_cb_size, 0);
                break;
            case PART_2NxN:
                hls_prediction_unit(s, x0, y0, cb_size, cb_size / 2, log2_cb_size, 0);
                hls_prediction_unit(s, x0, y0 + cb_size / 2, cb_size, cb_size/2, log2_cb_size, 1);
                break;
            case PART_Nx2N:
                hls_prediction_unit(s, x0, y0, cb_size / 2, cb_size, log2_cb_size, 0);
                hls_prediction_unit(s, x0 + cb_size / 2, y0, cb_size / 2, cb_size, log2_cb_size, 1);
                break;
            case PART_2NxnU:
                hls_prediction_unit(s, x0, y0, cb_size, cb_size / 4, log2_cb_size, 0);
                hls_prediction_unit(s, x0, y0 + cb_size / 4, cb_size, cb_size * 3 / 4, log2_cb_size, 1);
                break;
            case PART_2NxnD:
                hls_prediction_unit(s, x0, y0, cb_size, cb_size * 3 / 4, log2_cb_size, 0);
                hls_prediction_unit(s, x0, y0 + cb_size * 3 / 4, cb_size, cb_size / 4, log2_cb_size, 1);
                break;
            case PART_nLx2N:
                hls_prediction_unit(s, x0, y0, cb_size / 4, cb_size, log2_cb_size,0);
                hls_prediction_unit(s, x0 + cb_size / 4, y0, cb_size * 3 / 4, cb_size, log2_cb_size, 1);
                break;
            case PART_nRx2N:
                hls_prediction_unit(s, x0, y0, cb_size * 3 / 4, cb_size, log2_cb_size,0);
                hls_prediction_unit(s, x0 + cb_size * 3 / 4, y0, cb_size/4, cb_size, log2_cb_size, 1);
                break;
            case PART_NxN:
                hls_prediction_unit(s, x0, y0, cb_size / 2, cb_size / 2, log2_cb_size, 0);
                hls_prediction_unit(s, x0 + cb_size / 2, y0, cb_size / 2, cb_size / 2, log2_cb_size, 1);
                hls_prediction_unit(s, x0, y0 + cb_size / 2, cb_size / 2, cb_size / 2, log2_cb_size, 2);
                hls_prediction_unit(s, x0 + cb_size / 2, y0 + cb_size / 2, cb_size / 2, cb_size / 2, log2_cb_size, 3);
                break;
            }
        }
        if (!s->cu.pcm_flag) {
            if (s->cu.pred_mode != MODE_INTRA &&
                !(s->cu.part_mode == PART_2Nx2N && s->pu.merge_flag)) {
                s->cu.no_residual_data_flag = ff_hevc_no_residual_syntax_flag_decode(s);
            }
            if (s->cu.no_residual_data_flag) {
                s->cu.max_trafo_depth = s->cu.pred_mode == MODE_INTRA ?
                                        s->sps->max_transform_hierarchy_depth_intra + s->cu.intra_split_flag :
                                        s->sps->max_transform_hierarchy_depth_inter;
                hls_transform_tree(s, x0, y0, x0, y0, log2_cb_size,
                                   log2_cb_size, 0, 0);
            }
        }
    }

    set_ct_depth(s, x0, y0, log2_cb_size, s->ct.depth);
}

static int hls_coding_tree(HEVCContext *s, int x0, int y0, int log2_cb_size, int cb_depth)
{
    s->ct.depth = cb_depth;
    if ((x0 + (1 << log2_cb_size) <= s->sps->pic_width_in_luma_samples) &&
        (y0 + (1 << log2_cb_size) <= s->sps->pic_height_in_luma_samples) &&
        min_cb_addr_zs(s, x0 >> s->sps->log2_min_coding_block_size,
                       y0 >> s->sps->log2_min_coding_block_size) >= s->sh.slice_cb_addr_zs &&
        log2_cb_size > s->sps->log2_min_coding_block_size) {
        SAMPLE(s->split_coding_unit_flag, x0, y0) =
        ff_hevc_split_coding_unit_flag_decode(s, cb_depth, x0, y0);
    } else {
        SAMPLE(s->split_coding_unit_flag, x0, y0) =
        (log2_cb_size > s->sps->log2_min_coding_block_size);
    }
    av_dlog(s->avctx, "split_coding_unit_flag: %d\n",
           SAMPLE(s->split_coding_unit_flag, x0, y0));

    if (SAMPLE(s->split_coding_unit_flag, x0, y0)) {
        int more_data = 0;
        int cb_size = (1 << (log2_cb_size)) >> 1;
        int x1 = x0 + cb_size;
        int y1 = y0 + cb_size;

        more_data = hls_coding_tree(s, x0, y0, log2_cb_size - 1, cb_depth + 1);

        if (more_data && x1 < s->sps->pic_width_in_luma_samples)
            more_data = hls_coding_tree(s, x1, y0, log2_cb_size - 1, cb_depth + 1);
        if (more_data && y1 < s->sps->pic_height_in_luma_samples)
            more_data = hls_coding_tree(s, x0, y1, log2_cb_size - 1, cb_depth + 1);
        if (more_data && x1 < s->sps->pic_width_in_luma_samples &&
           y1 < s->sps->pic_height_in_luma_samples) {
            return hls_coding_tree(s, x1, y1, log2_cb_size - 1, cb_depth + 1);
        }
        return ((x1 + cb_size) < s->sps->pic_width_in_luma_samples ||
                (y1 + cb_size) < s->sps->pic_height_in_luma_samples);
    } else {
        hls_coding_unit(s, x0, y0, log2_cb_size);

        av_dlog(s->avctx, "x0: %d, y0: %d, cb: %d, %d\n",
               x0, y0, (1 << log2_cb_size), (1 << (s->sps->log2_ctb_size)));
        if ((!((x0 + (1 << log2_cb_size)) %
               (1 << (s->sps->log2_ctb_size))) ||
             (x0 + (1 << log2_cb_size) >= s->sps->pic_width_in_luma_samples)) &&
            (!((y0 + (1 << log2_cb_size)) %
               (1 << (s->sps->log2_ctb_size))) ||
             (y0 + (1 << log2_cb_size) >= s->sps->pic_height_in_luma_samples))) {
            int end_of_slice_flag = ff_hevc_end_of_slice_flag_decode(s);
            return !end_of_slice_flag;
        } else {
            return 1;
        }
    }

    return 0;
}

/**
 * 7.3.4
 */
static int hls_slice_data(HEVCContext *s)
{
    int ctb_size = 1 << s->sps->log2_ctb_size;
    int pic_size = s->sps->pic_width_in_luma_samples * s->sps->pic_height_in_luma_samples;
    int more_data = 1;
    int x_ctb, y_ctb;

    memset(s->cu.skip_flag, 0, pic_size);

    s->ctb_addr_rs = s->sh.slice_ctb_addr_rs;
    s->ctb_addr_ts = s->pps->ctb_addr_rs_to_ts[s->ctb_addr_rs];

    while (more_data) {
        x_ctb = INVERSE_RASTER_SCAN(s->ctb_addr_rs, ctb_size, ctb_size, s->sps->pic_width_in_luma_samples, 0);
        y_ctb = INVERSE_RASTER_SCAN(s->ctb_addr_rs, ctb_size, ctb_size, s->sps->pic_width_in_luma_samples, 1);
        s->ctb_addr_in_slice = s->ctb_addr_rs - s->sh.slice_address;
        if (s->sh.slice_sample_adaptive_offset_flag[0] ||
            s->sh.slice_sample_adaptive_offset_flag[1])
            hls_sao_param(s, x_ctb >> s->sps->log2_ctb_size, y_ctb >> s->sps->log2_ctb_size);

        more_data = hls_coding_tree(s, x_ctb, y_ctb, s->sps->log2_ctb_size, 0);
        if (!more_data)
            return 0;

        s->ctb_addr_ts++;
        s->ctb_addr_rs = s->pps->ctb_addr_ts_to_rs[s->ctb_addr_ts];

        if (more_data) {
            if ((s->pps->tiles_enabled_flag &&
                 s->pps->tile_id[s->ctb_addr_ts] !=
                 s->pps->tile_id[s->ctb_addr_ts - 1]) ||
                (s->pps->entropy_coding_sync_enabled_flag &&
                ((s->ctb_addr_ts % s->sps->pic_width_in_ctbs) == 0))) {
                //ff_hevc_end_of_sub_stream_one_bit_decode(s);
                ff_hevc_cabac_reinit(s);
                load_states(s);
            }
            if (s->pps->entropy_coding_sync_enabled_flag &&
                    ((s->ctb_addr_ts % s->sps->pic_width_in_ctbs) == 2)) {
                save_states(s);
            }
        }
    }

    return 0;
}

/**
 * @return AVERROR_INVALIDDATA if the packet is not a valid NAL unit,
 * 0 if the unit should be skipped, 1 otherwise
 */
static int hls_nal_unit(HEVCContext *s)
{
    GetBitContext *gb = &s->gb;
    int ret;

    if (get_bits1(gb) != 0)
        return AVERROR_INVALIDDATA;

    s->nal_unit_type = get_bits(gb, 6);

    s->temporal_id = get_bits(gb, 3) - 1;
    ret = (get_bits(gb, 6) != 0);

    av_log(s->avctx, AV_LOG_DEBUG,
           "nal_ref_flag: %d, nal_unit_type: %d, temporal_id: %d\n",
           s->nal_ref_flag, s->nal_unit_type, s->temporal_id);

    return ret;
}

/**
 * Note: avpkt->data must contain exactly one NAL unit
 */
static int hevc_decode_frame(AVCodecContext *avctx, void *data, int *data_size,
                             AVPacket *avpkt)
{
    HEVCContext *s = avctx->priv_data;
    GetBitContext *gb = &s->gb;


    *data_size = 0;

    init_get_bits(gb, avpkt->data, avpkt->size*8);

    av_log(s->avctx, AV_LOG_DEBUG, "=================\n");

    if (hls_nal_unit(s) <= 0) {
        av_dlog(s->avctx, AV_LOG_INFO, "Skipping NAL unit\n");
        return avpkt->size;
    }

    switch (s->nal_unit_type) {
    case NAL_VPS:
        ff_hevc_decode_nal_vps(s);
        break;
    case NAL_SPS:
        ff_hevc_decode_nal_sps(s);
        break;
    case NAL_PPS:
        ff_hevc_decode_nal_pps(s);
        break;
    case NAL_SEI:
        ff_hevc_decode_nal_sei(s);
        break;
    case NAL_TRAIL_R:
        // fall-through
    case NAL_TRAIL_N: {
        int pic_height_in_min_pu = s->sps->pic_height_in_min_cbs * 4;
        int pic_width_in_min_pu = s->sps->pic_width_in_min_cbs * 4;

        memset(s->pu.left_ipm, INTRA_DC, pic_height_in_min_pu);
        memset(s->pu.top_ipm, INTRA_DC, pic_width_in_min_pu);
        // fall-through
    }
    case NAL_IDR_W_DLP:
        if (hls_slice_header(s) < 0)
            return -1;

        if (s->sao_frame.data[0])
            s->avctx->release_buffer(s->avctx, &s->sao_frame);
        if (s->frame.data[0])
            s->avctx->release_buffer(s->avctx, &s->frame);
        if (s->avctx->get_buffer(s->avctx, &s->frame) < 0) {
            av_log(avctx, AV_LOG_ERROR, "get_buffer() failed\n");
            return -1;
        }
        if (!s->edge_emu_buffer)
            s->edge_emu_buffer = av_malloc((MAX_PB_SIZE + 7) * s->frame.linesize[0]);

        ff_hevc_cabac_init(s);
        if (hls_slice_data(s) < 0)
            return -1;

<<<<<<< HEAD
        if (s->sps->sample_adaptive_offset_enabled_flag) {
            if (s->avctx->get_buffer(s->avctx, &s->sao_frame) < 0) {
                av_log(avctx, AV_LOG_ERROR, "get_buffer() failed\n");
                return -1;
            }
            av_picture_copy((AVPicture*)&s->sao_frame, (AVPicture*)&s->frame,
                            s->avctx->pix_fmt, s->avctx->width, s->avctx->height);
            sao_filter(s);
            *(AVFrame*)data = s->sao_frame;
        } else {
            *(AVFrame*)data = s->frame;
        }

=======
        if (s->sao_frame.data[0])
            s->avctx->release_buffer(s->avctx, &s->sao_frame);
        if (s->avctx->get_buffer(s->avctx, &s->sao_frame) < 0) {
            av_log(avctx, AV_LOG_ERROR, "get_buffer() failed\n");
            return -1;
        }

        if(!s->sh.disable_deblocking_filter_flag) {
            deblocking_filter(s);
            memset(s->horizontal_bs, 0, 2 * s->bs_width * s->bs_height);
            memset(s->vertical_bs, 0, s->bs_width * 2 * s->bs_height);
        }

        av_picture_copy((AVPicture*)&s->sao_frame, (AVPicture*)&s->frame,
                        s->avctx->pix_fmt, s->avctx->width, s->avctx->height);

        if (s->sps->sample_adaptive_offset_enabled_flag)
            sao_filter(s);
>>>>>>> 2ddabab2
        s->frame.pict_type = AV_PICTURE_TYPE_I;
        s->frame.key_frame = 1;
        *data_size = sizeof(AVFrame);
        break;
    default:
        av_log(s->avctx, AV_LOG_INFO, "Skipping NAL unit\n");
        return avpkt->size;
    }

    av_log(s->avctx, AV_LOG_DEBUG, "%d bits left in unit\n", get_bits_left(gb));
    return avpkt->size;
}

static av_cold int hevc_decode_init(AVCodecContext *avctx)
{
    HEVCContext *s = avctx->priv_data;

    s->avctx = avctx;
    memset(s->sps_list, 0, sizeof(s->sps_list));
    memset(s->pps_list, 0, sizeof(s->pps_list));

    return 0;
}

static av_cold int hevc_decode_free(AVCodecContext *avctx)
{
    int i;
    HEVCContext *s = avctx->priv_data;

    if (s->frame.data[0])
        s->avctx->release_buffer(s->avctx, &s->frame);
    if (s->sao_frame.data[0])
        s->avctx->release_buffer(s->avctx, &s->sao_frame);

    av_freep(&s->edge_emu_buffer);

    for (i = 0; i < MAX_VPS_COUNT; i++) {
        av_freep(&s->vps_list[i]);
    }

    for (i = 0; i < MAX_SPS_COUNT; i++) {
        av_freep(&s->sps_list[i]);
    }

    for (i = 0; i < MAX_PPS_COUNT; i++) {
        if (s->pps_list[i]) {
            av_freep(&s->pps_list[i]->column_width);
            av_freep(&s->pps_list[i]->row_height);
            av_freep(&s->pps_list[i]->col_bd);
            av_freep(&s->pps_list[i]->row_bd);
            av_freep(&s->pps_list[i]->ctb_addr_rs_to_ts);
            av_freep(&s->pps_list[i]->ctb_addr_ts_to_rs);
            av_freep(&s->pps_list[i]->tile_id);
            av_freep(&s->pps_list[i]->min_cb_addr_zs);
            av_freep(&s->pps_list[i]->min_tb_addr_zs);
        }
        av_freep(&s->pps_list[i]);
    }

    pic_arrays_free(s);
    return 0;
}

static void hevc_decode_flush(AVCodecContext *avctx)
{
}

AVCodec ff_hevc_decoder = {
    .name           = "hevc",
    .type           = AVMEDIA_TYPE_VIDEO,
    .id             = AV_CODEC_ID_HEVC,
    .priv_data_size = sizeof(HEVCContext),
    .init           = hevc_decode_init,
    .close          = hevc_decode_free,
    .decode         = hevc_decode_frame,
    .capabilities   = 0,
    .flush          = hevc_decode_flush,
    .long_name      = NULL_IF_CONFIG_SMALL("HEVC (High Efficiency Video Coding)"),
};<|MERGE_RESOLUTION|>--- conflicted
+++ resolved
@@ -61,7 +61,6 @@
     s->pu.tab_mvf = av_malloc(pic_width_in_min_pu*pic_height_in_min_pu*sizeof(MvField));
 
     for( i =0; i<pic_width_in_min_pu*pic_height_in_min_pu ; i++ ) {
-<<<<<<< HEAD
         s->pu.tab_mvf[i].ref_idx =  -1;
         s->pu.tab_mvf[i].mv.x = 0 ;
         s->pu.tab_mvf[i].mv.y =0;
@@ -69,22 +68,13 @@
         s->pu.tab_mvf[i].is_intra =0;
     }
 
+    s->horizontal_bs = (uint8_t*)av_malloc(2 * s->bs_width * s->bs_height);
+    s->vertical_bs = (uint8_t*)av_malloc(s->bs_width * 2 * s->bs_height);
+
     if (!s->sao || !s->split_coding_unit_flag || !s->cu.skip_flag ||
         !s->cu.left_ct_depth || !s->cu.top_ct_depth ||
-        !s->pu.left_ipm || !s->pu.top_ipm || !s->pu.tab_mvf)
-=======
-            s->pu.tab_mvf[i].RefIdx =  -1;
-            s->pu.tab_mvf[i].acMv.m_iHor = 0 ;
-            s->pu.tab_mvf[i].acMv.m_iVer =0;
-            s->pu.tab_mvf[i].predFlag =0;
-            s->pu.tab_mvf[i].isIntra =0;
-        }
-    s->horizontal_bs = (uint8_t*)av_malloc(2 * s->bs_width * s->bs_height);
-    s->vertical_bs = (uint8_t*)av_malloc(s->bs_width * 2 * s->bs_height);
-
-    if (!s->sao || !s->split_coding_unit_flag || !s->cu.skip_flag ||
-        !s->pu.left_ipm || !s->pu.top_ipm || !s->horizontal_bs || !s->vertical_bs)
->>>>>>> 2ddabab2
+        !s->pu.left_ipm || !s->pu.top_ipm || !s->pu.tab_mvf ||
+        !s->horizontal_bs || !s->vertical_bs)
         return -1;
 
     memset(s->horizontal_bs, 0, 2 * s->bs_width * s->bs_height);
@@ -2371,7 +2361,12 @@
         if (hls_slice_data(s) < 0)
             return -1;
 
-<<<<<<< HEAD
+        if(!s->sh.disable_deblocking_filter_flag) {
+            deblocking_filter(s);
+            memset(s->horizontal_bs, 0, 2 * s->bs_width * s->bs_height);
+            memset(s->vertical_bs, 0, s->bs_width * 2 * s->bs_height);
+        }
+
         if (s->sps->sample_adaptive_offset_enabled_flag) {
             if (s->avctx->get_buffer(s->avctx, &s->sao_frame) < 0) {
                 av_log(avctx, AV_LOG_ERROR, "get_buffer() failed\n");
@@ -2385,26 +2380,6 @@
             *(AVFrame*)data = s->frame;
         }
 
-=======
-        if (s->sao_frame.data[0])
-            s->avctx->release_buffer(s->avctx, &s->sao_frame);
-        if (s->avctx->get_buffer(s->avctx, &s->sao_frame) < 0) {
-            av_log(avctx, AV_LOG_ERROR, "get_buffer() failed\n");
-            return -1;
-        }
-
-        if(!s->sh.disable_deblocking_filter_flag) {
-            deblocking_filter(s);
-            memset(s->horizontal_bs, 0, 2 * s->bs_width * s->bs_height);
-            memset(s->vertical_bs, 0, s->bs_width * 2 * s->bs_height);
-        }
-
-        av_picture_copy((AVPicture*)&s->sao_frame, (AVPicture*)&s->frame,
-                        s->avctx->pix_fmt, s->avctx->width, s->avctx->height);
-
-        if (s->sps->sample_adaptive_offset_enabled_flag)
-            sao_filter(s);
->>>>>>> 2ddabab2
         s->frame.pict_type = AV_PICTURE_TYPE_I;
         s->frame.key_frame = 1;
         *data_size = sizeof(AVFrame);
