--- conflicted
+++ resolved
@@ -28,11 +28,8 @@
 
 #include "asv.h"
 #include "avcodec.h"
-<<<<<<< HEAD
 #include "internal.h"
-=======
 #include "mathops.h"
->>>>>>> d5c62122
 #include "mpeg12data.h"
 
 static inline void asv2_put_bits(PutBitContext *pb, int n, int v){
