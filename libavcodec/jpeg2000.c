/*
 * JPEG 2000 encoder and decoder common functions
 * Copyright (c) 2007 Kamil Nowosad
 * Copyright (c) 2013 Nicolas Bertrand <nicoinattendu@gmail.com>
 *
 * This file is part of FFmpeg.
 *
 * FFmpeg is free software; you can redistribute it and/or
 * modify it under the terms of the GNU Lesser General Public
 * License as published by the Free Software Foundation; either
 * version 2.1 of the License, or (at your option) any later version.
 *
 * FFmpeg is distributed in the hope that it will be useful,
 * but WITHOUT ANY WARRANTY; without even the implied warranty of
 * MERCHANTABILITY or FITNESS FOR A PARTICULAR PURPOSE.  See the GNU
 * Lesser General Public License for more details.
 *
 * You should have received a copy of the GNU Lesser General Public
 * License along with FFmpeg; if not, write to the Free Software
 * Foundation, Inc., 51 Franklin Street, Fifth Floor, Boston, MA 02110-1301 USA
 */

/**
 * @file
 * JPEG 2000 image encoder and decoder common functions
 */

#include "libavutil/avassert.h"
#include "libavutil/common.h"
#include "libavutil/mem.h"
#include "avcodec.h"
#include "jpeg2000.h"

#define SHL(a, n) ((n) >= 0 ? (a) << (n) : (a) >> -(n))

/* tag tree routines */

/* allocate the memory for tag tree */
static int32_t tag_tree_size(uint16_t w, uint16_t h)
{
    uint32_t res = 0;
    while (w > 1 || h > 1) {
        res += w * h;
        av_assert0(res + 1 < INT32_MAX);
        w = (w + 1) >> 1;
        h = (h + 1) >> 1;
    }
    return (int32_t)(res + 1);
}

static Jpeg2000TgtNode *ff_jpeg2000_tag_tree_init(int w, int h)
{
    int pw = w, ph = h;
    Jpeg2000TgtNode *res, *t, *t2;
    int32_t tt_size;

    tt_size = tag_tree_size(w, h);

    t = res = av_mallocz_array(tt_size, sizeof(*t));
    if (!res)
        return NULL;

    while (w > 1 || h > 1) {
        int i, j;
        pw = w;
        ph = h;

        w  = (w + 1) >> 1;
        h  = (h + 1) >> 1;
        t2 = t + pw * ph;

        for (i = 0; i < ph; i++)
            for (j = 0; j < pw; j++)
                t[i * pw + j].parent = &t2[(i >> 1) * w + (j >> 1)];

        t = t2;
    }
    t[0].parent = NULL;
    return res;
}

static void tag_tree_zero(Jpeg2000TgtNode *t, int w, int h)
{
    int i, siz = tag_tree_size(w, h);

    for (i = 0; i < siz; i++) {
        t[i].val = 0;
        t[i].vis = 0;
    }
}

uint8_t ff_jpeg2000_sigctxno_lut[256][4];

static int getsigctxno(int flag, int bandno)
{
    int h, v, d;

    h = ((flag & JPEG2000_T1_SIG_E)  ? 1 : 0) +
        ((flag & JPEG2000_T1_SIG_W)  ? 1 : 0);
    v = ((flag & JPEG2000_T1_SIG_N)  ? 1 : 0) +
        ((flag & JPEG2000_T1_SIG_S)  ? 1 : 0);
    d = ((flag & JPEG2000_T1_SIG_NE) ? 1 : 0) +
        ((flag & JPEG2000_T1_SIG_NW) ? 1 : 0) +
        ((flag & JPEG2000_T1_SIG_SE) ? 1 : 0) +
        ((flag & JPEG2000_T1_SIG_SW) ? 1 : 0);

    if (bandno < 3) {
        if (bandno == 1)
            FFSWAP(int, h, v);
        if (h == 2) return 8;
        if (h == 1) {
            if (v >= 1) return 7;
            if (d >= 1) return 6;
            return 5;
        }
        if (v == 2) return 4;
        if (v == 1) return 3;
        if (d >= 2) return 2;
        if (d == 1) return 1;
    } else {
        if (d >= 3) return 8;
        if (d == 2) {
            if (h+v >= 1) return 7;
            return 6;
        }
        if (d == 1) {
            if (h+v >= 2) return 5;
            if (h+v == 1) return 4;
            return 3;
        }
        if (h+v >= 2) return 2;
        if (h+v == 1) return 1;
    }
    return 0;
}

uint8_t ff_jpeg2000_sgnctxno_lut[16][16], ff_jpeg2000_xorbit_lut[16][16];

static const int contribtab[3][3] = { {  0, -1,  1 }, { -1, -1,  0 }, {  1,  0,  1 } };
static const int  ctxlbltab[3][3] = { { 13, 12, 11 }, { 10,  9, 10 }, { 11, 12, 13 } };
static const int  xorbittab[3][3] = { {  1,  1,  1 }, {  1,  0,  0 }, {  0,  0,  0 } };

static int getsgnctxno(int flag, uint8_t *xorbit)
{
    int vcontrib, hcontrib;

    hcontrib = contribtab[flag & JPEG2000_T1_SIG_E ? flag & JPEG2000_T1_SGN_E ? 1 : 2 : 0]
                         [flag & JPEG2000_T1_SIG_W ? flag & JPEG2000_T1_SGN_W ? 1 : 2 : 0] + 1;
    vcontrib = contribtab[flag & JPEG2000_T1_SIG_S ? flag & JPEG2000_T1_SGN_S ? 1 : 2 : 0]
                         [flag & JPEG2000_T1_SIG_N ? flag & JPEG2000_T1_SGN_N ? 1 : 2 : 0] + 1;
    *xorbit = xorbittab[hcontrib][vcontrib];

    return ctxlbltab[hcontrib][vcontrib];
}

void ff_jpeg2000_init_tier1_luts(void)
{
    int i, j;
    for (i = 0; i < 256; i++)
        for (j = 0; j < 4; j++)
            ff_jpeg2000_sigctxno_lut[i][j] = getsigctxno(i, j);
    for (i = 0; i < 16; i++)
        for (j = 0; j < 16; j++)
            ff_jpeg2000_sgnctxno_lut[i][j] =
                getsgnctxno(i + (j << 8), &ff_jpeg2000_xorbit_lut[i][j]);
}

void ff_jpeg2000_set_significance(Jpeg2000T1Context *t1, int x, int y,
                                  int negative)
{
    x++;
    y++;
    t1->flags[y][x] |= JPEG2000_T1_SIG;
    if (negative) {
        t1->flags[y][x + 1] |= JPEG2000_T1_SIG_W | JPEG2000_T1_SGN_W;
        t1->flags[y][x - 1] |= JPEG2000_T1_SIG_E | JPEG2000_T1_SGN_E;
        t1->flags[y + 1][x] |= JPEG2000_T1_SIG_N | JPEG2000_T1_SGN_N;
        t1->flags[y - 1][x] |= JPEG2000_T1_SIG_S | JPEG2000_T1_SGN_S;
    } else {
        t1->flags[y][x + 1] |= JPEG2000_T1_SIG_W;
        t1->flags[y][x - 1] |= JPEG2000_T1_SIG_E;
        t1->flags[y + 1][x] |= JPEG2000_T1_SIG_N;
        t1->flags[y - 1][x] |= JPEG2000_T1_SIG_S;
    }
    t1->flags[y + 1][x + 1] |= JPEG2000_T1_SIG_NW;
    t1->flags[y + 1][x - 1] |= JPEG2000_T1_SIG_NE;
    t1->flags[y - 1][x + 1] |= JPEG2000_T1_SIG_SW;
    t1->flags[y - 1][x - 1] |= JPEG2000_T1_SIG_SE;
}

static const uint8_t lut_gain[2][4] = { { 0, 0, 0, 0 }, { 0, 1, 1, 2 } };

int ff_jpeg2000_init_component(Jpeg2000Component *comp,
                               Jpeg2000CodingStyle *codsty,
                               Jpeg2000QuantStyle *qntsty,
                               int cbps, int dx, int dy,
                               AVCodecContext *avctx)
{
    uint8_t log2_band_prec_width, log2_band_prec_height;
    int reslevelno, bandno, gbandno = 0, ret, i, j;
    uint32_t csize;

    if (codsty->nreslevels2decode <= 0) {
        av_log(avctx, AV_LOG_ERROR, "nreslevels2decode %d invalid or uninitialized\n", codsty->nreslevels2decode);
        return AVERROR_INVALIDDATA;
    }

    if (ret = ff_jpeg2000_dwt_init(&comp->dwt, comp->coord,
                                   codsty->nreslevels2decode - 1,
                                   codsty->transform))
        return ret;
    // component size comp->coord is uint16_t so ir cannot overflow
    csize = (comp->coord[0][1] - comp->coord[0][0]) *
            (comp->coord[1][1] - comp->coord[1][0]);

    if (codsty->transform == FF_DWT97) {
        comp->i_data = NULL;
        comp->f_data = av_malloc_array(csize, sizeof(*comp->f_data));
        if (!comp->f_data)
            return AVERROR(ENOMEM);
    } else {
        comp->f_data = NULL;
        comp->i_data = av_malloc_array(csize, sizeof(*comp->i_data));
        if (!comp->i_data)
            return AVERROR(ENOMEM);
    }
    comp->reslevel = av_malloc_array(codsty->nreslevels, sizeof(*comp->reslevel));
    if (!comp->reslevel)
        return AVERROR(ENOMEM);
    /* LOOP on resolution levels */
    for (reslevelno = 0; reslevelno < codsty->nreslevels; reslevelno++) {
        int declvl = codsty->nreslevels - reslevelno;    // N_L -r see  ISO/IEC 15444-1:2002 B.5
        Jpeg2000ResLevel *reslevel = comp->reslevel + reslevelno;

        /* Compute borders for each resolution level.
         * Computation of trx_0, trx_1, try_0 and try_1.
         * see ISO/IEC 15444-1:2002 eq. B.5 and B-14 */
        for (i = 0; i < 2; i++)
            for (j = 0; j < 2; j++)
                reslevel->coord[i][j] =
                    ff_jpeg2000_ceildivpow2(comp->coord_o[i][j], declvl - 1);
        // update precincts size: 2^n value
        reslevel->log2_prec_width  = codsty->log2_prec_widths[reslevelno];
        reslevel->log2_prec_height = codsty->log2_prec_heights[reslevelno];

        /* Number of bands for each resolution level */
        if (reslevelno == 0)
            reslevel->nbands = 1;
        else
            reslevel->nbands = 3;

        /* Number of precincts wich span the tile for resolution level reslevelno
         * see B.6 in ISO/IEC 15444-1:2002 eq. B-16
         * num_precincts_x = |- trx_1 / 2 ^ log2_prec_width) -| - (trx_0 / 2 ^ log2_prec_width)
         * num_precincts_y = |- try_1 / 2 ^ log2_prec_width) -| - (try_0 / 2 ^ log2_prec_width)
         * for Dcinema profiles in JPEG 2000
         * num_precincts_x = |- trx_1 / 2 ^ log2_prec_width) -|
         * num_precincts_y = |- try_1 / 2 ^ log2_prec_width) -| */
        if (reslevel->coord[0][1] == reslevel->coord[0][0])
            reslevel->num_precincts_x = 0;
        else
            reslevel->num_precincts_x =
                ff_jpeg2000_ceildivpow2(reslevel->coord[0][1],
                                        reslevel->log2_prec_width) -
                (reslevel->coord[0][0] >> reslevel->log2_prec_width);

        if (reslevel->coord[1][1] == reslevel->coord[1][0])
            reslevel->num_precincts_y = 0;
        else
            reslevel->num_precincts_y =
                ff_jpeg2000_ceildivpow2(reslevel->coord[1][1],
                                        reslevel->log2_prec_height) -
                (reslevel->coord[1][0] >> reslevel->log2_prec_height);

        reslevel->band = av_malloc_array(reslevel->nbands, sizeof(*reslevel->band));
        if (!reslevel->band)
            return AVERROR(ENOMEM);

        for (bandno = 0; bandno < reslevel->nbands; bandno++, gbandno++) {
            Jpeg2000Band *band = reslevel->band + bandno;
            int cblkno, precno;
            int nb_precincts;

            /* TODO: Implementation of quantization step not finished,
             * see ISO/IEC 15444-1:2002 E.1 and A.6.4. */
            switch (qntsty->quantsty) {
                uint8_t gain;
                int numbps;
            case JPEG2000_QSTY_NONE:
                /* TODO: to verify. No quantization in this case */
                band->f_stepsize = 1;
                break;
            case JPEG2000_QSTY_SI:
                /*TODO: Compute formula to implement. */
                numbps = cbps +
                         lut_gain[codsty->transform == FF_DWT53][bandno + (reslevelno > 0)];
<<<<<<< HEAD
                band->f_stepsize = SHL(2048 + qntsty->mant[gbandno],
=======
                band->stepsize = (float)SHL(2048 + qntsty->mant[gbandno],
>>>>>>> f9581f14
                                            2 + numbps - qntsty->expn[gbandno]);
                break;
            case JPEG2000_QSTY_SE:
                /* Exponent quantization step.
                 * Formula:
                 * delta_b = 2 ^ (R_b - expn_b) * (1 + (mant_b / 2 ^ 11))
                 * R_b = R_I + log2 (gain_b )
                 * see ISO/IEC 15444-1:2002 E.1.1 eqn. E-3 and E-4 */
                /* TODO/WARN: value of log2 (gain_b ) not taken into account
                 * but it works (compared to OpenJPEG). Why?
                 * Further investigation needed. */
                gain            = cbps;
<<<<<<< HEAD
                band->f_stepsize  = pow(2.0, gain - qntsty->expn[gbandno]);
                band->f_stepsize *= qntsty->mant[gbandno] / 2048.0 + 1.0;
=======
                band->stepsize  = pow(2.0, gain - qntsty->expn[gbandno]);
                band->stepsize *= (float)qntsty->mant[gbandno] / 2048.0 + 1.0;
>>>>>>> f9581f14
                break;
            default:
                band->f_stepsize = 0;
                av_log(avctx, AV_LOG_ERROR, "Unknown quantization format\n");
                break;
            }
            /* FIXME: In openjepg code stespize = stepsize * 0.5. Why?
<<<<<<< HEAD
                * If not set output of entropic decoder is not correct. */
            if (!av_codec_is_encoder(avctx->codec))
                band->f_stepsize *= 0.5;

            band->i_stepsize = band->f_stepsize * (1 << 16);
=======
             * If not set output of entropic decoder is not correct. */
            band->stepsize *= 0.5;
            /* BITEXACT computing case --> convert to int */
            if (avctx->flags & CODEC_FLAG_BITEXACT)
                band->stepsize = (int32_t)(band->stepsize * (1 << 16));
>>>>>>> f9581f14

            /* computation of tbx_0, tbx_1, tby_0, tby_1
             * see ISO/IEC 15444-1:2002 B.5 eq. B-15 and tbl B.1
             * codeblock width and height is computed for
             * DCI JPEG 2000 codeblock_width = codeblock_width = 32 = 2 ^ 5 */
            if (reslevelno == 0) {
                /* for reslevelno = 0, only one band, x0_b = y0_b = 0 */
                for (i = 0; i < 2; i++)
                    for (j = 0; j < 2; j++)
                        band->coord[i][j] =
                            ff_jpeg2000_ceildivpow2(comp->coord_o[i][j] - comp->coord_o[i][0],
                                                    declvl - 1);
                log2_band_prec_width  = reslevel->log2_prec_width;
                log2_band_prec_height = reslevel->log2_prec_height;
                /* see ISO/IEC 15444-1:2002 eq. B-17 and eq. B-15 */
                band->log2_cblk_width  = FFMIN(codsty->log2_cblk_width,
                                               reslevel->log2_prec_width);
                band->log2_cblk_height = FFMIN(codsty->log2_cblk_height,
                                               reslevel->log2_prec_height);
            } else {
                /* 3 bands x0_b = 1 y0_b = 0; x0_b = 0 y0_b = 1; x0_b = y0_b = 1 */
                /* x0_b and y0_b are computed with ((bandno + 1 >> i) & 1) */
                for (i = 0; i < 2; i++)
                    for (j = 0; j < 2; j++)
                        /* Formula example for tbx_0 = ceildiv((tcx_0 - 2 ^ (declvl - 1) * x0_b) / declvl) */
                        band->coord[i][j] =
                            ff_jpeg2000_ceildivpow2(comp->coord_o[i][j] - comp->coord_o[i][0] -
                                                    (((bandno + 1 >> i) & 1) << declvl - 1),
                                                    declvl);
                /* TODO: Manage case of 3 band offsets here or
                 * in coding/decoding function? */

                /* see ISO/IEC 15444-1:2002 eq. B-17 and eq. B-15 */
                band->log2_cblk_width  = FFMIN(codsty->log2_cblk_width,
                                               reslevel->log2_prec_width - 1);
                band->log2_cblk_height = FFMIN(codsty->log2_cblk_height,
                                               reslevel->log2_prec_height - 1);

                log2_band_prec_width  = reslevel->log2_prec_width  - 1;
                log2_band_prec_height = reslevel->log2_prec_height - 1;
            }

            for (j = 0; j < 2; j++)
                band->coord[0][j] = ff_jpeg2000_ceildiv(band->coord[0][j], dx);
            for (j = 0; j < 2; j++)
                band->coord[1][j] = ff_jpeg2000_ceildiv(band->coord[1][j], dy);

            band->prec = av_malloc_array(reslevel->num_precincts_x *
                                         (uint64_t)reslevel->num_precincts_y,
                                         sizeof(*band->prec));
            if (!band->prec)
                return AVERROR(ENOMEM);

            nb_precincts = reslevel->num_precincts_x * reslevel->num_precincts_y;

            for (precno = 0; precno < nb_precincts; precno++) {
                Jpeg2000Prec *prec = band->prec + precno;

                /* TODO: Explain formula for JPEG200 DCINEMA. */
                /* TODO: Verify with previous count of codeblocks per band */

                /* Compute P_x0 */
                prec->coord[0][0] = (precno % reslevel->num_precincts_x) *
                                    (1 << log2_band_prec_width);
                prec->coord[0][0] = FFMAX(prec->coord[0][0], band->coord[0][0]);

                /* Compute P_y0 */
                prec->coord[1][0] = (precno / reslevel->num_precincts_x) *
                                    (1 << log2_band_prec_height);
                prec->coord[1][0] = FFMAX(prec->coord[1][0], band->coord[1][0]);

                /* Compute P_x1 */
                prec->coord[0][1] = prec->coord[0][0] +
                                    (1 << log2_band_prec_width);
                prec->coord[0][1] = FFMIN(prec->coord[0][1], band->coord[0][1]);

                /* Compute P_y1 */
                prec->coord[1][1] = prec->coord[1][0] +
                                    (1 << log2_band_prec_height);
                prec->coord[1][1] = FFMIN(prec->coord[1][1], band->coord[1][1]);

                prec->nb_codeblocks_width =
                    ff_jpeg2000_ceildivpow2(prec->coord[0][1] -
                                            prec->coord[0][0],
                                            band->log2_cblk_width);
                prec->nb_codeblocks_height =
                    ff_jpeg2000_ceildivpow2(prec->coord[1][1] -
                                            prec->coord[1][0],
                                            band->log2_cblk_height);

                /* Tag trees initialization */
                prec->cblkincl =
                    ff_jpeg2000_tag_tree_init(prec->nb_codeblocks_width,
                                              prec->nb_codeblocks_height);
                if (!prec->cblkincl)
                    return AVERROR(ENOMEM);

                prec->zerobits =
                    ff_jpeg2000_tag_tree_init(prec->nb_codeblocks_width,
                                              prec->nb_codeblocks_height);
                if (!prec->zerobits)
                    return AVERROR(ENOMEM);

                prec->cblk = av_mallocz_array(prec->nb_codeblocks_width *
                                              (uint64_t)prec->nb_codeblocks_height,
                                              sizeof(*prec->cblk));
                if (!prec->cblk)
                    return AVERROR(ENOMEM);
                for (cblkno = 0; cblkno < prec->nb_codeblocks_width * prec->nb_codeblocks_height; cblkno++) {
                    Jpeg2000Cblk *cblk = prec->cblk + cblkno;
                    uint16_t Cx0, Cy0;

                    /* Compute coordinates of codeblocks */
                    /* Compute Cx0*/
                    Cx0 = (prec->coord[0][0] >> band->log2_cblk_width) << band->log2_cblk_width;
                    Cx0 = Cx0 + ((cblkno % prec->nb_codeblocks_width)  << band->log2_cblk_width);
                    cblk->coord[0][0] = FFMAX(Cx0, prec->coord[0][0]);

                    /* Compute Cy0*/
                    Cy0 = (prec->coord[1][0] >> band->log2_cblk_height) << band->log2_cblk_height;
                    Cy0 = Cy0 + ((cblkno / prec->nb_codeblocks_width)   << band->log2_cblk_height);
                    cblk->coord[1][0] = FFMAX(Cy0, prec->coord[1][0]);

                    /* Compute Cx1 */
                    cblk->coord[0][1] = FFMIN(Cx0 + (1 << band->log2_cblk_width),
                                              prec->coord[0][1]);

                    /* Compute Cy1 */
                    cblk->coord[1][1] = FFMIN(Cy0 + (1 << band->log2_cblk_height),
                                              prec->coord[1][1]);
<<<<<<< HEAD

                    if((bandno + !!reslevelno) & 1) {
                        cblk->coord[0][0] += comp->reslevel[reslevelno-1].coord[0][1] - comp->reslevel[reslevelno-1].coord[0][0];
                        cblk->coord[0][1] += comp->reslevel[reslevelno-1].coord[0][1] - comp->reslevel[reslevelno-1].coord[0][0];
                    }
                    if((bandno + !!reslevelno) & 2) {
                        cblk->coord[1][0] += comp->reslevel[reslevelno-1].coord[1][1] - comp->reslevel[reslevelno-1].coord[1][0];
                        cblk->coord[1][1] += comp->reslevel[reslevelno-1].coord[1][1] - comp->reslevel[reslevelno-1].coord[1][0];
=======
                    /* Update code-blocks coordinates according sub-band position */
                    if ((bandno + !!reslevelno) & 1) {
                        cblk->coord[0][0] += comp->reslevel[reslevelno-1].coord[0][1] -
                                             comp->reslevel[reslevelno-1].coord[0][0];
                        cblk->coord[0][1] += comp->reslevel[reslevelno-1].coord[0][1] -
                                             comp->reslevel[reslevelno-1].coord[0][0];
                    }
                    if ((bandno + !!reslevelno) & 2) {
                        cblk->coord[1][0] += comp->reslevel[reslevelno-1].coord[1][1] -
                                             comp->reslevel[reslevelno-1].coord[1][0];
                        cblk->coord[1][1] += comp->reslevel[reslevelno-1].coord[1][1] -
                                             comp->reslevel[reslevelno-1].coord[1][0];
>>>>>>> f9581f14
                    }

                    cblk->zero      = 0;
                    cblk->lblock    = 3;
                    cblk->length    = 0;
                    cblk->lengthinc = 0;
                    cblk->npasses   = 0;
                }
            }
        }
    }
    return 0;
}

void ff_jpeg2000_reinit(Jpeg2000Component *comp, Jpeg2000CodingStyle *codsty)
{
    int reslevelno, bandno, cblkno, precno;
    for (reslevelno = 0; reslevelno < codsty->nreslevels; reslevelno++) {
        Jpeg2000ResLevel *rlevel = comp->reslevel + reslevelno;
        for (bandno = 0; bandno < rlevel->nbands; bandno++) {
            Jpeg2000Band *band = rlevel->band + bandno;
            for(precno = 0; precno < rlevel->num_precincts_x * rlevel->num_precincts_y; precno++) {
                Jpeg2000Prec *prec = band->prec + precno;
                tag_tree_zero(prec->zerobits, prec->nb_codeblocks_width, prec->nb_codeblocks_height);
                tag_tree_zero(prec->cblkincl, prec->nb_codeblocks_width, prec->nb_codeblocks_height);
                for (cblkno = 0; cblkno < prec->nb_codeblocks_width * prec->nb_codeblocks_height; cblkno++) {
                    Jpeg2000Cblk *cblk = prec->cblk + cblkno;
                    cblk->length = 0;
                    cblk->lblock = 3;
                }
            }
        }
    }
}

void ff_jpeg2000_cleanup(Jpeg2000Component *comp, Jpeg2000CodingStyle *codsty)
{
    int reslevelno, bandno, precno;
    for (reslevelno = 0; comp->reslevel && reslevelno < codsty->nreslevels; reslevelno++) {
        Jpeg2000ResLevel *reslevel = comp->reslevel + reslevelno;

        for (bandno = 0; bandno < reslevel->nbands; bandno++) {
            Jpeg2000Band *band = reslevel->band + bandno;
            for (precno = 0; precno < reslevel->num_precincts_x * reslevel->num_precincts_y; precno++) {
                Jpeg2000Prec *prec = band->prec + precno;
                av_freep(&prec->zerobits);
                av_freep(&prec->cblkincl);
                av_freep(&prec->cblk);
            }

            av_freep(&band->prec);
        }
        av_freep(&reslevel->band);
    }

    ff_dwt_destroy(&comp->dwt);
    av_freep(&comp->reslevel);
    av_freep(&comp->i_data);
    av_freep(&comp->f_data);
}<|MERGE_RESOLUTION|>--- conflicted
+++ resolved
@@ -294,11 +294,7 @@
                 /*TODO: Compute formula to implement. */
                 numbps = cbps +
                          lut_gain[codsty->transform == FF_DWT53][bandno + (reslevelno > 0)];
-<<<<<<< HEAD
                 band->f_stepsize = SHL(2048 + qntsty->mant[gbandno],
-=======
-                band->stepsize = (float)SHL(2048 + qntsty->mant[gbandno],
->>>>>>> f9581f14
                                             2 + numbps - qntsty->expn[gbandno]);
                 break;
             case JPEG2000_QSTY_SE:
@@ -311,13 +307,8 @@
                  * but it works (compared to OpenJPEG). Why?
                  * Further investigation needed. */
                 gain            = cbps;
-<<<<<<< HEAD
                 band->f_stepsize  = pow(2.0, gain - qntsty->expn[gbandno]);
                 band->f_stepsize *= qntsty->mant[gbandno] / 2048.0 + 1.0;
-=======
-                band->stepsize  = pow(2.0, gain - qntsty->expn[gbandno]);
-                band->stepsize *= (float)qntsty->mant[gbandno] / 2048.0 + 1.0;
->>>>>>> f9581f14
                 break;
             default:
                 band->f_stepsize = 0;
@@ -325,19 +316,11 @@
                 break;
             }
             /* FIXME: In openjepg code stespize = stepsize * 0.5. Why?
-<<<<<<< HEAD
-                * If not set output of entropic decoder is not correct. */
+             * If not set output of entropic decoder is not correct. */
             if (!av_codec_is_encoder(avctx->codec))
                 band->f_stepsize *= 0.5;
 
             band->i_stepsize = band->f_stepsize * (1 << 16);
-=======
-             * If not set output of entropic decoder is not correct. */
-            band->stepsize *= 0.5;
-            /* BITEXACT computing case --> convert to int */
-            if (avctx->flags & CODEC_FLAG_BITEXACT)
-                band->stepsize = (int32_t)(band->stepsize * (1 << 16));
->>>>>>> f9581f14
 
             /* computation of tbx_0, tbx_1, tby_0, tby_1
              * see ISO/IEC 15444-1:2002 B.5 eq. B-15 and tbl B.1
@@ -468,16 +451,6 @@
                     /* Compute Cy1 */
                     cblk->coord[1][1] = FFMIN(Cy0 + (1 << band->log2_cblk_height),
                                               prec->coord[1][1]);
-<<<<<<< HEAD
-
-                    if((bandno + !!reslevelno) & 1) {
-                        cblk->coord[0][0] += comp->reslevel[reslevelno-1].coord[0][1] - comp->reslevel[reslevelno-1].coord[0][0];
-                        cblk->coord[0][1] += comp->reslevel[reslevelno-1].coord[0][1] - comp->reslevel[reslevelno-1].coord[0][0];
-                    }
-                    if((bandno + !!reslevelno) & 2) {
-                        cblk->coord[1][0] += comp->reslevel[reslevelno-1].coord[1][1] - comp->reslevel[reslevelno-1].coord[1][0];
-                        cblk->coord[1][1] += comp->reslevel[reslevelno-1].coord[1][1] - comp->reslevel[reslevelno-1].coord[1][0];
-=======
                     /* Update code-blocks coordinates according sub-band position */
                     if ((bandno + !!reslevelno) & 1) {
                         cblk->coord[0][0] += comp->reslevel[reslevelno-1].coord[0][1] -
@@ -490,7 +463,6 @@
                                              comp->reslevel[reslevelno-1].coord[1][0];
                         cblk->coord[1][1] += comp->reslevel[reslevelno-1].coord[1][1] -
                                              comp->reslevel[reslevelno-1].coord[1][0];
->>>>>>> f9581f14
                     }
 
                     cblk->zero      = 0;
