--- conflicted
+++ resolved
@@ -61,22 +61,9 @@
               int dxx, int dxy, int dyx, int dyy, int shift, int r, int width, int height);
 
 /* minimum alignment rules ;)
-<<<<<<< HEAD
-If you notice errors in the align stuff, need more alignment for some ASM code
-for some CPU or need to use a function with less aligned data then send a mail
-to the ffmpeg-devel mailing list, ...
-
-!warning These alignments might not match reality, (missing attribute((align))
-stuff somewhere possible).
-I (Michael) did not check them, these are just the alignments which I think
-could be reached easily ...
-
-!future video codecs might need functions with less strict alignment
-*/
-=======
  * If you notice errors in the align stuff, need more alignment for some ASM code
  * for some CPU or need to use a function with less aligned data then send a mail
- * to the libav-devel mailing list, ...
+ * to the ffmpeg-devel mailing list, ...
  *
  * !warning These alignments might not match reality, (missing attribute((align))
  * stuff somewhere possible).
@@ -85,7 +72,6 @@
  *
  * !future video codecs might need functions with less strict alignment
  */
->>>>>>> 8199bb7b
 
 /* add and put pixel (decoding)
  * Block sizes for op_pixels_func are 8x4,8x8 16x8 16x16.
