/*
 * Copyright (C) 2005  Ole André Vadla Ravnås <oleavr@gmail.com>
 * Copyright (C) 2008  Ramiro Polla
 *
 * This file is part of FFmpeg.
 *
 * FFmpeg is free software; you can redistribute it and/or
 * modify it under the terms of the GNU Lesser General Public
 * License as published by the Free Software Foundation; either
 * version 2.1 of the License, or (at your option) any later version.
 *
 * FFmpeg is distributed in the hope that it will be useful,
 * but WITHOUT ANY WARRANTY; without even the implied warranty of
 * MERCHANTABILITY or FITNESS FOR A PARTICULAR PURPOSE.  See the GNU
 * Lesser General Public License for more details.
 *
 * You should have received a copy of the GNU Lesser General Public
 * License along with FFmpeg; if not, write to the Free Software
 * Foundation, Inc., 51 Franklin Street, Fifth Floor, Boston, MA 02110-1301 USA
 */

#include <stdlib.h>
#include <string.h>
#include <stdint.h>

#include "avcodec.h"
#include "internal.h"
#include "get_bits.h"
#include "bytestream.h"
#include "dsputil.h"
#include "thread.h"

#define MIMIC_HEADER_SIZE   20

typedef struct {
    AVCodecContext *avctx;

    int             num_vblocks[3];
    int             num_hblocks[3];

    void           *swap_buf;
    int             swap_buf_size;

    int             cur_index;
    int             prev_index;

    ThreadFrame     frames     [16];
    AVPicture       flipped_ptrs[16];

    DECLARE_ALIGNED(16, int16_t, dct_block)[64];

    GetBitContext   gb;
    ScanTable       scantable;
    DSPContext      dsp;
    VLC             vlc;

    /* Kept in the context so multithreading can have a constant to read from */
    int             next_cur_index;
    int             next_prev_index;
} MimicContext;

static const uint32_t huffcodes[] = {
    0x0000000a, 0x00000000, 0x00000000, 0x00000000, 0x00000000, 0x00000000,
    0x00000000, 0x00000000, 0x00000000, 0x00000000, 0x00000000, 0x00000000,
    0x00000000, 0x00000000, 0x00000000, 0x00000000, 0x00000000, 0x0000000b,
    0x0000001b, 0x00000038, 0x00000078, 0x00000079, 0x0000007a, 0x000000f9,
    0x000000fa, 0x000003fb, 0x000007f8, 0x000007f9, 0x000007fa, 0x000007fb,
    0x00000ff8, 0x00000ff9, 0x00000001, 0x00000039, 0x0000007b, 0x000000fb,
    0x000001f8, 0x000001f9, 0x00000ffa, 0x00000ffb, 0x00001ff8, 0x00001ff9,
    0x00001ffa, 0x00001ffb, 0x00003ff8, 0x00003ff9, 0x00003ffa, 0x00000000,
    0x00000004, 0x0000003a, 0x000001fa, 0x00003ffb, 0x00007ff8, 0x00007ff9,
    0x00007ffa, 0x00007ffb, 0x0000fff8, 0x0000fff9, 0x0000fffa, 0x0000fffb,
    0x0001fff8, 0x0001fff9, 0x0001fffa, 0x00000000, 0x0000000c, 0x000000f8,
    0x000001fb, 0x0001fffb, 0x0003fff8, 0x0003fff9, 0x0003fffa, 0x0003fffb,
    0x0007fff8, 0x0007fff9, 0x0007fffa, 0x0007fffb, 0x000ffff8, 0x000ffff9,
    0x000ffffa, 0x00000000, 0x0000001a, 0x000003f8, 0x000ffffb, 0x001ffff8,
    0x001ffff9, 0x001ffffa, 0x001ffffb, 0x003ffff8, 0x003ffff9, 0x003ffffa,
    0x003ffffb, 0x007ffff8, 0x007ffff9, 0x007ffffa, 0x007ffffb, 0x00000000,
    0x0000003b, 0x000003f9, 0x00fffff8, 0x00fffff9, 0x00fffffa, 0x00fffffb,
    0x01fffff8, 0x01fffff9, 0x01fffffa, 0x01fffffb, 0x03fffff8, 0x03fffff9,
    0x03fffffa, 0x03fffffb, 0x07fffff8, 0x00000000, 0x000003fa, 0x07fffff9,
    0x07fffffa, 0x07fffffb, 0x0ffffff8, 0x0ffffff9, 0x0ffffffa, 0x0ffffffb,
    0x1ffffff8, 0x1ffffff9, 0x1ffffffa, 0x1ffffffb, 0x3ffffff8, 0x3ffffff9,
    0x3ffffffa,
};

static const uint8_t huffbits[] = {
     4,  0,  0,  0,  0,  0,  0,  0,  0,  0,  0,  0,
     0,  0,  0,  0,  2,  4,  5,  6,  7,  7,  7,  8,
     8, 10, 11, 11, 11, 11, 12, 12,  2,  6,  7,  8,
     9,  9, 12, 12, 13, 13, 13, 13, 14, 14, 14,  0,
     3,  6,  9, 14, 15, 15, 15, 15, 16, 16, 16, 16,
    17, 17, 17,  0,  4,  8,  9, 17, 18, 18, 18, 18,
    19, 19, 19, 19, 20, 20, 20,  0,  5, 10, 20, 21,
    21, 21, 21, 22, 22, 22, 22, 23, 23, 23, 23,  0,
     6, 10, 24, 24, 24, 24, 25, 25, 25, 25, 26, 26,
    26, 26, 27,  0, 10, 27, 27, 27, 28, 28, 28, 28,
    29, 29, 29, 29, 30, 30, 30,
};

static const uint8_t col_zag[64] = {
     0,  8,  1,  2,  9, 16, 24, 17,
    10,  3,  4, 11, 18, 25, 32, 40,
    33, 26, 19, 12,  5,  6, 13, 20,
    27, 34, 41, 48, 56, 49, 42, 35,
    28, 21, 14,  7, 15, 22, 29, 36,
    43, 50, 57, 58, 51, 44, 37, 30,
    23, 31, 38, 45, 52, 59, 39, 46,
    53, 60, 61, 54, 47, 55, 62, 63,
};

static av_cold int mimic_decode_end(AVCodecContext *avctx)
{
    MimicContext *ctx = avctx->priv_data;
    int i;

    av_free(ctx->swap_buf);

    for (i = 0; i < FF_ARRAY_ELEMS(ctx->frames); i++) {
        if (ctx->frames[i].f)
            ff_thread_release_buffer(avctx, &ctx->frames[i]);
        av_frame_free(&ctx->frames[i].f);
    }

    if (!avctx->internal->is_copy)
        ff_free_vlc(&ctx->vlc);

    return 0;
}

static av_cold int mimic_decode_init(AVCodecContext *avctx)
{
    MimicContext *ctx = avctx->priv_data;
    int ret, i;

    avctx->internal->allocate_progress = 1;

    ctx->prev_index = 0;
    ctx->cur_index  = 15;

    if ((ret = init_vlc(&ctx->vlc, 11, FF_ARRAY_ELEMS(huffbits),
                        huffbits, 1, 1, huffcodes, 4, 4, 0)) < 0) {
        av_log(avctx, AV_LOG_ERROR, "error initializing vlc table\n");
        return ret;
    }
    ff_dsputil_init(&ctx->dsp, avctx);
    ff_init_scantable(ctx->dsp.idct_permutation, &ctx->scantable, col_zag);

    for (i = 0; i < FF_ARRAY_ELEMS(ctx->frames); i++) {
        ctx->frames[i].f = av_frame_alloc();
        if (!ctx->frames[i].f) {
            mimic_decode_end(avctx);
            return AVERROR(ENOMEM);
        }
    }

    return 0;
}

static int mimic_decode_update_thread_context(AVCodecContext *avctx, const AVCodecContext *avctx_from)
{
    MimicContext *dst = avctx->priv_data, *src = avctx_from->priv_data;
    int i, ret;

    if (avctx == avctx_from)
        return 0;

    dst->cur_index  = src->next_cur_index;
    dst->prev_index = src->next_prev_index;

    memcpy(dst->flipped_ptrs, src->flipped_ptrs, sizeof(src->flipped_ptrs));

    for (i = 0; i < FF_ARRAY_ELEMS(dst->frames); i++) {
        ff_thread_release_buffer(avctx, &dst->frames[i]);
        if (src->frames[i].f->data[0]) {
            ret = ff_thread_ref_frame(&dst->frames[i], &src->frames[i]);
            if (ret < 0)
                return ret;
        }
    }

    return 0;
}

static const int8_t vlcdec_lookup[9][64] = {
    {    0, },
    {   -1,   1, },
    {   -3,   3,   -2,   2, },
    {   -7,   7,   -6,   6,   -5,   5,   -4,   4, },
    {  -15,  15,  -14,  14,  -13,  13,  -12,  12,
       -11,  11,  -10,  10,   -9,   9,   -8,   8, },
    {  -31,  31,  -30,  30,  -29,  29,  -28,  28,
       -27,  27,  -26,  26,  -25,  25,  -24,  24,
       -23,  23,  -22,  22,  -21,  21,  -20,  20,
       -19,  19,  -18,  18,  -17,  17,  -16,  16, },
    {  -63,  63,  -62,  62,  -61,  61,  -60,  60,
       -59,  59,  -58,  58,  -57,  57,  -56,  56,
       -55,  55,  -54,  54,  -53,  53,  -52,  52,
       -51,  51,  -50,  50,  -49,  49,  -48,  48,
       -47,  47,  -46,  46,  -45,  45,  -44,  44,
       -43,  43,  -42,  42,  -41,  41,  -40,  40,
       -39,  39,  -38,  38,  -37,  37,  -36,  36,
       -35,  35,  -34,  34,  -33,  33,  -32,  32, },
    { -127, 127, -126, 126, -125, 125, -124, 124,
      -123, 123, -122, 122, -121, 121, -120, 120,
      -119, 119, -118, 118, -117, 117, -116, 116,
      -115, 115, -114, 114, -113, 113, -112, 112,
      -111, 111, -110, 110, -109, 109, -108, 108,
      -107, 107, -106, 106, -105, 105, -104, 104,
      -103, 103, -102, 102, -101, 101, -100, 100,
       -99,  99,  -98,  98,  -97,  97,  -96,  96, },
    {  -95,  95,  -94,  94,  -93,  93,  -92,  92,
       -91,  91,  -90,  90,  -89,  89,  -88,  88,
       -87,  87,  -86,  86,  -85,  85,  -84,  84,
       -83,  83,  -82,  82,  -81,  81,  -80,  80,
       -79,  79,  -78,  78,  -77,  77,  -76,  76,
       -75,  75,  -74,  74,  -73,  73,  -72,  72,
       -71,  71,  -70,  70,  -69,  69,  -68,  68,
       -67,  67,  -66,  66,  -65,  65,  -64,  64, },
};

static int vlc_decode_block(MimicContext *ctx, int num_coeffs, int qscale)
{
    int16_t *block = ctx->dct_block;
    unsigned int pos;

    ctx->dsp.clear_block(block);

    block[0] = get_bits(&ctx->gb, 8) << 3;

    for (pos = 1; pos < num_coeffs; pos++) {
        uint32_t vlc, num_bits;
        int value;
        int coeff;

        vlc = get_vlc2(&ctx->gb, ctx->vlc.table, ctx->vlc.bits, 3);
        if (!vlc) /* end-of-block code */
            return 0;
        if (vlc == -1)
            return AVERROR_INVALIDDATA;

        /* pos_add and num_bits are coded in the vlc code */
        pos     += vlc & 15; // pos_add
        num_bits = vlc >> 4; // num_bits

        if (pos >= 64)
            return AVERROR_INVALIDDATA;

        value = get_bits(&ctx->gb, num_bits);

        /* FFmpeg's IDCT behaves somewhat different from the original code, so
         * a factor of 4 was added to the input */

        coeff = vlcdec_lookup[num_bits][value];
        if (pos < 3)
            coeff <<= 4;
        else /* TODO Use >> 10 instead of / 1001 */
            coeff = (coeff * qscale) / 1001;

        block[ctx->scantable.permutated[pos]] = coeff;
    }

    return 0;
}

static int decode(MimicContext *ctx, int quality, int num_coeffs,
                  int is_iframe)
{
    int ret, y, x, plane, cur_row = 0;

    for (plane = 0; plane < 3; plane++) {
        const int is_chroma = !!plane;
        const int qscale    = av_clip(10000 - quality, is_chroma ? 1000 : 2000,
                                      10000) << 2;
        const int stride    = ctx->flipped_ptrs[ctx->cur_index ].linesize[plane];
        const uint8_t *src  = ctx->flipped_ptrs[ctx->prev_index].data[plane];
        uint8_t       *dst  = ctx->flipped_ptrs[ctx->cur_index ].data[plane];

        for (y = 0; y < ctx->num_vblocks[plane]; y++) {
            for (x = 0; x < ctx->num_hblocks[plane]; x++) {
                /* Check for a change condition in the current block.
                 * - iframes always change.
                 * - Luma plane changes on get_bits1 == 0
                 * - Chroma planes change on get_bits1 == 1 */
                if (is_iframe || get_bits1(&ctx->gb) == is_chroma) {
                    /* Luma planes may use a backreference from the 15 last
                     * frames preceding the previous. (get_bits1 == 1)
                     * Chroma planes don't use backreferences. */
                    if (is_chroma || is_iframe || !get_bits1(&ctx->gb)) {
                        if ((ret = vlc_decode_block(ctx, num_coeffs,
                                                    qscale)) < 0) {
                            av_log(ctx->avctx, AV_LOG_ERROR, "Error decoding "
                                   "block.\n");
                            return ret;
                        }
                        ctx->dsp.idct_put(dst, stride, ctx->dct_block);
                    } else {
                        unsigned int backref = get_bits(&ctx->gb, 4);
                        int index            = (ctx->cur_index + backref) & 15;
                        uint8_t *p           = ctx->flipped_ptrs[index].data[0];

                        if (index != ctx->cur_index && p) {
                            ff_thread_await_progress(&ctx->frames[index],
                                                     cur_row, 0);
                            p += src -
                                 ctx->flipped_ptrs[ctx->prev_index].data[plane];
                            ctx->dsp.put_pixels_tab[1][0](dst, p, stride, 8);
                        } else {
                            av_log(ctx->avctx, AV_LOG_ERROR,
                                     "No such backreference! Buggy sample.\n");
                        }
                    }
                } else {
                    ff_thread_await_progress(&ctx->frames[ctx->prev_index],
                                             cur_row, 0);
                    ctx->dsp.put_pixels_tab[1][0](dst, src, stride, 8);
                }
                src += 8;
                dst += 8;
            }
            src += (stride - ctx->num_hblocks[plane]) << 3;
            dst += (stride - ctx->num_hblocks[plane]) << 3;

            ff_thread_report_progress(&ctx->frames[ctx->cur_index],
                                      cur_row++, 0);
        }
    }

    return 0;
}

/**
 * Flip the buffer upside-down and put it in the YVU order to match the
 * way Mimic encodes frames.
 */
static void prepare_avpic(MimicContext *ctx, AVPicture *dst, AVFrame *src)
{
    int i;
    dst->data[0] = src->data[0] + ( ctx->avctx->height       - 1) * src->linesize[0];
    dst->data[1] = src->data[2] + ((ctx->avctx->height >> 1) - 1) * src->linesize[2];
    dst->data[2] = src->data[1] + ((ctx->avctx->height >> 1) - 1) * src->linesize[1];
    for (i = 0; i < 3; i++)
        dst->linesize[i] = -src->linesize[i];
}

static int mimic_decode_frame(AVCodecContext *avctx, void *data,
                              int *got_frame, AVPacket *avpkt)
{
    const uint8_t *buf = avpkt->data;
    int buf_size       = avpkt->size;
    int swap_buf_size  = buf_size - MIMIC_HEADER_SIZE;
    MimicContext *ctx  = avctx->priv_data;
    GetByteContext gb;
    int is_pframe;
    int width, height;
    int quality, num_coeffs;
    int res;

    if (buf_size <= MIMIC_HEADER_SIZE) {
        av_log(avctx, AV_LOG_ERROR, "insufficient data\n");
        return AVERROR_INVALIDDATA;
    }

    bytestream2_init(&gb, buf, MIMIC_HEADER_SIZE);
    bytestream2_skip(&gb, 2); /* some constant (always 256) */
    quality    = bytestream2_get_le16u(&gb);
    width      = bytestream2_get_le16u(&gb);
    height     = bytestream2_get_le16u(&gb);
    bytestream2_skip(&gb, 4); /* some constant */
    is_pframe  = bytestream2_get_le32u(&gb);
    num_coeffs = bytestream2_get_byteu(&gb);
    bytestream2_skip(&gb, 3); /* some constant */

    if (!ctx->avctx) {
        int i;

        if (!(width == 160 && height == 120) &&
            !(width == 320 && height == 240)) {
            av_log(avctx, AV_LOG_ERROR, "invalid width/height!\n");
            return AVERROR_INVALIDDATA;
        }

        ctx->avctx     = avctx;
        avctx->width   = width;
        avctx->height  = height;
        avctx->pix_fmt = AV_PIX_FMT_YUV420P;
        for (i = 0; i < 3; i++) {
            ctx->num_vblocks[i] = -((-height) >> (3 + !!i));
            ctx->num_hblocks[i] =     width   >> (3 + !!i);
        }
    } else if (width != ctx->avctx->width || height != ctx->avctx->height) {
        av_log_missing_feature(avctx, "resolution changing", 1);
        return AVERROR_PATCHWELCOME;
    }

    if (is_pframe && !ctx->frames[ctx->prev_index].f->data[0]) {
        av_log(avctx, AV_LOG_ERROR, "decoding must start with keyframe\n");
        return AVERROR_INVALIDDATA;
    }

<<<<<<< HEAD
    ctx->buf_ptrs[ctx->cur_index].reference = 3;
    ctx->buf_ptrs[ctx->cur_index].pict_type = is_pframe ? AV_PICTURE_TYPE_P :
                                                          AV_PICTURE_TYPE_I;
    if ((res = ff_thread_get_buffer(avctx, &ctx->buf_ptrs[ctx->cur_index])) < 0) {
=======
    ff_thread_release_buffer(avctx, &ctx->frames[ctx->cur_index]);
    ctx->frames[ctx->cur_index].f->pict_type = is_pframe ? AV_PICTURE_TYPE_P :
                                                           AV_PICTURE_TYPE_I;
    if ((res = ff_thread_get_buffer(avctx, &ctx->frames[ctx->cur_index],
                                    AV_GET_BUFFER_FLAG_REF)) < 0) {
>>>>>>> 759001c5
        av_log(avctx, AV_LOG_ERROR, "get_buffer() failed\n");
        return res;
    }

    ctx->next_prev_index = ctx->cur_index;
    ctx->next_cur_index  = (ctx->cur_index - 1) & 15;

    prepare_avpic(ctx, &ctx->flipped_ptrs[ctx->cur_index],
                  ctx->frames[ctx->cur_index].f);

    ff_thread_finish_setup(avctx);

    av_fast_padded_malloc(&ctx->swap_buf, &ctx->swap_buf_size, swap_buf_size);
    if (!ctx->swap_buf)
        return AVERROR(ENOMEM);

    ctx->dsp.bswap_buf(ctx->swap_buf,
                       (const uint32_t*) (buf + MIMIC_HEADER_SIZE),
                       swap_buf_size >> 2);
    init_get_bits(&ctx->gb, ctx->swap_buf, swap_buf_size << 3);

    res = decode(ctx, quality, num_coeffs, !is_pframe);
    ff_thread_report_progress(&ctx->frames[ctx->cur_index], INT_MAX, 0);
    if (res < 0) {
        if (!(avctx->active_thread_type & FF_THREAD_FRAME)) {
            ff_thread_release_buffer(avctx, &ctx->frames[ctx->cur_index]);
            return res;
        }
    }

    if ((res = av_frame_ref(data, ctx->frames[ctx->cur_index].f)) < 0)
        return res;
    *got_frame      = 1;

    ctx->prev_index = ctx->next_prev_index;
    ctx->cur_index  = ctx->next_cur_index;

    /* Only release frames that aren't used for backreferences anymore */
    ff_thread_release_buffer(avctx, &ctx->frames[ctx->cur_index]);

    return buf_size;
}

static av_cold int mimic_init_thread_copy(AVCodecContext *avctx)
{
    MimicContext *ctx = avctx->priv_data;
    int i;

    for (i = 0; i < FF_ARRAY_ELEMS(ctx->frames); i++) {
        ctx->frames[i].f = av_frame_alloc();
        if (!ctx->frames[i].f) {
            mimic_decode_end(avctx);
            return AVERROR(ENOMEM);
        }
    }

    return 0;
}

AVCodec ff_mimic_decoder = {
    .name                  = "mimic",
    .type                  = AVMEDIA_TYPE_VIDEO,
    .id                    = AV_CODEC_ID_MIMIC,
    .priv_data_size        = sizeof(MimicContext),
    .init                  = mimic_decode_init,
    .close                 = mimic_decode_end,
    .decode                = mimic_decode_frame,
    .capabilities          = CODEC_CAP_DR1 | CODEC_CAP_FRAME_THREADS,
    .long_name             = NULL_IF_CONFIG_SMALL("Mimic"),
    .update_thread_context = ONLY_IF_THREADS_ENABLED(mimic_decode_update_thread_context),
    .init_thread_copy      = ONLY_IF_THREADS_ENABLED(mimic_init_thread_copy),
};<|MERGE_RESOLUTION|>--- conflicted
+++ resolved
@@ -398,18 +398,11 @@
         return AVERROR_INVALIDDATA;
     }
 
-<<<<<<< HEAD
-    ctx->buf_ptrs[ctx->cur_index].reference = 3;
-    ctx->buf_ptrs[ctx->cur_index].pict_type = is_pframe ? AV_PICTURE_TYPE_P :
-                                                          AV_PICTURE_TYPE_I;
-    if ((res = ff_thread_get_buffer(avctx, &ctx->buf_ptrs[ctx->cur_index])) < 0) {
-=======
     ff_thread_release_buffer(avctx, &ctx->frames[ctx->cur_index]);
     ctx->frames[ctx->cur_index].f->pict_type = is_pframe ? AV_PICTURE_TYPE_P :
                                                            AV_PICTURE_TYPE_I;
     if ((res = ff_thread_get_buffer(avctx, &ctx->frames[ctx->cur_index],
                                     AV_GET_BUFFER_FLAG_REF)) < 0) {
->>>>>>> 759001c5
         av_log(avctx, AV_LOG_ERROR, "get_buffer() failed\n");
         return res;
     }
