/*
 * HEVC video Decoder
 *
 * Copyright (C) 2012 Guillaume Martres
 *
 * This file is part of Libav.
 *
 * Libav is free software; you can redistribute it and/or
 * modify it under the terms of the GNU Lesser General Public
 * License as published by the Free Software Foundation; either
 * version 2.1 of the License, or (at your option) any later version.
 *
 * Libav is distributed in the hope that it will be useful,
 * but WITHOUT ANY WARRANTY; without even the implied warranty of
 * MERCHANTABILITY or FITNESS FOR A PARTICULAR PURPOSE.  See the GNU
 * Lesser General Public License for more details.
 *
 * You should have received a copy of the GNU Lesser General Public
 * License along with Libav; if not, write to the Free Software
 * Foundation, Inc., 51 Franklin Street, Fifth Floor, Boston, MA 02110-1301 USA
 */

#ifndef AVCODEC_HEVC_H
#define AVCODEC_HEVC_H

#include "avcodec.h"
#include "get_bits.h"
#include "hevcpred.h"
#include "hevcdsp.h"

/**
 * Enable to diverge from the spec when the reference encoder
 * does so.
 */
#define REFERENCE_ENCODER_QUIRKS 1

/**
 * Value of the luma sample at position (x, y) in the 2D array tab.
 */
#define SAMPLE(tab, x, y) ((tab)[(y) * s->sps->pic_width_in_luma_samples + (x)])

/**
 * Table 7-3: NAL unit type codes
 */
enum NALUnitType {
<<<<<<< HEAD
    NAL_TRAIL_R   = 1,
    NAL_TRAIL_N   = 2,
    NAL_IDR_W_DLP = 10,
    NAL_VPS_NUT   = 25,
    NAL_SPS_NUT   = 26,
    NAL_PPS_NUT   = 27,
    NAL_SEI_NUT   = 32,
=======
    NAL_TRAIL_R   = 0,
    NAL_TRAIL_N   = 1,
    NAL_IDR_W_DLP = 19,
    NAL_VPS = 32,
    NAL_SPS = 33,
    NAL_PPS = 34,
    NAL_AUD = 35,
    NAL_FILLER_DATA = 38,
    NAL_SEI = 39,
>>>>>>> 0fc99f23
};

typedef struct ShortTermRPS {
    uint8_t inter_ref_pic_set_prediction_flag;
    int num_negative_pics;
    int num_positive_pics;
    int num_delta_pocs;
    uint8_t delta_rps_sign;
    int abs_delta_rps;
    int delta_poc;
} ShortTermRPS;

/**
 * 7.4.2.1
 */
#define MAX_SUB_LAYERS 7
#define MAX_VPS_COUNT 16
#define MAX_SPS_COUNT 32
#define MAX_PPS_COUNT 256
#define MAX_SHORT_TERM_RPS_COUNT 64

//TODO: check if this is really the maximum
#define MAX_TRANSFORM_DEPTH 3

#define MAX_TB_SIZE 32
#define MAX_CTB_SIZE 64

typedef struct PTL {
    int general_profile_space;
    uint8_t general_tier_flag;
    int general_profile_idc;
    int general_profile_compatibility_flag[32];
    int general_level_idc;

    uint8_t sub_layer_profile_present_flag[MAX_SUB_LAYERS];
    uint8_t sub_layer_level_present_flag[MAX_SUB_LAYERS];

    int sub_layer_profile_space[MAX_SUB_LAYERS];
    uint8_t sub_layer_tier_flag[MAX_SUB_LAYERS];
    int sub_layer_profile_idc[MAX_SUB_LAYERS];
    uint8_t sub_layer_profile_compatibility_flags[MAX_SUB_LAYERS][32];
    int sub_layer_level_idc[MAX_SUB_LAYERS];
} PTL;
<<<<<<< HEAD
=======

typedef struct VPS {
>>>>>>> 0fc99f23

typedef struct VPS {
    uint8_t vps_temporal_id_nesting_flag;
<<<<<<< HEAD

    int vps_max_sub_layers; ///< vps_max_sub_layers_minus1 + 1
=======
    int vps_max_sub_layers; ///< vps_max_temporal_layers_minus1 + 1
>>>>>>> 0fc99f23

    PTL ptl;

    int vps_max_dec_pic_buffering[MAX_SUB_LAYERS];
    int vps_num_reorder_pics[MAX_SUB_LAYERS];
    int vps_max_latency_increase[MAX_SUB_LAYERS];

    int vps_num_hrd_parameters;
} VPS;

typedef struct SPS {
    int vps_id;

    int sps_max_sub_layers; ///< sps_max_sub_layers_minus1 + 1

    PTL ptl;

    int chroma_format_idc;
    uint8_t separate_colour_plane_flag;

    int pic_width_in_luma_samples;
    int pic_height_in_luma_samples;

    uint8_t pic_cropping_flag;
    struct {
        int left_offset;
        int right_offset;
        int top_offset;
        int bottom_offset;
    } pic_crop;

    // bit_depth_luma_minus8 + 8
    // bit_depth_chroma_minus8 + 8
    // bit_depth_chroma_minus8 + 8
    int bit_depth[3];

    int pcm_enabled_flag;
    struct {
        uint8_t bit_depth_luma; ///< pcm_bit_depth_luma_minus1 + 1
        uint8_t bit_depth_chroma; ///< pcm_bit_depth_chroma_minus1 + 1

        int log2_min_pcm_coding_block_size; ///< log2_min_pcm_coding_block_size_minus3 + 3
        int log2_diff_max_min_pcm_coding_block_size;

        uint8_t loop_filter_disable_flag;
    } pcm;

    int log2_max_poc_lsb; ///< log2_max_pic_order_cnt_lsb_minus4 + 4

    struct {
        int max_dec_pic_buffering;
        int num_reorder_pics;
        int max_latency_increase;
    } temporal_layer[MAX_SUB_LAYERS];

    uint8_t restricted_ref_pic_lists_flag;
    uint8_t lists_modification_present_flag;

    int log2_min_coding_block_size; ///< log2_min_coding_block_size_minus3 + 3
    int log2_diff_max_min_coding_block_size;
    int log2_min_transform_block_size; ///< log2_min_transform_block_size_minus2 + 2
    int log2_diff_max_min_transform_block_size;


    int max_transform_hierarchy_depth_inter;
    int max_transform_hierarchy_depth_intra;

    int scaling_list_enable_flag;

    uint8_t deblocking_filter_in_aps_enabled_flag;

    uint8_t asymmetric_motion_partitions_enabled_flag;
    uint8_t sample_adaptive_offset_enabled_flag;

    uint8_t temporal_id_nesting_flag;

    int num_short_term_ref_pic_sets;
    ShortTermRPS short_term_rps_list[MAX_SHORT_TERM_RPS_COUNT];

    uint8_t long_term_ref_pics_present_flag;
    uint8_t sps_temporal_mvp_enabled_flag;
    uint8_t sps_strong_intra_smoothing_enable_flag;

    uint8_t vui_parameters_present_flag;
<<<<<<< HEAD
=======
    uint8_t sps_extension_flag;
>>>>>>> 0fc99f23

    // Inferred parameters
    int log2_ctb_size; ///< Log2CtbSize
    int pic_width_in_ctbs; ///< PicWidthInCtbs
    int pic_height_in_ctbs; ///< PicHeightInCtbs
    int pic_width_in_min_cbs;
    int pic_height_in_min_cbs;
    int pic_width_in_min_tbs;
    int pic_height_in_min_tbs;

    int log2_min_pu_size;

    int hshift[3];
    int vshift[3];

    int pixel_shift[3];

    int qp_bd_offset_luma; ///< QpBdOffsetY
    int qp_bd_offset_chroma; ///< QPBdOffsetC
} SPS;

typedef struct PPS {
    int sps_id; ///< seq_parameter_set_id

    uint8_t sign_data_hiding_flag;

    uint8_t cabac_init_present_flag;

    int num_ref_idx_l0_default_active; ///< num_ref_idx_l0_default_active_minus1 + 1
    int num_ref_idx_l1_default_active; ///< num_ref_idx_l1_default_active_minus1 + 1
    int pic_init_qp_minus26;

    uint8_t constrained_intra_pred_flag;
    uint8_t transform_skip_enabled_flag;

    uint8_t cu_qp_delta_enabled_flag;
    int diff_cu_qp_delta_depth;

    int cb_qp_offset;
    int cr_qp_offset;
    uint8_t pic_slice_level_chroma_qp_offsets_present_flag;
    uint8_t weighted_pred_flag;
    uint8_t weighted_bipred_flag;
    uint8_t output_flag_present_flag;
    uint8_t transquant_bypass_enable_flag;

<<<<<<< HEAD
    uint8_t dependant_slices_enabled_flag;
    uint8_t tiles_enabled_flag;
    uint8_t entropy_coding_sync_enabled_flag;
    uint8_t entropy_slice_enabled_flag;

=======
    uint8_t dependent_slice_segments_enabled_flag;
    uint8_t tiles_enabled_flag;
    uint8_t entropy_coding_sync_enabled_flag;
>>>>>>> 0fc99f23
    int num_tile_columns; ///< num_tile_columns_minus1 + 1
    int num_tile_rows; ///< num_tile_rows_minus1 + 1
    uint8_t uniform_spacing_flag;
    uint8_t loop_filter_across_tiles_enabled_flag;

    uint8_t seq_loop_filter_across_slices_enabled_flag;

    uint8_t deblocking_filter_control_present_flag;
    uint8_t deblocking_filter_override_enabled_flag;
    uint8_t pps_disable_deblocking_filter_flag;
    int beta_offset; ///< beta_offset_div2 * 2
    int tc_offset; ///< tc_offset_div2 * 2

    int pps_scaling_list_data_present_flag;

    int log2_parallel_merge_level; ///< log2_parallel_merge_level_minus2 + 2
    uint8_t slice_header_extension_present_flag;

    uint8_t pps_extension_flag;
    uint8_t pps_extension_data_flag;

    // Inferred parameters
    int *column_width; ///< ColumnWidth
    int *row_height; ///< RowHeight
    int *col_bd; ///< ColBd
    int *row_bd; ///< RowBd

    int *ctb_addr_rs_to_ts; ///< CtbAddrRSToTS
    int *ctb_addr_ts_to_rs; ///< CtbAddrTSToRS
    int *tile_id; ///< TileId
    int *min_cb_addr_zs; ///< MinCbAddrZS
    int *min_tb_addr_zs; ///< MinTbAddrZS
} PPS;

enum SliceType {
    B_SLICE = 0,
    P_SLICE = 1,
    I_SLICE = 2
};

typedef struct SliceHeader {
    uint8_t first_slice_in_pic_flag;
    int slice_address;

    enum SliceType slice_type;

    uint8_t dependent_slice_segment_flag;
    int pps_id; ///< pic_parameter_set_id
    uint8_t pic_output_flag;
    uint8_t colour_plane_id;

    int pic_order_cnt_lsb;

    uint8_t no_output_of_prior_pics_flag;

    uint8_t slice_sample_adaptive_offset_flag[3];

    uint8_t slice_temporal_mvp_enable_flag;
    uint8_t num_ref_idx_active_override_flag;
    int num_ref_idx_l0_active;
    int num_ref_idx_l1_active;

    uint8_t mvd_l1_zero_flag;
    uint8_t cabac_init_flag;
    uint8_t collocated_from_l0_flag;
    int collocated_ref_idx;
    int slice_qp_delta;
    int slice_cb_qp_offset;
    int slice_cr_qp_offset;

    uint8_t disable_deblocking_filter_flag; ///< slice_header_disable_deblocking_filter_flag
    int beta_offset; ///< beta_offset_div2 * 2
    int tc_offset; ///< tc_offset_div2 * 2

    int max_num_merge_cand; ///< 5 - 5_minus_max_num_merge_cand

    uint8_t slice_loop_filter_across_slices_enabled_flag;

#if REFERENCE_ENCODER_QUIRKS
    uint8_t tile_marker_flag;
#endif

    // Inferred parameters
    uint8_t slice_qp; ///< SliceQP
    int slice_ctb_addr_rs; ///< SliceCtbAddrRS
    int slice_cb_addr_zs; ///< SliceCbAddrZS
} SliceHeader;

enum SyntaxElement {
    SAO_MERGE_FLAG = 0,
    SAO_TYPE_IDX,
    SAO_EO_CLASS,
    SAO_BAND_POSITION,
    SAO_OFFSET_ABS,
    SAO_OFFSET_SIGN,
    END_OF_SLICE_FLAG,
    SPLIT_CODING_UNIT_FLAG,
    CU_TRANSQUANT_BYPASS_FLAG,
    SKIP_FLAG,
    CU_QP_DELTA,
    PRED_MODE_FLAG,
    PART_MODE,
    PCM_FLAG,
    PREV_INTRA_LUMA_PRED_FLAG,
    MPM_IDX,
    REM_INTRA_LUMA_PRED_MODE,
    INTRA_CHROMA_PRED_MODE,
    MERGE_FLAG,
    MERGE_IDX,
    INTER_PRED_IDC,
    REF_IDX_L0,
    REF_IDX_L1,
    ABS_MVD_GREATER0_FLAG,
    ABS_MVD_GREATER1_FLAG,
    ABS_MVD_MINUS2,
    MVD_SIGN_FLAG,
    MVP_LX_FLAG,
    NO_RESIDUAL_DATA_FLAG,
    SPLIT_TRANSFORM_FLAG,
    CBF_LUMA,
    CBF_CB_CR,
    TRANSFORM_SKIP_FLAG,
    LAST_SIGNIFICANT_COEFF_X_PREFIX,
    LAST_SIGNIFICANT_COEFF_Y_PREFIX,
    LAST_SIGNIFICANT_COEFF_X_SUFFIX,
    LAST_SIGNIFICANT_COEFF_Y_SUFFIX,
    SIGNIFICANT_COEFF_GROUP_FLAG,
    SIGNIFICANT_COEFF_FLAG,
    COEFF_ABS_LEVEL_GREATER1_FLAG,
    COEFF_ABS_LEVEL_GREATER2_FLAG,
    COEFF_ABS_LEVEL_REMAINING,
    COEFF_SIGN_FLAG
};

typedef struct HEVCCabacContext {
    int init_type; ///< initType

    uint16_t range; ///< codIRange
    uint16_t offset; ///< codIOffset

    enum SyntaxElement elem;

    uint8_t (*state)[2];

    int max_bin_idx_ctx; ///< maxBinIdxCtx
    const int8_t *ctx_idx_inc; ///< ctxIdxInc
    int ctx_idx_offset; ///< ctxIdxOffset

    uint8_t bypass_flag; ///< bypassFlag
} HEVCCabacContext;

enum PartMode {
    PART_2Nx2N = 0,
    PART_2NxN = 1,
    PART_Nx2N = 2,
    PART_NxN = 3,
    PART_2NxnU = 4,
    PART_2NxnD = 5,
    PART_nLx2N = 6,
    PART_nRx2N = 7
};

enum PredMode {
    MODE_INTER = 0,
    MODE_INTRA,
    MODE_SKIP
};

enum InterPredIdc {
    PRED_L0 = 0,
    PRED_L1,
    PRED_BI
};

typedef struct CodingTree {
    int depth; ///< ctDepth
} CodingTree;

typedef struct CodingUnit {
    uint8_t cu_transquant_bypass_flag;
    uint8_t *skip_flag;
    enum PredMode pred_mode; ///< PredMode
    enum PartMode part_mode; ///< PartMode
    uint8_t no_residual_data_flag;

    uint8_t pcm_flag;

    // Inferred parameters
    uint8_t intra_split_flag; ///< IntraSplitFlag
    uint8_t max_trafo_depth; ///< MaxTrafoDepth

    int x;
    int y;
    uint8_t *top_ct_depth;
    uint8_t *left_ct_depth;
} CodingUnit;

enum IntraPredMode {
    INTRA_PLANAR = 0,
    INTRA_DC,
    INTRA_ANGULAR_2,
    INTRA_ANGULAR_3,
    INTRA_ANGULAR_4,
    INTRA_ANGULAR_5,
    INTRA_ANGULAR_6,
    INTRA_ANGULAR_7,
    INTRA_ANGULAR_8,
    INTRA_ANGULAR_9,
    INTRA_ANGULAR_10,
    INTRA_ANGULAR_11,
    INTRA_ANGULAR_12,
    INTRA_ANGULAR_13,
    INTRA_ANGULAR_14,
    INTRA_ANGULAR_15,
    INTRA_ANGULAR_16,
    INTRA_ANGULAR_17,
    INTRA_ANGULAR_18,
    INTRA_ANGULAR_19,
    INTRA_ANGULAR_20,
    INTRA_ANGULAR_21,
    INTRA_ANGULAR_22,
    INTRA_ANGULAR_23,
    INTRA_ANGULAR_24,
    INTRA_ANGULAR_25,
    INTRA_ANGULAR_26,
    INTRA_ANGULAR_27,
    INTRA_ANGULAR_28,
    INTRA_ANGULAR_29,
    INTRA_ANGULAR_30,
    INTRA_ANGULAR_31,
    INTRA_ANGULAR_32,
    INTRA_ANGULAR_33,
    INTRA_ANGULAR_34
};

typedef struct PredictionUnit {
    uint8_t merge_flag;

    int mpm_idx;
    int rem_intra_luma_pred_mode;

    uint8_t intra_pred_mode[4];
    uint8_t intra_pred_mode_c;

    uint8_t *left_ipm;
    uint8_t *top_ipm;
} PredictionUnit;

typedef struct TransformTree {
    uint8_t *split_transform_flag[MAX_TRANSFORM_DEPTH];
    uint8_t *cbf_cb[MAX_TRANSFORM_DEPTH];
    uint8_t *cbf_cr[MAX_TRANSFORM_DEPTH];
    uint8_t cbf_luma;

    // Inferred parameters
    uint8_t inter_split_flag;
} TransformTree;

typedef struct TransformUnit {
    int cu_qp_delta;

    // Inferred parameters;
    uint8_t is_cu_qp_delta_coded;
    int cur_intra_pred_mode;
} TransformUnit;

typedef struct ResidualCoding {
    uint8_t significant_coeff_group_flag[8][8];
} ResidualCoding;

enum SAOType {
    SAO_NOT_APPLIED = 0,
    SAO_BAND,
    SAO_EDGE
};

enum SAOEOClass {
    SAO_EO_HORIZ = 0,
    SAO_EO_VERT,
    SAO_EO_135D,
    SAO_EO_45D
};

typedef struct SAOParams {
    uint8_t type_idx[3]; ///< sao_type_idx

    int offset_abs[3][4]; ///< sao_offset_abs
    int offset_sign[3][4]; ///< sao_offset_sign

    int band_position[3]; ///< sao_band_position

    int eo_class[3]; ///< sao_eo_class

    // Inferred parameters
    int offset_val[3][5]; ///<SaoOffsetVal
} SAOParams;

typedef struct HEVCContext {
    AVCodecContext *avctx;
    AVFrame frame;
    AVFrame sao_frame;

    HEVCPredContext *hpc[3];
    HEVCDSPContext *hevcdsp[3];

    GetBitContext gb;
    HEVCCabacContext cc;

    int nal_ref_flag;
    enum NALUnitType nal_unit_type;
    int temporal_id;  ///< temporal_id_plus1 - 1

    VPS *vps_list[MAX_VPS_COUNT];
    SPS *sps_list[MAX_SPS_COUNT];
    PPS *pps_list[MAX_PPS_COUNT];

    VPS *vps;
    SPS *sps;
    PPS *pps;

    SliceHeader sh;
    SAOParams *sao;

    int ctb_addr_in_slice; ///< CtbAddrInSlice
    int num_pcm_block; ///< NumPCMBlock

    int ctb_addr_rs; ///< CtbAddrRS
    int ctb_addr_ts; ///< CtbAddrTS

    uint8_t *split_coding_unit_flag;

    CodingTree ct;
    CodingUnit cu;
    PredictionUnit pu;
    TransformTree tt;
    TransformUnit tu;
    ResidualCoding rc;
} HEVCContext;

enum ScanType {
    SCAN_DIAG = 0,
    SCAN_HORIZ,
    SCAN_VERT
};

int ff_hevc_decode_short_term_rps(HEVCContext *s, int idx, SPS *sps);
int ff_hevc_decode_nal_vps(HEVCContext *s);
int ff_hevc_decode_nal_sps(HEVCContext *s);
int ff_hevc_decode_nal_pps(HEVCContext *s);
int ff_hevc_decode_nal_sei(HEVCContext *s);

void ff_hevc_cabac_init(HEVCContext *s);
int ff_hevc_sao_merge_flag_decode(HEVCContext *s);
int ff_hevc_sao_type_idx_decode(HEVCContext *s);
int ff_hevc_sao_band_position_decode(HEVCContext *s);
int ff_hevc_sao_offset_abs_decode(HEVCContext *s, int bit_depth);
int ff_hevc_sao_offset_sign_decode(HEVCContext *s);
int ff_hevc_sao_eo_class_decode(HEVCContext *s);
int ff_hevc_end_of_slice_flag_decode(HEVCContext *s);
int ff_hevc_cu_transquant_bypass_flag_decode(HEVCContext *s);
int ff_hevc_skip_flag_decode(HEVCContext *s, int x_cb, int y_cb);
int ff_hevc_pred_mode_decode(HEVCContext *s);
int ff_hevc_split_coding_unit_flag_decode(HEVCContext *s, int ct_depth, int x0, int y0);
int ff_hevc_part_mode_decode(HEVCContext *s, int log2_cb_size);
int ff_hevc_pcm_flag_decode(HEVCContext *s);
int ff_hevc_prev_intra_luma_pred_flag_decode(HEVCContext *s);
int ff_hevc_mpm_idx_decode(HEVCContext *s);
int ff_hevc_rem_intra_luma_pred_mode_decode(HEVCContext *s);
int ff_hevc_intra_chroma_pred_mode_decode(HEVCContext *s);
int ff_hevc_merge_idx_decode(HEVCContext *s);
int ff_hevc_merge_flag_decode(HEVCContext *s);
int ff_hevc_inter_pred_idc_decode(HEVCContext *s, int max);
int ff_hevc_ref_idx_lx_decode(HEVCContext *s, int c_max);
int ff_hevc_mvp_lx_flag_decode(HEVCContext *s);
int ff_hevc_no_residual_syntax_flag_decode(HEVCContext *s);
int ff_hevc_abs_mvd_greater0_flag_decode(HEVCContext *s);
int ff_hevc_abs_mvd_greater1_flag_decode(HEVCContext *s);
int ff_hevc_abs_mvd_minus2_decode(HEVCContext *s);
int ff_hevc_mvd_sign_flag_decode(HEVCContext *s);
int ff_hevc_split_transform_flag_decode(HEVCContext *s, int log2_trafo_size);
int ff_hevc_cbf_cb_cr_decode(HEVCContext *s, int trafo_depth);
int ff_hevc_cbf_luma_decode(HEVCContext *s, int trafo_depth);
int ff_hevc_transform_skip_flag_decode(HEVCContext *s, int c_idx);
int ff_hevc_last_significant_coeff_prefix_decode(HEVCContext *s, int c_idx,
                                                 int log2_size, int is_x);
int ff_hevc_last_significant_coeff_suffix_decode(HEVCContext *s,
                                                 int last_significant_coeff_prefix,
                                                 int is_x);
int ff_hevc_significant_coeff_group_flag_decode(HEVCContext *s, int c_idx, int x_cg,
                                                int y_cg, int log2_trafo_size, int scan_idx);
int ff_hevc_significant_coeff_flag_decode(HEVCContext *s, int c_idx, int x_c, int y_c,
                                          int log2_trafo_size, int scan_idx);
int ff_hevc_coeff_abs_level_greater1_flag_decode(HEVCContext *s, int c_idx,
                                                 int i, int n,
                                                 int first_greater1_coeff_idx,
                                                 int first_subset);
int ff_hevc_coeff_abs_level_greater2_flag_decode(HEVCContext *s, int c_idx,
                                                 int i, int n);
int ff_hevc_coeff_abs_level_remaining(HEVCContext *s, int n, int base_level);
int ff_hevc_coeff_sign_flag(HEVCContext *s);

#endif // AVCODEC_HEVC_H<|MERGE_RESOLUTION|>--- conflicted
+++ resolved
@@ -43,15 +43,6 @@
  * Table 7-3: NAL unit type codes
  */
 enum NALUnitType {
-<<<<<<< HEAD
-    NAL_TRAIL_R   = 1,
-    NAL_TRAIL_N   = 2,
-    NAL_IDR_W_DLP = 10,
-    NAL_VPS_NUT   = 25,
-    NAL_SPS_NUT   = 26,
-    NAL_PPS_NUT   = 27,
-    NAL_SEI_NUT   = 32,
-=======
     NAL_TRAIL_R   = 0,
     NAL_TRAIL_N   = 1,
     NAL_IDR_W_DLP = 19,
@@ -61,7 +52,6 @@
     NAL_AUD = 35,
     NAL_FILLER_DATA = 38,
     NAL_SEI = 39,
->>>>>>> 0fc99f23
 };
 
 typedef struct ShortTermRPS {
@@ -105,20 +95,10 @@
     uint8_t sub_layer_profile_compatibility_flags[MAX_SUB_LAYERS][32];
     int sub_layer_level_idc[MAX_SUB_LAYERS];
 } PTL;
-<<<<<<< HEAD
-=======
-
-typedef struct VPS {
->>>>>>> 0fc99f23
 
 typedef struct VPS {
     uint8_t vps_temporal_id_nesting_flag;
-<<<<<<< HEAD
-
-    int vps_max_sub_layers; ///< vps_max_sub_layers_minus1 + 1
-=======
     int vps_max_sub_layers; ///< vps_max_temporal_layers_minus1 + 1
->>>>>>> 0fc99f23
 
     PTL ptl;
 
@@ -203,10 +183,7 @@
     uint8_t sps_strong_intra_smoothing_enable_flag;
 
     uint8_t vui_parameters_present_flag;
-<<<<<<< HEAD
-=======
     uint8_t sps_extension_flag;
->>>>>>> 0fc99f23
 
     // Inferred parameters
     int log2_ctb_size; ///< Log2CtbSize
@@ -253,17 +230,10 @@
     uint8_t output_flag_present_flag;
     uint8_t transquant_bypass_enable_flag;
 
-<<<<<<< HEAD
-    uint8_t dependant_slices_enabled_flag;
-    uint8_t tiles_enabled_flag;
-    uint8_t entropy_coding_sync_enabled_flag;
-    uint8_t entropy_slice_enabled_flag;
-
-=======
     uint8_t dependent_slice_segments_enabled_flag;
     uint8_t tiles_enabled_flag;
     uint8_t entropy_coding_sync_enabled_flag;
->>>>>>> 0fc99f23
+
     int num_tile_columns; ///< num_tile_columns_minus1 + 1
     int num_tile_rows; ///< num_tile_rows_minus1 + 1
     uint8_t uniform_spacing_flag;
