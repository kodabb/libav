--- conflicted
+++ resolved
@@ -495,14 +495,10 @@
     uint8_t intra_pred_mode[4];
     uint8_t intra_pred_mode_c;
 
+    uint8_t *top_ipm;
     uint8_t *left_ipm;
-<<<<<<< HEAD
-    uint8_t *tab_ipm;
 
     MvField *tab_mvf;
-=======
-    uint8_t *top_ipm;
->>>>>>> 469131f3
 } PredictionUnit;
 
 typedef struct TransformTree {
