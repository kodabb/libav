--- conflicted
+++ resolved
@@ -47,16 +47,10 @@
 
     init_vlc(vlc, VLCBITS, n, table_bits, 1, 1, table_codes, 4, 4, 0);
 
-<<<<<<< HEAD
     run_table    = av_malloc_array(n, sizeof(uint16_t));
     level_table  = av_malloc_array(n, sizeof(uint16_t));
     flevel_table = av_malloc_array(n, sizeof(*flevel_table));
     int_table    = av_malloc_array(n, sizeof(uint16_t));
-=======
-    run_table    = av_malloc(n * sizeof(uint16_t));
-    level_table  = av_malloc(n * sizeof(uint16_t));
-    flevel_table = av_malloc(n * sizeof(*flevel_table));
-    int_table    = av_malloc(n * sizeof(uint16_t));
     if (!run_table || !level_table || !flevel_table || !int_table) {
         av_freep(&run_table);
         av_freep(&level_table);
@@ -64,7 +58,6 @@
         av_freep(&int_table);
         return AVERROR(ENOMEM);
     }
->>>>>>> 596b5c48
     i            = 2;
     level        = 1;
     k            = 0;
