/*
 * DSP utils
 * Copyright (c) 2000, 2001 Fabrice Bellard
 * Copyright (c) 2002-2004 Michael Niedermayer <michaelni@gmx.at>
 *
 * gmc & q-pel & 32/64 bit based MC by Michael Niedermayer <michaelni@gmx.at>
 *
 * This file is part of FFmpeg.
 *
 * FFmpeg is free software; you can redistribute it and/or
 * modify it under the terms of the GNU Lesser General Public
 * License as published by the Free Software Foundation; either
 * version 2.1 of the License, or (at your option) any later version.
 *
 * FFmpeg is distributed in the hope that it will be useful,
 * but WITHOUT ANY WARRANTY; without even the implied warranty of
 * MERCHANTABILITY or FITNESS FOR A PARTICULAR PURPOSE.  See the GNU
 * Lesser General Public License for more details.
 *
 * You should have received a copy of the GNU Lesser General Public
 * License along with FFmpeg; if not, write to the Free Software
 * Foundation, Inc., 51 Franklin Street, Fifth Floor, Boston, MA 02110-1301 USA
 */

/**
 * @file
 * DSP utils
 */

#include "libavutil/imgutils.h"
#include "libavutil/internal.h"
#include "avcodec.h"
#include "copy_block.h"
#include "dct.h"
#include "dsputil.h"
#include "simple_idct.h"
#include "faandct.h"
#include "faanidct.h"
#include "imgconvert.h"
#include "mathops.h"
#include "mpegvideo.h"
#include "config.h"
#include "diracdsp.h"

uint32_t ff_squareTbl[512] = {0, };

#define BIT_DEPTH 16
#include "dsputil_template.c"
#undef BIT_DEPTH

#define BIT_DEPTH 8
#include "dsputil_template.c"

// 0x7f7f7f7f or 0x7f7f7f7f7f7f7f7f or whatever, depending on the cpu's native arithmetic size
#define pb_7f (~0UL/255 * 0x7f)
#define pb_80 (~0UL/255 * 0x80)

/* Specific zigzag scan for 248 idct. NOTE that unlike the
   specification, we interleave the fields */
const uint8_t ff_zigzag248_direct[64] = {
     0,  8,  1,  9, 16, 24,  2, 10,
    17, 25, 32, 40, 48, 56, 33, 41,
    18, 26,  3, 11,  4, 12, 19, 27,
    34, 42, 49, 57, 50, 58, 35, 43,
    20, 28,  5, 13,  6, 14, 21, 29,
    36, 44, 51, 59, 52, 60, 37, 45,
    22, 30,  7, 15, 23, 31, 38, 46,
    53, 61, 54, 62, 39, 47, 55, 63,
};

/* not permutated inverse zigzag_direct + 1 for MMX quantizer */
DECLARE_ALIGNED(16, uint16_t, ff_inv_zigzag_direct16)[64];

const uint8_t ff_alternate_horizontal_scan[64] = {
    0,  1,   2,  3,  8,  9, 16, 17,
    10, 11,  4,  5,  6,  7, 15, 14,
    13, 12, 19, 18, 24, 25, 32, 33,
    26, 27, 20, 21, 22, 23, 28, 29,
    30, 31, 34, 35, 40, 41, 48, 49,
    42, 43, 36, 37, 38, 39, 44, 45,
    46, 47, 50, 51, 56, 57, 58, 59,
    52, 53, 54, 55, 60, 61, 62, 63,
};

const uint8_t ff_alternate_vertical_scan[64] = {
    0,  8,  16, 24,  1,  9,  2, 10,
    17, 25, 32, 40, 48, 56, 57, 49,
    41, 33, 26, 18,  3, 11,  4, 12,
    19, 27, 34, 42, 50, 58, 35, 43,
    51, 59, 20, 28,  5, 13,  6, 14,
    21, 29, 36, 44, 52, 60, 37, 45,
    53, 61, 22, 30,  7, 15, 23, 31,
    38, 46, 54, 62, 39, 47, 55, 63,
};

/* Input permutation for the simple_idct_mmx */
static const uint8_t simple_mmx_permutation[64]={
        0x00, 0x08, 0x04, 0x09, 0x01, 0x0C, 0x05, 0x0D,
        0x10, 0x18, 0x14, 0x19, 0x11, 0x1C, 0x15, 0x1D,
        0x20, 0x28, 0x24, 0x29, 0x21, 0x2C, 0x25, 0x2D,
        0x12, 0x1A, 0x16, 0x1B, 0x13, 0x1E, 0x17, 0x1F,
        0x02, 0x0A, 0x06, 0x0B, 0x03, 0x0E, 0x07, 0x0F,
        0x30, 0x38, 0x34, 0x39, 0x31, 0x3C, 0x35, 0x3D,
        0x22, 0x2A, 0x26, 0x2B, 0x23, 0x2E, 0x27, 0x2F,
        0x32, 0x3A, 0x36, 0x3B, 0x33, 0x3E, 0x37, 0x3F,
};

static const uint8_t idct_sse2_row_perm[8] = {0, 4, 1, 5, 2, 6, 3, 7};

void ff_init_scantable(uint8_t *permutation, ScanTable *st, const uint8_t *src_scantable){
    int i;
    int end;

    st->scantable= src_scantable;

    for(i=0; i<64; i++){
        int j;
        j = src_scantable[i];
        st->permutated[i] = permutation[j];
    }

    end=-1;
    for(i=0; i<64; i++){
        int j;
        j = st->permutated[i];
        if(j>end) end=j;
        st->raster_end[i]= end;
    }
}

void ff_init_scantable_permutation(uint8_t *idct_permutation,
                                   int idct_permutation_type)
{
    int i;

    switch(idct_permutation_type){
    case FF_NO_IDCT_PERM:
        for(i=0; i<64; i++)
            idct_permutation[i]= i;
        break;
    case FF_LIBMPEG2_IDCT_PERM:
        for(i=0; i<64; i++)
            idct_permutation[i]= (i & 0x38) | ((i & 6) >> 1) | ((i & 1) << 2);
        break;
    case FF_SIMPLE_IDCT_PERM:
        for(i=0; i<64; i++)
            idct_permutation[i]= simple_mmx_permutation[i];
        break;
    case FF_TRANSPOSE_IDCT_PERM:
        for(i=0; i<64; i++)
            idct_permutation[i]= ((i&7)<<3) | (i>>3);
        break;
    case FF_PARTTRANS_IDCT_PERM:
        for(i=0; i<64; i++)
            idct_permutation[i]= (i&0x24) | ((i&3)<<3) | ((i>>3)&3);
        break;
    case FF_SSE2_IDCT_PERM:
        for(i=0; i<64; i++)
            idct_permutation[i]= (i&0x38) | idct_sse2_row_perm[i&7];
        break;
    default:
        av_log(NULL, AV_LOG_ERROR, "Internal error, IDCT permutation not set\n");
    }
}

static int pix_sum_c(uint8_t * pix, int line_size)
{
    int s, i, j;

    s = 0;
    for (i = 0; i < 16; i++) {
        for (j = 0; j < 16; j += 8) {
            s += pix[0];
            s += pix[1];
            s += pix[2];
            s += pix[3];
            s += pix[4];
            s += pix[5];
            s += pix[6];
            s += pix[7];
            pix += 8;
        }
        pix += line_size - 16;
    }
    return s;
}

static int pix_norm1_c(uint8_t * pix, int line_size)
{
    int s, i, j;
    uint32_t *sq = ff_squareTbl + 256;

    s = 0;
    for (i = 0; i < 16; i++) {
        for (j = 0; j < 16; j += 8) {
#if 0
            s += sq[pix[0]];
            s += sq[pix[1]];
            s += sq[pix[2]];
            s += sq[pix[3]];
            s += sq[pix[4]];
            s += sq[pix[5]];
            s += sq[pix[6]];
            s += sq[pix[7]];
#else
#if HAVE_FAST_64BIT
            register uint64_t x=*(uint64_t*)pix;
            s += sq[x&0xff];
            s += sq[(x>>8)&0xff];
            s += sq[(x>>16)&0xff];
            s += sq[(x>>24)&0xff];
            s += sq[(x>>32)&0xff];
            s += sq[(x>>40)&0xff];
            s += sq[(x>>48)&0xff];
            s += sq[(x>>56)&0xff];
#else
            register uint32_t x=*(uint32_t*)pix;
            s += sq[x&0xff];
            s += sq[(x>>8)&0xff];
            s += sq[(x>>16)&0xff];
            s += sq[(x>>24)&0xff];
            x=*(uint32_t*)(pix+4);
            s += sq[x&0xff];
            s += sq[(x>>8)&0xff];
            s += sq[(x>>16)&0xff];
            s += sq[(x>>24)&0xff];
#endif
#endif
            pix += 8;
        }
        pix += line_size - 16;
    }
    return s;
}

static void bswap_buf(uint32_t *dst, const uint32_t *src, int w){
    int i;

    for(i=0; i+8<=w; i+=8){
        dst[i+0]= av_bswap32(src[i+0]);
        dst[i+1]= av_bswap32(src[i+1]);
        dst[i+2]= av_bswap32(src[i+2]);
        dst[i+3]= av_bswap32(src[i+3]);
        dst[i+4]= av_bswap32(src[i+4]);
        dst[i+5]= av_bswap32(src[i+5]);
        dst[i+6]= av_bswap32(src[i+6]);
        dst[i+7]= av_bswap32(src[i+7]);
    }
    for(;i<w; i++){
        dst[i+0]= av_bswap32(src[i+0]);
    }
}

static void bswap16_buf(uint16_t *dst, const uint16_t *src, int len)
{
    while (len--)
        *dst++ = av_bswap16(*src++);
}

static int sse4_c(void *v, uint8_t * pix1, uint8_t * pix2, int line_size, int h)
{
    int s, i;
    uint32_t *sq = ff_squareTbl + 256;

    s = 0;
    for (i = 0; i < h; i++) {
        s += sq[pix1[0] - pix2[0]];
        s += sq[pix1[1] - pix2[1]];
        s += sq[pix1[2] - pix2[2]];
        s += sq[pix1[3] - pix2[3]];
        pix1 += line_size;
        pix2 += line_size;
    }
    return s;
}

static int sse8_c(void *v, uint8_t * pix1, uint8_t * pix2, int line_size, int h)
{
    int s, i;
    uint32_t *sq = ff_squareTbl + 256;

    s = 0;
    for (i = 0; i < h; i++) {
        s += sq[pix1[0] - pix2[0]];
        s += sq[pix1[1] - pix2[1]];
        s += sq[pix1[2] - pix2[2]];
        s += sq[pix1[3] - pix2[3]];
        s += sq[pix1[4] - pix2[4]];
        s += sq[pix1[5] - pix2[5]];
        s += sq[pix1[6] - pix2[6]];
        s += sq[pix1[7] - pix2[7]];
        pix1 += line_size;
        pix2 += line_size;
    }
    return s;
}

static int sse16_c(void *v, uint8_t *pix1, uint8_t *pix2, int line_size, int h)
{
    int s, i;
    uint32_t *sq = ff_squareTbl + 256;

    s = 0;
    for (i = 0; i < h; i++) {
        s += sq[pix1[ 0] - pix2[ 0]];
        s += sq[pix1[ 1] - pix2[ 1]];
        s += sq[pix1[ 2] - pix2[ 2]];
        s += sq[pix1[ 3] - pix2[ 3]];
        s += sq[pix1[ 4] - pix2[ 4]];
        s += sq[pix1[ 5] - pix2[ 5]];
        s += sq[pix1[ 6] - pix2[ 6]];
        s += sq[pix1[ 7] - pix2[ 7]];
        s += sq[pix1[ 8] - pix2[ 8]];
        s += sq[pix1[ 9] - pix2[ 9]];
        s += sq[pix1[10] - pix2[10]];
        s += sq[pix1[11] - pix2[11]];
        s += sq[pix1[12] - pix2[12]];
        s += sq[pix1[13] - pix2[13]];
        s += sq[pix1[14] - pix2[14]];
        s += sq[pix1[15] - pix2[15]];

        pix1 += line_size;
        pix2 += line_size;
    }
    return s;
}

static void diff_pixels_c(int16_t *av_restrict block, const uint8_t *s1,
                          const uint8_t *s2, int stride){
    int i;

    /* read the pixels */
    for(i=0;i<8;i++) {
        block[0] = s1[0] - s2[0];
        block[1] = s1[1] - s2[1];
        block[2] = s1[2] - s2[2];
        block[3] = s1[3] - s2[3];
        block[4] = s1[4] - s2[4];
        block[5] = s1[5] - s2[5];
        block[6] = s1[6] - s2[6];
        block[7] = s1[7] - s2[7];
        s1 += stride;
        s2 += stride;
        block += 8;
    }
}

static void put_pixels_clamped_c(const int16_t *block, uint8_t *av_restrict pixels,
                                 int line_size)
{
    int i;

    /* read the pixels */
    for(i=0;i<8;i++) {
        pixels[0] = av_clip_uint8(block[0]);
        pixels[1] = av_clip_uint8(block[1]);
        pixels[2] = av_clip_uint8(block[2]);
        pixels[3] = av_clip_uint8(block[3]);
        pixels[4] = av_clip_uint8(block[4]);
        pixels[5] = av_clip_uint8(block[5]);
        pixels[6] = av_clip_uint8(block[6]);
        pixels[7] = av_clip_uint8(block[7]);

        pixels += line_size;
        block += 8;
    }
}

static void put_pixels_clamped4_c(const int16_t *block, uint8_t *av_restrict pixels,
                                 int line_size)
{
    int i;

    /* read the pixels */
    for(i=0;i<4;i++) {
        pixels[0] = av_clip_uint8(block[0]);
        pixels[1] = av_clip_uint8(block[1]);
        pixels[2] = av_clip_uint8(block[2]);
        pixels[3] = av_clip_uint8(block[3]);

        pixels += line_size;
        block += 8;
    }
}

static void put_pixels_clamped2_c(const int16_t *block, uint8_t *av_restrict pixels,
                                 int line_size)
{
    int i;

    /* read the pixels */
    for(i=0;i<2;i++) {
        pixels[0] = av_clip_uint8(block[0]);
        pixels[1] = av_clip_uint8(block[1]);

        pixels += line_size;
        block += 8;
    }
}

static void put_signed_pixels_clamped_c(const int16_t *block,
                                        uint8_t *av_restrict pixels,
                                        int line_size)
{
    int i, j;

    for (i = 0; i < 8; i++) {
        for (j = 0; j < 8; j++) {
            if (*block < -128)
                *pixels = 0;
            else if (*block > 127)
                *pixels = 255;
            else
                *pixels = (uint8_t)(*block + 128);
            block++;
            pixels++;
        }
        pixels += (line_size - 8);
    }
}

static void add_pixels8_c(uint8_t *av_restrict pixels,
                          int16_t *block,
                          int line_size)
{
    int i;

    for(i=0;i<8;i++) {
        pixels[0] += block[0];
        pixels[1] += block[1];
        pixels[2] += block[2];
        pixels[3] += block[3];
        pixels[4] += block[4];
        pixels[5] += block[5];
        pixels[6] += block[6];
        pixels[7] += block[7];
        pixels += line_size;
        block += 8;
    }
}

static void add_pixels_clamped_c(const int16_t *block, uint8_t *av_restrict pixels,
                                 int line_size)
{
    int i;

    /* read the pixels */
    for(i=0;i<8;i++) {
        pixels[0] = av_clip_uint8(pixels[0] + block[0]);
        pixels[1] = av_clip_uint8(pixels[1] + block[1]);
        pixels[2] = av_clip_uint8(pixels[2] + block[2]);
        pixels[3] = av_clip_uint8(pixels[3] + block[3]);
        pixels[4] = av_clip_uint8(pixels[4] + block[4]);
        pixels[5] = av_clip_uint8(pixels[5] + block[5]);
        pixels[6] = av_clip_uint8(pixels[6] + block[6]);
        pixels[7] = av_clip_uint8(pixels[7] + block[7]);
        pixels += line_size;
        block += 8;
    }
}

static void add_pixels_clamped4_c(const int16_t *block, uint8_t *av_restrict pixels,
                          int line_size)
{
    int i;

    /* read the pixels */
    for(i=0;i<4;i++) {
        pixels[0] = av_clip_uint8(pixels[0] + block[0]);
        pixels[1] = av_clip_uint8(pixels[1] + block[1]);
        pixels[2] = av_clip_uint8(pixels[2] + block[2]);
        pixels[3] = av_clip_uint8(pixels[3] + block[3]);
        pixels += line_size;
        block += 8;
    }
}

static void add_pixels_clamped2_c(const int16_t *block, uint8_t *av_restrict pixels,
                          int line_size)
{
    int i;

    /* read the pixels */
    for(i=0;i<2;i++) {
        pixels[0] = av_clip_uint8(pixels[0] + block[0]);
        pixels[1] = av_clip_uint8(pixels[1] + block[1]);
        pixels += line_size;
        block += 8;
    }
}

static int sum_abs_dctelem_c(int16_t *block)
{
    int sum=0, i;
    for(i=0; i<64; i++)
        sum+= FFABS(block[i]);
    return sum;
}

static void fill_block16_c(uint8_t *block, uint8_t value, int line_size, int h)
{
    int i;

    for (i = 0; i < h; i++) {
        memset(block, value, 16);
        block += line_size;
    }
}

static void fill_block8_c(uint8_t *block, uint8_t value, int line_size, int h)
{
    int i;

    for (i = 0; i < h; i++) {
        memset(block, value, 8);
        block += line_size;
    }
}

#define avg2(a,b) ((a+b+1)>>1)
#define avg4(a,b,c,d) ((a+b+c+d+2)>>2)

static void gmc1_c(uint8_t *dst, uint8_t *src, int stride, int h, int x16, int y16, int rounder)
{
    const int A=(16-x16)*(16-y16);
    const int B=(   x16)*(16-y16);
    const int C=(16-x16)*(   y16);
    const int D=(   x16)*(   y16);
    int i;

    for(i=0; i<h; i++)
    {
        dst[0]= (A*src[0] + B*src[1] + C*src[stride+0] + D*src[stride+1] + rounder)>>8;
        dst[1]= (A*src[1] + B*src[2] + C*src[stride+1] + D*src[stride+2] + rounder)>>8;
        dst[2]= (A*src[2] + B*src[3] + C*src[stride+2] + D*src[stride+3] + rounder)>>8;
        dst[3]= (A*src[3] + B*src[4] + C*src[stride+3] + D*src[stride+4] + rounder)>>8;
        dst[4]= (A*src[4] + B*src[5] + C*src[stride+4] + D*src[stride+5] + rounder)>>8;
        dst[5]= (A*src[5] + B*src[6] + C*src[stride+5] + D*src[stride+6] + rounder)>>8;
        dst[6]= (A*src[6] + B*src[7] + C*src[stride+6] + D*src[stride+7] + rounder)>>8;
        dst[7]= (A*src[7] + B*src[8] + C*src[stride+7] + D*src[stride+8] + rounder)>>8;
        dst+= stride;
        src+= stride;
    }
}

void ff_gmc_c(uint8_t *dst, uint8_t *src, int stride, int h, int ox, int oy,
                  int dxx, int dxy, int dyx, int dyy, int shift, int r, int width, int height)
{
    int y, vx, vy;
    const int s= 1<<shift;

    width--;
    height--;

    for(y=0; y<h; y++){
        int x;

        vx= ox;
        vy= oy;
        for(x=0; x<8; x++){ //XXX FIXME optimize
            int src_x, src_y, frac_x, frac_y, index;

            src_x= vx>>16;
            src_y= vy>>16;
            frac_x= src_x&(s-1);
            frac_y= src_y&(s-1);
            src_x>>=shift;
            src_y>>=shift;

            if((unsigned)src_x < width){
                if((unsigned)src_y < height){
                    index= src_x + src_y*stride;
                    dst[y*stride + x]= (  (  src[index         ]*(s-frac_x)
                                           + src[index       +1]*   frac_x )*(s-frac_y)
                                        + (  src[index+stride  ]*(s-frac_x)
                                           + src[index+stride+1]*   frac_x )*   frac_y
                                        + r)>>(shift*2);
                }else{
                    index= src_x + av_clip(src_y, 0, height)*stride;
                    dst[y*stride + x]= ( (  src[index         ]*(s-frac_x)
                                          + src[index       +1]*   frac_x )*s
                                        + r)>>(shift*2);
                }
            }else{
                if((unsigned)src_y < height){
                    index= av_clip(src_x, 0, width) + src_y*stride;
                    dst[y*stride + x]= (  (  src[index         ]*(s-frac_y)
                                           + src[index+stride  ]*   frac_y )*s
                                        + r)>>(shift*2);
                }else{
                    index= av_clip(src_x, 0, width) + av_clip(src_y, 0, height)*stride;
                    dst[y*stride + x]=    src[index         ];
                }
            }

            vx+= dxx;
            vy+= dyx;
        }
        ox += dxy;
        oy += dyy;
    }
}

static inline void put_tpel_pixels_mc00_c(uint8_t *dst, const uint8_t *src, int stride, int width, int height){
    switch(width){
    case 2: put_pixels2_8_c (dst, src, stride, height); break;
    case 4: put_pixels4_8_c (dst, src, stride, height); break;
    case 8: put_pixels8_8_c (dst, src, stride, height); break;
    case 16:put_pixels16_8_c(dst, src, stride, height); break;
    }
}

static inline void put_tpel_pixels_mc10_c(uint8_t *dst, const uint8_t *src, int stride, int width, int height){
    int i,j;
    for (i=0; i < height; i++) {
      for (j=0; j < width; j++) {
        dst[j] = (683*(2*src[j] + src[j+1] + 1)) >> 11;
      }
      src += stride;
      dst += stride;
    }
}

static inline void put_tpel_pixels_mc20_c(uint8_t *dst, const uint8_t *src, int stride, int width, int height){
    int i,j;
    for (i=0; i < height; i++) {
      for (j=0; j < width; j++) {
        dst[j] = (683*(src[j] + 2*src[j+1] + 1)) >> 11;
      }
      src += stride;
      dst += stride;
    }
}

static inline void put_tpel_pixels_mc01_c(uint8_t *dst, const uint8_t *src, int stride, int width, int height){
    int i,j;
    for (i=0; i < height; i++) {
      for (j=0; j < width; j++) {
        dst[j] = (683*(2*src[j] + src[j+stride] + 1)) >> 11;
      }
      src += stride;
      dst += stride;
    }
}

static inline void put_tpel_pixels_mc11_c(uint8_t *dst, const uint8_t *src, int stride, int width, int height){
    int i,j;
    for (i=0; i < height; i++) {
      for (j=0; j < width; j++) {
        dst[j] = (2731*(4*src[j] + 3*src[j+1] + 3*src[j+stride] + 2*src[j+stride+1] + 6)) >> 15;
      }
      src += stride;
      dst += stride;
    }
}

static inline void put_tpel_pixels_mc12_c(uint8_t *dst, const uint8_t *src, int stride, int width, int height){
    int i,j;
    for (i=0; i < height; i++) {
      for (j=0; j < width; j++) {
        dst[j] = (2731*(3*src[j] + 2*src[j+1] + 4*src[j+stride] + 3*src[j+stride+1] + 6)) >> 15;
      }
      src += stride;
      dst += stride;
    }
}

static inline void put_tpel_pixels_mc02_c(uint8_t *dst, const uint8_t *src, int stride, int width, int height){
    int i,j;
    for (i=0; i < height; i++) {
      for (j=0; j < width; j++) {
        dst[j] = (683*(src[j] + 2*src[j+stride] + 1)) >> 11;
      }
      src += stride;
      dst += stride;
    }
}

static inline void put_tpel_pixels_mc21_c(uint8_t *dst, const uint8_t *src, int stride, int width, int height){
    int i,j;
    for (i=0; i < height; i++) {
      for (j=0; j < width; j++) {
        dst[j] = (2731*(3*src[j] + 4*src[j+1] + 2*src[j+stride] + 3*src[j+stride+1] + 6)) >> 15;
      }
      src += stride;
      dst += stride;
    }
}

static inline void put_tpel_pixels_mc22_c(uint8_t *dst, const uint8_t *src, int stride, int width, int height){
    int i,j;
    for (i=0; i < height; i++) {
      for (j=0; j < width; j++) {
        dst[j] = (2731*(2*src[j] + 3*src[j+1] + 3*src[j+stride] + 4*src[j+stride+1] + 6)) >> 15;
      }
      src += stride;
      dst += stride;
    }
}

static inline void avg_tpel_pixels_mc00_c(uint8_t *dst, const uint8_t *src, int stride, int width, int height){
    switch(width){
    case 2: avg_pixels2_8_c (dst, src, stride, height); break;
    case 4: avg_pixels4_8_c (dst, src, stride, height); break;
    case 8: avg_pixels8_8_c (dst, src, stride, height); break;
    case 16:avg_pixels16_8_c(dst, src, stride, height); break;
    }
}

static inline void avg_tpel_pixels_mc10_c(uint8_t *dst, const uint8_t *src, int stride, int width, int height){
    int i,j;
    for (i=0; i < height; i++) {
      for (j=0; j < width; j++) {
        dst[j] = (dst[j] + ((683*(2*src[j] + src[j+1] + 1)) >> 11) + 1) >> 1;
      }
      src += stride;
      dst += stride;
    }
}

static inline void avg_tpel_pixels_mc20_c(uint8_t *dst, const uint8_t *src, int stride, int width, int height){
    int i,j;
    for (i=0; i < height; i++) {
      for (j=0; j < width; j++) {
        dst[j] = (dst[j] + ((683*(src[j] + 2*src[j+1] + 1)) >> 11) + 1) >> 1;
      }
      src += stride;
      dst += stride;
    }
}

static inline void avg_tpel_pixels_mc01_c(uint8_t *dst, const uint8_t *src, int stride, int width, int height){
    int i,j;
    for (i=0; i < height; i++) {
      for (j=0; j < width; j++) {
        dst[j] = (dst[j] + ((683*(2*src[j] + src[j+stride] + 1)) >> 11) + 1) >> 1;
      }
      src += stride;
      dst += stride;
    }
}

static inline void avg_tpel_pixels_mc11_c(uint8_t *dst, const uint8_t *src, int stride, int width, int height){
    int i,j;
    for (i=0; i < height; i++) {
      for (j=0; j < width; j++) {
        dst[j] = (dst[j] + ((2731*(4*src[j] + 3*src[j+1] + 3*src[j+stride] + 2*src[j+stride+1] + 6)) >> 15) + 1) >> 1;
      }
      src += stride;
      dst += stride;
    }
}

static inline void avg_tpel_pixels_mc12_c(uint8_t *dst, const uint8_t *src, int stride, int width, int height){
    int i,j;
    for (i=0; i < height; i++) {
      for (j=0; j < width; j++) {
        dst[j] = (dst[j] + ((2731*(3*src[j] + 2*src[j+1] + 4*src[j+stride] + 3*src[j+stride+1] + 6)) >> 15) + 1) >> 1;
      }
      src += stride;
      dst += stride;
    }
}

static inline void avg_tpel_pixels_mc02_c(uint8_t *dst, const uint8_t *src, int stride, int width, int height){
    int i,j;
    for (i=0; i < height; i++) {
      for (j=0; j < width; j++) {
        dst[j] = (dst[j] + ((683*(src[j] + 2*src[j+stride] + 1)) >> 11) + 1) >> 1;
      }
      src += stride;
      dst += stride;
    }
}

static inline void avg_tpel_pixels_mc21_c(uint8_t *dst, const uint8_t *src, int stride, int width, int height){
    int i,j;
    for (i=0; i < height; i++) {
      for (j=0; j < width; j++) {
        dst[j] = (dst[j] + ((2731*(3*src[j] + 4*src[j+1] + 2*src[j+stride] + 3*src[j+stride+1] + 6)) >> 15) + 1) >> 1;
      }
      src += stride;
      dst += stride;
    }
}

static inline void avg_tpel_pixels_mc22_c(uint8_t *dst, const uint8_t *src, int stride, int width, int height){
    int i,j;
    for (i=0; i < height; i++) {
      for (j=0; j < width; j++) {
        dst[j] = (dst[j] + ((2731*(2*src[j] + 3*src[j+1] + 3*src[j+stride] + 4*src[j+stride+1] + 6)) >> 15) + 1) >> 1;
      }
      src += stride;
      dst += stride;
    }
}

#define QPEL_MC(r, OPNAME, RND, OP) \
static void OPNAME ## mpeg4_qpel8_h_lowpass(uint8_t *dst, uint8_t *src, int dstStride, int srcStride, int h){\
    const uint8_t *cm = ff_cropTbl + MAX_NEG_CROP;\
    int i;\
    for(i=0; i<h; i++)\
    {\
        OP(dst[0], (src[0]+src[1])*20 - (src[0]+src[2])*6 + (src[1]+src[3])*3 - (src[2]+src[4]));\
        OP(dst[1], (src[1]+src[2])*20 - (src[0]+src[3])*6 + (src[0]+src[4])*3 - (src[1]+src[5]));\
        OP(dst[2], (src[2]+src[3])*20 - (src[1]+src[4])*6 + (src[0]+src[5])*3 - (src[0]+src[6]));\
        OP(dst[3], (src[3]+src[4])*20 - (src[2]+src[5])*6 + (src[1]+src[6])*3 - (src[0]+src[7]));\
        OP(dst[4], (src[4]+src[5])*20 - (src[3]+src[6])*6 + (src[2]+src[7])*3 - (src[1]+src[8]));\
        OP(dst[5], (src[5]+src[6])*20 - (src[4]+src[7])*6 + (src[3]+src[8])*3 - (src[2]+src[8]));\
        OP(dst[6], (src[6]+src[7])*20 - (src[5]+src[8])*6 + (src[4]+src[8])*3 - (src[3]+src[7]));\
        OP(dst[7], (src[7]+src[8])*20 - (src[6]+src[8])*6 + (src[5]+src[7])*3 - (src[4]+src[6]));\
        dst+=dstStride;\
        src+=srcStride;\
    }\
}\
\
static void OPNAME ## mpeg4_qpel8_v_lowpass(uint8_t *dst, uint8_t *src, int dstStride, int srcStride){\
    const int w=8;\
    const uint8_t *cm = ff_cropTbl + MAX_NEG_CROP;\
    int i;\
    for(i=0; i<w; i++)\
    {\
        const int src0= src[0*srcStride];\
        const int src1= src[1*srcStride];\
        const int src2= src[2*srcStride];\
        const int src3= src[3*srcStride];\
        const int src4= src[4*srcStride];\
        const int src5= src[5*srcStride];\
        const int src6= src[6*srcStride];\
        const int src7= src[7*srcStride];\
        const int src8= src[8*srcStride];\
        OP(dst[0*dstStride], (src0+src1)*20 - (src0+src2)*6 + (src1+src3)*3 - (src2+src4));\
        OP(dst[1*dstStride], (src1+src2)*20 - (src0+src3)*6 + (src0+src4)*3 - (src1+src5));\
        OP(dst[2*dstStride], (src2+src3)*20 - (src1+src4)*6 + (src0+src5)*3 - (src0+src6));\
        OP(dst[3*dstStride], (src3+src4)*20 - (src2+src5)*6 + (src1+src6)*3 - (src0+src7));\
        OP(dst[4*dstStride], (src4+src5)*20 - (src3+src6)*6 + (src2+src7)*3 - (src1+src8));\
        OP(dst[5*dstStride], (src5+src6)*20 - (src4+src7)*6 + (src3+src8)*3 - (src2+src8));\
        OP(dst[6*dstStride], (src6+src7)*20 - (src5+src8)*6 + (src4+src8)*3 - (src3+src7));\
        OP(dst[7*dstStride], (src7+src8)*20 - (src6+src8)*6 + (src5+src7)*3 - (src4+src6));\
        dst++;\
        src++;\
    }\
}\
\
static void OPNAME ## mpeg4_qpel16_h_lowpass(uint8_t *dst, uint8_t *src, int dstStride, int srcStride, int h){\
    const uint8_t *cm = ff_cropTbl + MAX_NEG_CROP;\
    int i;\
    \
    for(i=0; i<h; i++)\
    {\
        OP(dst[ 0], (src[ 0]+src[ 1])*20 - (src[ 0]+src[ 2])*6 + (src[ 1]+src[ 3])*3 - (src[ 2]+src[ 4]));\
        OP(dst[ 1], (src[ 1]+src[ 2])*20 - (src[ 0]+src[ 3])*6 + (src[ 0]+src[ 4])*3 - (src[ 1]+src[ 5]));\
        OP(dst[ 2], (src[ 2]+src[ 3])*20 - (src[ 1]+src[ 4])*6 + (src[ 0]+src[ 5])*3 - (src[ 0]+src[ 6]));\
        OP(dst[ 3], (src[ 3]+src[ 4])*20 - (src[ 2]+src[ 5])*6 + (src[ 1]+src[ 6])*3 - (src[ 0]+src[ 7]));\
        OP(dst[ 4], (src[ 4]+src[ 5])*20 - (src[ 3]+src[ 6])*6 + (src[ 2]+src[ 7])*3 - (src[ 1]+src[ 8]));\
        OP(dst[ 5], (src[ 5]+src[ 6])*20 - (src[ 4]+src[ 7])*6 + (src[ 3]+src[ 8])*3 - (src[ 2]+src[ 9]));\
        OP(dst[ 6], (src[ 6]+src[ 7])*20 - (src[ 5]+src[ 8])*6 + (src[ 4]+src[ 9])*3 - (src[ 3]+src[10]));\
        OP(dst[ 7], (src[ 7]+src[ 8])*20 - (src[ 6]+src[ 9])*6 + (src[ 5]+src[10])*3 - (src[ 4]+src[11]));\
        OP(dst[ 8], (src[ 8]+src[ 9])*20 - (src[ 7]+src[10])*6 + (src[ 6]+src[11])*3 - (src[ 5]+src[12]));\
        OP(dst[ 9], (src[ 9]+src[10])*20 - (src[ 8]+src[11])*6 + (src[ 7]+src[12])*3 - (src[ 6]+src[13]));\
        OP(dst[10], (src[10]+src[11])*20 - (src[ 9]+src[12])*6 + (src[ 8]+src[13])*3 - (src[ 7]+src[14]));\
        OP(dst[11], (src[11]+src[12])*20 - (src[10]+src[13])*6 + (src[ 9]+src[14])*3 - (src[ 8]+src[15]));\
        OP(dst[12], (src[12]+src[13])*20 - (src[11]+src[14])*6 + (src[10]+src[15])*3 - (src[ 9]+src[16]));\
        OP(dst[13], (src[13]+src[14])*20 - (src[12]+src[15])*6 + (src[11]+src[16])*3 - (src[10]+src[16]));\
        OP(dst[14], (src[14]+src[15])*20 - (src[13]+src[16])*6 + (src[12]+src[16])*3 - (src[11]+src[15]));\
        OP(dst[15], (src[15]+src[16])*20 - (src[14]+src[16])*6 + (src[13]+src[15])*3 - (src[12]+src[14]));\
        dst+=dstStride;\
        src+=srcStride;\
    }\
}\
\
static void OPNAME ## mpeg4_qpel16_v_lowpass(uint8_t *dst, uint8_t *src, int dstStride, int srcStride){\
    const uint8_t *cm = ff_cropTbl + MAX_NEG_CROP;\
    int i;\
    const int w=16;\
    for(i=0; i<w; i++)\
    {\
        const int src0= src[0*srcStride];\
        const int src1= src[1*srcStride];\
        const int src2= src[2*srcStride];\
        const int src3= src[3*srcStride];\
        const int src4= src[4*srcStride];\
        const int src5= src[5*srcStride];\
        const int src6= src[6*srcStride];\
        const int src7= src[7*srcStride];\
        const int src8= src[8*srcStride];\
        const int src9= src[9*srcStride];\
        const int src10= src[10*srcStride];\
        const int src11= src[11*srcStride];\
        const int src12= src[12*srcStride];\
        const int src13= src[13*srcStride];\
        const int src14= src[14*srcStride];\
        const int src15= src[15*srcStride];\
        const int src16= src[16*srcStride];\
        OP(dst[ 0*dstStride], (src0 +src1 )*20 - (src0 +src2 )*6 + (src1 +src3 )*3 - (src2 +src4 ));\
        OP(dst[ 1*dstStride], (src1 +src2 )*20 - (src0 +src3 )*6 + (src0 +src4 )*3 - (src1 +src5 ));\
        OP(dst[ 2*dstStride], (src2 +src3 )*20 - (src1 +src4 )*6 + (src0 +src5 )*3 - (src0 +src6 ));\
        OP(dst[ 3*dstStride], (src3 +src4 )*20 - (src2 +src5 )*6 + (src1 +src6 )*3 - (src0 +src7 ));\
        OP(dst[ 4*dstStride], (src4 +src5 )*20 - (src3 +src6 )*6 + (src2 +src7 )*3 - (src1 +src8 ));\
        OP(dst[ 5*dstStride], (src5 +src6 )*20 - (src4 +src7 )*6 + (src3 +src8 )*3 - (src2 +src9 ));\
        OP(dst[ 6*dstStride], (src6 +src7 )*20 - (src5 +src8 )*6 + (src4 +src9 )*3 - (src3 +src10));\
        OP(dst[ 7*dstStride], (src7 +src8 )*20 - (src6 +src9 )*6 + (src5 +src10)*3 - (src4 +src11));\
        OP(dst[ 8*dstStride], (src8 +src9 )*20 - (src7 +src10)*6 + (src6 +src11)*3 - (src5 +src12));\
        OP(dst[ 9*dstStride], (src9 +src10)*20 - (src8 +src11)*6 + (src7 +src12)*3 - (src6 +src13));\
        OP(dst[10*dstStride], (src10+src11)*20 - (src9 +src12)*6 + (src8 +src13)*3 - (src7 +src14));\
        OP(dst[11*dstStride], (src11+src12)*20 - (src10+src13)*6 + (src9 +src14)*3 - (src8 +src15));\
        OP(dst[12*dstStride], (src12+src13)*20 - (src11+src14)*6 + (src10+src15)*3 - (src9 +src16));\
        OP(dst[13*dstStride], (src13+src14)*20 - (src12+src15)*6 + (src11+src16)*3 - (src10+src16));\
        OP(dst[14*dstStride], (src14+src15)*20 - (src13+src16)*6 + (src12+src16)*3 - (src11+src15));\
        OP(dst[15*dstStride], (src15+src16)*20 - (src14+src16)*6 + (src13+src15)*3 - (src12+src14));\
        dst++;\
        src++;\
    }\
}\
\
static void OPNAME ## qpel8_mc10_c(uint8_t *dst, uint8_t *src, ptrdiff_t stride)\
{\
    uint8_t half[64];\
    put ## RND ## mpeg4_qpel8_h_lowpass(half, src, 8, stride, 8);\
    OPNAME ## pixels8_l2_8(dst, src, half, stride, stride, 8, 8);\
}\
\
static void OPNAME ## qpel8_mc20_c(uint8_t *dst, uint8_t *src, ptrdiff_t stride)\
{\
    OPNAME ## mpeg4_qpel8_h_lowpass(dst, src, stride, stride, 8);\
}\
\
static void OPNAME ## qpel8_mc30_c(uint8_t *dst, uint8_t *src, ptrdiff_t stride)\
{\
    uint8_t half[64];\
    put ## RND ## mpeg4_qpel8_h_lowpass(half, src, 8, stride, 8);\
    OPNAME ## pixels8_l2_8(dst, src+1, half, stride, stride, 8, 8);\
}\
\
static void OPNAME ## qpel8_mc01_c(uint8_t *dst, uint8_t *src, ptrdiff_t stride)\
{\
    uint8_t full[16*9];\
    uint8_t half[64];\
    copy_block9(full, src, 16, stride, 9);\
    put ## RND ## mpeg4_qpel8_v_lowpass(half, full, 8, 16);\
    OPNAME ## pixels8_l2_8(dst, full, half, stride, 16, 8, 8);\
}\
\
static void OPNAME ## qpel8_mc02_c(uint8_t *dst, uint8_t *src, ptrdiff_t stride)\
{\
    uint8_t full[16*9];\
    copy_block9(full, src, 16, stride, 9);\
    OPNAME ## mpeg4_qpel8_v_lowpass(dst, full, stride, 16);\
}\
\
static void OPNAME ## qpel8_mc03_c(uint8_t *dst, uint8_t *src, ptrdiff_t stride)\
{\
    uint8_t full[16*9];\
    uint8_t half[64];\
    copy_block9(full, src, 16, stride, 9);\
    put ## RND ## mpeg4_qpel8_v_lowpass(half, full, 8, 16);\
    OPNAME ## pixels8_l2_8(dst, full+16, half, stride, 16, 8, 8);\
}\
void ff_ ## OPNAME ## qpel8_mc11_old_c(uint8_t *dst, uint8_t *src, ptrdiff_t stride)\
{\
    uint8_t full[16*9];\
    uint8_t halfH[72];\
    uint8_t halfV[64];\
    uint8_t halfHV[64];\
    copy_block9(full, src, 16, stride, 9);\
    put ## RND ## mpeg4_qpel8_h_lowpass(halfH, full, 8, 16, 9);\
    put ## RND ## mpeg4_qpel8_v_lowpass(halfV, full, 8, 16);\
    put ## RND ## mpeg4_qpel8_v_lowpass(halfHV, halfH, 8, 8);\
    OPNAME ## pixels8_l4_8(dst, full, halfH, halfV, halfHV, stride, 16, 8, 8, 8, 8);\
}\
static void OPNAME ## qpel8_mc11_c(uint8_t *dst, uint8_t *src, ptrdiff_t stride)\
{\
    uint8_t full[16*9];\
    uint8_t halfH[72];\
    uint8_t halfHV[64];\
    copy_block9(full, src, 16, stride, 9);\
    put ## RND ## mpeg4_qpel8_h_lowpass(halfH, full, 8, 16, 9);\
    put ## RND ## pixels8_l2_8(halfH, halfH, full, 8, 8, 16, 9);\
    put ## RND ## mpeg4_qpel8_v_lowpass(halfHV, halfH, 8, 8);\
    OPNAME ## pixels8_l2_8(dst, halfH, halfHV, stride, 8, 8, 8);\
}\
void ff_ ## OPNAME ## qpel8_mc31_old_c(uint8_t *dst, uint8_t *src, ptrdiff_t stride)\
{\
    uint8_t full[16*9];\
    uint8_t halfH[72];\
    uint8_t halfV[64];\
    uint8_t halfHV[64];\
    copy_block9(full, src, 16, stride, 9);\
    put ## RND ## mpeg4_qpel8_h_lowpass(halfH, full, 8, 16, 9);\
    put ## RND ## mpeg4_qpel8_v_lowpass(halfV, full+1, 8, 16);\
    put ## RND ## mpeg4_qpel8_v_lowpass(halfHV, halfH, 8, 8);\
    OPNAME ## pixels8_l4_8(dst, full+1, halfH, halfV, halfHV, stride, 16, 8, 8, 8, 8);\
}\
static void OPNAME ## qpel8_mc31_c(uint8_t *dst, uint8_t *src, ptrdiff_t stride)\
{\
    uint8_t full[16*9];\
    uint8_t halfH[72];\
    uint8_t halfHV[64];\
    copy_block9(full, src, 16, stride, 9);\
    put ## RND ## mpeg4_qpel8_h_lowpass(halfH, full, 8, 16, 9);\
    put ## RND ## pixels8_l2_8(halfH, halfH, full+1, 8, 8, 16, 9);\
    put ## RND ## mpeg4_qpel8_v_lowpass(halfHV, halfH, 8, 8);\
    OPNAME ## pixels8_l2_8(dst, halfH, halfHV, stride, 8, 8, 8);\
}\
void ff_ ## OPNAME ## qpel8_mc13_old_c(uint8_t *dst, uint8_t *src, ptrdiff_t stride)\
{\
    uint8_t full[16*9];\
    uint8_t halfH[72];\
    uint8_t halfV[64];\
    uint8_t halfHV[64];\
    copy_block9(full, src, 16, stride, 9);\
    put ## RND ## mpeg4_qpel8_h_lowpass(halfH, full, 8, 16, 9);\
    put ## RND ## mpeg4_qpel8_v_lowpass(halfV, full, 8, 16);\
    put ## RND ## mpeg4_qpel8_v_lowpass(halfHV, halfH, 8, 8);\
    OPNAME ## pixels8_l4_8(dst, full+16, halfH+8, halfV, halfHV, stride, 16, 8, 8, 8, 8);\
}\
static void OPNAME ## qpel8_mc13_c(uint8_t *dst, uint8_t *src, ptrdiff_t stride)\
{\
    uint8_t full[16*9];\
    uint8_t halfH[72];\
    uint8_t halfHV[64];\
    copy_block9(full, src, 16, stride, 9);\
    put ## RND ## mpeg4_qpel8_h_lowpass(halfH, full, 8, 16, 9);\
    put ## RND ## pixels8_l2_8(halfH, halfH, full, 8, 8, 16, 9);\
    put ## RND ## mpeg4_qpel8_v_lowpass(halfHV, halfH, 8, 8);\
    OPNAME ## pixels8_l2_8(dst, halfH+8, halfHV, stride, 8, 8, 8);\
}\
void ff_ ## OPNAME ## qpel8_mc33_old_c(uint8_t *dst, uint8_t *src, ptrdiff_t stride)\
{\
    uint8_t full[16*9];\
    uint8_t halfH[72];\
    uint8_t halfV[64];\
    uint8_t halfHV[64];\
    copy_block9(full, src, 16, stride, 9);\
    put ## RND ## mpeg4_qpel8_h_lowpass(halfH, full  , 8, 16, 9);\
    put ## RND ## mpeg4_qpel8_v_lowpass(halfV, full+1, 8, 16);\
    put ## RND ## mpeg4_qpel8_v_lowpass(halfHV, halfH, 8, 8);\
    OPNAME ## pixels8_l4_8(dst, full+17, halfH+8, halfV, halfHV, stride, 16, 8, 8, 8, 8);\
}\
static void OPNAME ## qpel8_mc33_c(uint8_t *dst, uint8_t *src, ptrdiff_t stride)\
{\
    uint8_t full[16*9];\
    uint8_t halfH[72];\
    uint8_t halfHV[64];\
    copy_block9(full, src, 16, stride, 9);\
    put ## RND ## mpeg4_qpel8_h_lowpass(halfH, full, 8, 16, 9);\
    put ## RND ## pixels8_l2_8(halfH, halfH, full+1, 8, 8, 16, 9);\
    put ## RND ## mpeg4_qpel8_v_lowpass(halfHV, halfH, 8, 8);\
    OPNAME ## pixels8_l2_8(dst, halfH+8, halfHV, stride, 8, 8, 8);\
}\
static void OPNAME ## qpel8_mc21_c(uint8_t *dst, uint8_t *src, ptrdiff_t stride)\
{\
    uint8_t halfH[72];\
    uint8_t halfHV[64];\
    put ## RND ## mpeg4_qpel8_h_lowpass(halfH, src, 8, stride, 9);\
    put ## RND ## mpeg4_qpel8_v_lowpass(halfHV, halfH, 8, 8);\
    OPNAME ## pixels8_l2_8(dst, halfH, halfHV, stride, 8, 8, 8);\
}\
static void OPNAME ## qpel8_mc23_c(uint8_t *dst, uint8_t *src, ptrdiff_t stride)\
{\
    uint8_t halfH[72];\
    uint8_t halfHV[64];\
    put ## RND ## mpeg4_qpel8_h_lowpass(halfH, src, 8, stride, 9);\
    put ## RND ## mpeg4_qpel8_v_lowpass(halfHV, halfH, 8, 8);\
    OPNAME ## pixels8_l2_8(dst, halfH+8, halfHV, stride, 8, 8, 8);\
}\
void ff_ ## OPNAME ## qpel8_mc12_old_c(uint8_t *dst, uint8_t *src, ptrdiff_t stride)\
{\
    uint8_t full[16*9];\
    uint8_t halfH[72];\
    uint8_t halfV[64];\
    uint8_t halfHV[64];\
    copy_block9(full, src, 16, stride, 9);\
    put ## RND ## mpeg4_qpel8_h_lowpass(halfH, full, 8, 16, 9);\
    put ## RND ## mpeg4_qpel8_v_lowpass(halfV, full, 8, 16);\
    put ## RND ## mpeg4_qpel8_v_lowpass(halfHV, halfH, 8, 8);\
    OPNAME ## pixels8_l2_8(dst, halfV, halfHV, stride, 8, 8, 8);\
}\
static void OPNAME ## qpel8_mc12_c(uint8_t *dst, uint8_t *src, ptrdiff_t stride)\
{\
    uint8_t full[16*9];\
    uint8_t halfH[72];\
    copy_block9(full, src, 16, stride, 9);\
    put ## RND ## mpeg4_qpel8_h_lowpass(halfH, full, 8, 16, 9);\
    put ## RND ## pixels8_l2_8(halfH, halfH, full, 8, 8, 16, 9);\
    OPNAME ## mpeg4_qpel8_v_lowpass(dst, halfH, stride, 8);\
}\
void ff_ ## OPNAME ## qpel8_mc32_old_c(uint8_t *dst, uint8_t *src, ptrdiff_t stride)\
{\
    uint8_t full[16*9];\
    uint8_t halfH[72];\
    uint8_t halfV[64];\
    uint8_t halfHV[64];\
    copy_block9(full, src, 16, stride, 9);\
    put ## RND ## mpeg4_qpel8_h_lowpass(halfH, full, 8, 16, 9);\
    put ## RND ## mpeg4_qpel8_v_lowpass(halfV, full+1, 8, 16);\
    put ## RND ## mpeg4_qpel8_v_lowpass(halfHV, halfH, 8, 8);\
    OPNAME ## pixels8_l2_8(dst, halfV, halfHV, stride, 8, 8, 8);\
}\
static void OPNAME ## qpel8_mc32_c(uint8_t *dst, uint8_t *src, ptrdiff_t stride)\
{\
    uint8_t full[16*9];\
    uint8_t halfH[72];\
    copy_block9(full, src, 16, stride, 9);\
    put ## RND ## mpeg4_qpel8_h_lowpass(halfH, full, 8, 16, 9);\
    put ## RND ## pixels8_l2_8(halfH, halfH, full+1, 8, 8, 16, 9);\
    OPNAME ## mpeg4_qpel8_v_lowpass(dst, halfH, stride, 8);\
}\
static void OPNAME ## qpel8_mc22_c(uint8_t *dst, uint8_t *src, ptrdiff_t stride)\
{\
    uint8_t halfH[72];\
    put ## RND ## mpeg4_qpel8_h_lowpass(halfH, src, 8, stride, 9);\
    OPNAME ## mpeg4_qpel8_v_lowpass(dst, halfH, stride, 8);\
}\
\
static void OPNAME ## qpel16_mc10_c(uint8_t *dst, uint8_t *src, ptrdiff_t stride)\
{\
    uint8_t half[256];\
    put ## RND ## mpeg4_qpel16_h_lowpass(half, src, 16, stride, 16);\
    OPNAME ## pixels16_l2_8(dst, src, half, stride, stride, 16, 16);\
}\
\
static void OPNAME ## qpel16_mc20_c(uint8_t *dst, uint8_t *src, ptrdiff_t stride)\
{\
    OPNAME ## mpeg4_qpel16_h_lowpass(dst, src, stride, stride, 16);\
}\
\
static void OPNAME ## qpel16_mc30_c(uint8_t *dst, uint8_t *src, ptrdiff_t stride)\
{\
    uint8_t half[256];\
    put ## RND ## mpeg4_qpel16_h_lowpass(half, src, 16, stride, 16);\
    OPNAME ## pixels16_l2_8(dst, src+1, half, stride, stride, 16, 16);\
}\
\
static void OPNAME ## qpel16_mc01_c(uint8_t *dst, uint8_t *src, ptrdiff_t stride)\
{\
    uint8_t full[24*17];\
    uint8_t half[256];\
    copy_block17(full, src, 24, stride, 17);\
    put ## RND ## mpeg4_qpel16_v_lowpass(half, full, 16, 24);\
    OPNAME ## pixels16_l2_8(dst, full, half, stride, 24, 16, 16);\
}\
\
static void OPNAME ## qpel16_mc02_c(uint8_t *dst, uint8_t *src, ptrdiff_t stride)\
{\
    uint8_t full[24*17];\
    copy_block17(full, src, 24, stride, 17);\
    OPNAME ## mpeg4_qpel16_v_lowpass(dst, full, stride, 24);\
}\
\
static void OPNAME ## qpel16_mc03_c(uint8_t *dst, uint8_t *src, ptrdiff_t stride)\
{\
    uint8_t full[24*17];\
    uint8_t half[256];\
    copy_block17(full, src, 24, stride, 17);\
    put ## RND ## mpeg4_qpel16_v_lowpass(half, full, 16, 24);\
    OPNAME ## pixels16_l2_8(dst, full+24, half, stride, 24, 16, 16);\
}\
void ff_ ## OPNAME ## qpel16_mc11_old_c(uint8_t *dst, uint8_t *src, ptrdiff_t stride)\
{\
    uint8_t full[24*17];\
    uint8_t halfH[272];\
    uint8_t halfV[256];\
    uint8_t halfHV[256];\
    copy_block17(full, src, 24, stride, 17);\
    put ## RND ## mpeg4_qpel16_h_lowpass(halfH, full, 16, 24, 17);\
    put ## RND ## mpeg4_qpel16_v_lowpass(halfV, full, 16, 24);\
    put ## RND ## mpeg4_qpel16_v_lowpass(halfHV, halfH, 16, 16);\
    OPNAME ## pixels16_l4_8(dst, full, halfH, halfV, halfHV, stride, 24, 16, 16, 16, 16);\
}\
static void OPNAME ## qpel16_mc11_c(uint8_t *dst, uint8_t *src, ptrdiff_t stride)\
{\
    uint8_t full[24*17];\
    uint8_t halfH[272];\
    uint8_t halfHV[256];\
    copy_block17(full, src, 24, stride, 17);\
    put ## RND ## mpeg4_qpel16_h_lowpass(halfH, full, 16, 24, 17);\
    put ## RND ## pixels16_l2_8(halfH, halfH, full, 16, 16, 24, 17);\
    put ## RND ## mpeg4_qpel16_v_lowpass(halfHV, halfH, 16, 16);\
    OPNAME ## pixels16_l2_8(dst, halfH, halfHV, stride, 16, 16, 16);\
}\
void ff_ ## OPNAME ## qpel16_mc31_old_c(uint8_t *dst, uint8_t *src, ptrdiff_t stride)\
{\
    uint8_t full[24*17];\
    uint8_t halfH[272];\
    uint8_t halfV[256];\
    uint8_t halfHV[256];\
    copy_block17(full, src, 24, stride, 17);\
    put ## RND ## mpeg4_qpel16_h_lowpass(halfH, full, 16, 24, 17);\
    put ## RND ## mpeg4_qpel16_v_lowpass(halfV, full+1, 16, 24);\
    put ## RND ## mpeg4_qpel16_v_lowpass(halfHV, halfH, 16, 16);\
    OPNAME ## pixels16_l4_8(dst, full+1, halfH, halfV, halfHV, stride, 24, 16, 16, 16, 16);\
}\
static void OPNAME ## qpel16_mc31_c(uint8_t *dst, uint8_t *src, ptrdiff_t stride)\
{\
    uint8_t full[24*17];\
    uint8_t halfH[272];\
    uint8_t halfHV[256];\
    copy_block17(full, src, 24, stride, 17);\
    put ## RND ## mpeg4_qpel16_h_lowpass(halfH, full, 16, 24, 17);\
    put ## RND ## pixels16_l2_8(halfH, halfH, full+1, 16, 16, 24, 17);\
    put ## RND ## mpeg4_qpel16_v_lowpass(halfHV, halfH, 16, 16);\
    OPNAME ## pixels16_l2_8(dst, halfH, halfHV, stride, 16, 16, 16);\
}\
void ff_ ## OPNAME ## qpel16_mc13_old_c(uint8_t *dst, uint8_t *src, ptrdiff_t stride)\
{\
    uint8_t full[24*17];\
    uint8_t halfH[272];\
    uint8_t halfV[256];\
    uint8_t halfHV[256];\
    copy_block17(full, src, 24, stride, 17);\
    put ## RND ## mpeg4_qpel16_h_lowpass(halfH, full, 16, 24, 17);\
    put ## RND ## mpeg4_qpel16_v_lowpass(halfV, full, 16, 24);\
    put ## RND ## mpeg4_qpel16_v_lowpass(halfHV, halfH, 16, 16);\
    OPNAME ## pixels16_l4_8(dst, full+24, halfH+16, halfV, halfHV, stride, 24, 16, 16, 16, 16);\
}\
static void OPNAME ## qpel16_mc13_c(uint8_t *dst, uint8_t *src, ptrdiff_t stride)\
{\
    uint8_t full[24*17];\
    uint8_t halfH[272];\
    uint8_t halfHV[256];\
    copy_block17(full, src, 24, stride, 17);\
    put ## RND ## mpeg4_qpel16_h_lowpass(halfH, full, 16, 24, 17);\
    put ## RND ## pixels16_l2_8(halfH, halfH, full, 16, 16, 24, 17);\
    put ## RND ## mpeg4_qpel16_v_lowpass(halfHV, halfH, 16, 16);\
    OPNAME ## pixels16_l2_8(dst, halfH+16, halfHV, stride, 16, 16, 16);\
}\
void ff_ ## OPNAME ## qpel16_mc33_old_c(uint8_t *dst, uint8_t *src, ptrdiff_t stride)\
{\
    uint8_t full[24*17];\
    uint8_t halfH[272];\
    uint8_t halfV[256];\
    uint8_t halfHV[256];\
    copy_block17(full, src, 24, stride, 17);\
    put ## RND ## mpeg4_qpel16_h_lowpass(halfH, full  , 16, 24, 17);\
    put ## RND ## mpeg4_qpel16_v_lowpass(halfV, full+1, 16, 24);\
    put ## RND ## mpeg4_qpel16_v_lowpass(halfHV, halfH, 16, 16);\
    OPNAME ## pixels16_l4_8(dst, full+25, halfH+16, halfV, halfHV, stride, 24, 16, 16, 16, 16);\
}\
static void OPNAME ## qpel16_mc33_c(uint8_t *dst, uint8_t *src, ptrdiff_t stride)\
{\
    uint8_t full[24*17];\
    uint8_t halfH[272];\
    uint8_t halfHV[256];\
    copy_block17(full, src, 24, stride, 17);\
    put ## RND ## mpeg4_qpel16_h_lowpass(halfH, full, 16, 24, 17);\
    put ## RND ## pixels16_l2_8(halfH, halfH, full+1, 16, 16, 24, 17);\
    put ## RND ## mpeg4_qpel16_v_lowpass(halfHV, halfH, 16, 16);\
    OPNAME ## pixels16_l2_8(dst, halfH+16, halfHV, stride, 16, 16, 16);\
}\
static void OPNAME ## qpel16_mc21_c(uint8_t *dst, uint8_t *src, ptrdiff_t stride)\
{\
    uint8_t halfH[272];\
    uint8_t halfHV[256];\
    put ## RND ## mpeg4_qpel16_h_lowpass(halfH, src, 16, stride, 17);\
    put ## RND ## mpeg4_qpel16_v_lowpass(halfHV, halfH, 16, 16);\
    OPNAME ## pixels16_l2_8(dst, halfH, halfHV, stride, 16, 16, 16);\
}\
static void OPNAME ## qpel16_mc23_c(uint8_t *dst, uint8_t *src, ptrdiff_t stride)\
{\
    uint8_t halfH[272];\
    uint8_t halfHV[256];\
    put ## RND ## mpeg4_qpel16_h_lowpass(halfH, src, 16, stride, 17);\
    put ## RND ## mpeg4_qpel16_v_lowpass(halfHV, halfH, 16, 16);\
    OPNAME ## pixels16_l2_8(dst, halfH+16, halfHV, stride, 16, 16, 16);\
}\
void ff_ ## OPNAME ## qpel16_mc12_old_c(uint8_t *dst, uint8_t *src, ptrdiff_t stride)\
{\
    uint8_t full[24*17];\
    uint8_t halfH[272];\
    uint8_t halfV[256];\
    uint8_t halfHV[256];\
    copy_block17(full, src, 24, stride, 17);\
    put ## RND ## mpeg4_qpel16_h_lowpass(halfH, full, 16, 24, 17);\
    put ## RND ## mpeg4_qpel16_v_lowpass(halfV, full, 16, 24);\
    put ## RND ## mpeg4_qpel16_v_lowpass(halfHV, halfH, 16, 16);\
    OPNAME ## pixels16_l2_8(dst, halfV, halfHV, stride, 16, 16, 16);\
}\
static void OPNAME ## qpel16_mc12_c(uint8_t *dst, uint8_t *src, ptrdiff_t stride)\
{\
    uint8_t full[24*17];\
    uint8_t halfH[272];\
    copy_block17(full, src, 24, stride, 17);\
    put ## RND ## mpeg4_qpel16_h_lowpass(halfH, full, 16, 24, 17);\
    put ## RND ## pixels16_l2_8(halfH, halfH, full, 16, 16, 24, 17);\
    OPNAME ## mpeg4_qpel16_v_lowpass(dst, halfH, stride, 16);\
}\
void ff_ ## OPNAME ## qpel16_mc32_old_c(uint8_t *dst, uint8_t *src, ptrdiff_t stride)\
{\
    uint8_t full[24*17];\
    uint8_t halfH[272];\
    uint8_t halfV[256];\
    uint8_t halfHV[256];\
    copy_block17(full, src, 24, stride, 17);\
    put ## RND ## mpeg4_qpel16_h_lowpass(halfH, full, 16, 24, 17);\
    put ## RND ## mpeg4_qpel16_v_lowpass(halfV, full+1, 16, 24);\
    put ## RND ## mpeg4_qpel16_v_lowpass(halfHV, halfH, 16, 16);\
    OPNAME ## pixels16_l2_8(dst, halfV, halfHV, stride, 16, 16, 16);\
}\
static void OPNAME ## qpel16_mc32_c(uint8_t *dst, uint8_t *src, ptrdiff_t stride)\
{\
    uint8_t full[24*17];\
    uint8_t halfH[272];\
    copy_block17(full, src, 24, stride, 17);\
    put ## RND ## mpeg4_qpel16_h_lowpass(halfH, full, 16, 24, 17);\
    put ## RND ## pixels16_l2_8(halfH, halfH, full+1, 16, 16, 24, 17);\
    OPNAME ## mpeg4_qpel16_v_lowpass(dst, halfH, stride, 16);\
}\
static void OPNAME ## qpel16_mc22_c(uint8_t *dst, uint8_t *src, ptrdiff_t stride)\
{\
    uint8_t halfH[272];\
    put ## RND ## mpeg4_qpel16_h_lowpass(halfH, src, 16, stride, 17);\
    OPNAME ## mpeg4_qpel16_v_lowpass(dst, halfH, stride, 16);\
}

#define op_avg(a, b) a = (((a)+cm[((b) + 16)>>5]+1)>>1)
#define op_avg_no_rnd(a, b) a = (((a)+cm[((b) + 15)>>5])>>1)
#define op_put(a, b) a = cm[((b) + 16)>>5]
#define op_put_no_rnd(a, b) a = cm[((b) + 15)>>5]

QPEL_MC(0, put_       , _       , op_put)
QPEL_MC(1, put_no_rnd_, _no_rnd_, op_put_no_rnd)
QPEL_MC(0, avg_       , _       , op_avg)
//QPEL_MC(1, avg_no_rnd , _       , op_avg)
#undef op_avg
#undef op_avg_no_rnd
#undef op_put
#undef op_put_no_rnd

void ff_put_pixels8x8_c(uint8_t *dst, uint8_t *src, ptrdiff_t stride)
{
<<<<<<< HEAD
  put_pixels8_8_c(dst, src, stride, 8);
}
void ff_avg_pixels8x8_c(uint8_t *dst, uint8_t *src, ptrdiff_t stride)
{
  avg_pixels8_8_c(dst, src, stride, 8);
}
void ff_put_pixels16x16_c(uint8_t *dst, uint8_t *src, ptrdiff_t stride)
{
  put_pixels16_8_c(dst, src, stride, 16);
}
void ff_avg_pixels16x16_c(uint8_t *dst, uint8_t *src, ptrdiff_t stride)
{
  avg_pixels16_8_c(dst, src, stride, 16);
=======
    put_pixels8_8_c(dst, src, stride, 8);
}
void ff_avg_pixels8x8_c(uint8_t *dst, uint8_t *src, ptrdiff_t stride)
{
    avg_pixels8_8_c(dst, src, stride, 8);
}
void ff_put_pixels16x16_c(uint8_t *dst, uint8_t *src, ptrdiff_t stride)
{
    put_pixels16_8_c(dst, src, stride, 16);
}
void ff_avg_pixels16x16_c(uint8_t *dst, uint8_t *src, ptrdiff_t stride)
{
    avg_pixels16_8_c(dst, src, stride, 16);
>>>>>>> 6d25c9db
}

#define put_qpel8_mc00_c  ff_put_pixels8x8_c
#define avg_qpel8_mc00_c  ff_avg_pixels8x8_c
#define put_qpel16_mc00_c ff_put_pixels16x16_c
#define avg_qpel16_mc00_c ff_avg_pixels16x16_c
#define put_no_rnd_qpel8_mc00_c  ff_put_pixels8x8_c
#define put_no_rnd_qpel16_mc00_c ff_put_pixels16x16_c

static void wmv2_mspel8_h_lowpass(uint8_t *dst, uint8_t *src, int dstStride, int srcStride, int h){
    const uint8_t *cm = ff_cropTbl + MAX_NEG_CROP;
    int i;

    for(i=0; i<h; i++){
        dst[0]= cm[(9*(src[0] + src[1]) - (src[-1] + src[2]) + 8)>>4];
        dst[1]= cm[(9*(src[1] + src[2]) - (src[ 0] + src[3]) + 8)>>4];
        dst[2]= cm[(9*(src[2] + src[3]) - (src[ 1] + src[4]) + 8)>>4];
        dst[3]= cm[(9*(src[3] + src[4]) - (src[ 2] + src[5]) + 8)>>4];
        dst[4]= cm[(9*(src[4] + src[5]) - (src[ 3] + src[6]) + 8)>>4];
        dst[5]= cm[(9*(src[5] + src[6]) - (src[ 4] + src[7]) + 8)>>4];
        dst[6]= cm[(9*(src[6] + src[7]) - (src[ 5] + src[8]) + 8)>>4];
        dst[7]= cm[(9*(src[7] + src[8]) - (src[ 6] + src[9]) + 8)>>4];
        dst+=dstStride;
        src+=srcStride;
    }
}

#if CONFIG_RV40_DECODER
void ff_put_rv40_qpel16_mc33_c(uint8_t *dst, uint8_t *src, ptrdiff_t stride)
{
    put_pixels16_xy2_8_c(dst, src, stride, 16);
}
void ff_avg_rv40_qpel16_mc33_c(uint8_t *dst, uint8_t *src, ptrdiff_t stride)
{
    avg_pixels16_xy2_8_c(dst, src, stride, 16);
}
void ff_put_rv40_qpel8_mc33_c(uint8_t *dst, uint8_t *src, ptrdiff_t stride)
{
    put_pixels8_xy2_8_c(dst, src, stride, 8);
}
void ff_avg_rv40_qpel8_mc33_c(uint8_t *dst, uint8_t *src, ptrdiff_t stride)
{
    avg_pixels8_xy2_8_c(dst, src, stride, 8);
}
#endif /* CONFIG_RV40_DECODER */

#if CONFIG_DIRAC_DECODER
#define DIRAC_MC(OPNAME)\
void ff_ ## OPNAME ## _dirac_pixels8_c(uint8_t *dst, const uint8_t *src[5], int stride, int h)\
{\
     OPNAME ## _pixels8_8_c(dst, src[0], stride, h);\
}\
void ff_ ## OPNAME ## _dirac_pixels16_c(uint8_t *dst, const uint8_t *src[5], int stride, int h)\
{\
    OPNAME ## _pixels16_8_c(dst, src[0], stride, h);\
}\
void ff_ ## OPNAME ## _dirac_pixels32_c(uint8_t *dst, const uint8_t *src[5], int stride, int h)\
{\
    OPNAME ## _pixels16_8_c(dst   , src[0]   , stride, h);\
    OPNAME ## _pixels16_8_c(dst+16, src[0]+16, stride, h);\
}\
void ff_ ## OPNAME ## _dirac_pixels8_l2_c(uint8_t *dst, const uint8_t *src[5], int stride, int h)\
{\
    OPNAME ## _pixels8_l2_8(dst, src[0], src[1], stride, stride, stride, h);\
}\
void ff_ ## OPNAME ## _dirac_pixels16_l2_c(uint8_t *dst, const uint8_t *src[5], int stride, int h)\
{\
    OPNAME ## _pixels16_l2_8(dst, src[0], src[1], stride, stride, stride, h);\
}\
void ff_ ## OPNAME ## _dirac_pixels32_l2_c(uint8_t *dst, const uint8_t *src[5], int stride, int h)\
{\
    OPNAME ## _pixels16_l2_8(dst   , src[0]   , src[1]   , stride, stride, stride, h);\
    OPNAME ## _pixels16_l2_8(dst+16, src[0]+16, src[1]+16, stride, stride, stride, h);\
}\
void ff_ ## OPNAME ## _dirac_pixels8_l4_c(uint8_t *dst, const uint8_t *src[5], int stride, int h)\
{\
    OPNAME ## _pixels8_l4_8(dst, src[0], src[1], src[2], src[3], stride, stride, stride, stride, stride, h);\
}\
void ff_ ## OPNAME ## _dirac_pixels16_l4_c(uint8_t *dst, const uint8_t *src[5], int stride, int h)\
{\
    OPNAME ## _pixels16_l4_8(dst, src[0], src[1], src[2], src[3], stride, stride, stride, stride, stride, h);\
}\
void ff_ ## OPNAME ## _dirac_pixels32_l4_c(uint8_t *dst, const uint8_t *src[5], int stride, int h)\
{\
    OPNAME ## _pixels16_l4_8(dst   , src[0]   , src[1]   , src[2]   , src[3]   , stride, stride, stride, stride, stride, h);\
    OPNAME ## _pixels16_l4_8(dst+16, src[0]+16, src[1]+16, src[2]+16, src[3]+16, stride, stride, stride, stride, stride, h);\
}
DIRAC_MC(put)
DIRAC_MC(avg)
#endif

static void wmv2_mspel8_v_lowpass(uint8_t *dst, uint8_t *src, int dstStride, int srcStride, int w){
    const uint8_t *cm = ff_cropTbl + MAX_NEG_CROP;
    int i;

    for(i=0; i<w; i++){
        const int src_1= src[ -srcStride];
        const int src0 = src[0          ];
        const int src1 = src[  srcStride];
        const int src2 = src[2*srcStride];
        const int src3 = src[3*srcStride];
        const int src4 = src[4*srcStride];
        const int src5 = src[5*srcStride];
        const int src6 = src[6*srcStride];
        const int src7 = src[7*srcStride];
        const int src8 = src[8*srcStride];
        const int src9 = src[9*srcStride];
        dst[0*dstStride]= cm[(9*(src0 + src1) - (src_1 + src2) + 8)>>4];
        dst[1*dstStride]= cm[(9*(src1 + src2) - (src0  + src3) + 8)>>4];
        dst[2*dstStride]= cm[(9*(src2 + src3) - (src1  + src4) + 8)>>4];
        dst[3*dstStride]= cm[(9*(src3 + src4) - (src2  + src5) + 8)>>4];
        dst[4*dstStride]= cm[(9*(src4 + src5) - (src3  + src6) + 8)>>4];
        dst[5*dstStride]= cm[(9*(src5 + src6) - (src4  + src7) + 8)>>4];
        dst[6*dstStride]= cm[(9*(src6 + src7) - (src5  + src8) + 8)>>4];
        dst[7*dstStride]= cm[(9*(src7 + src8) - (src6  + src9) + 8)>>4];
        src++;
        dst++;
    }
}

static void put_mspel8_mc10_c(uint8_t *dst, uint8_t *src, ptrdiff_t stride)
{
    uint8_t half[64];
    wmv2_mspel8_h_lowpass(half, src, 8, stride, 8);
    put_pixels8_l2_8(dst, src, half, stride, stride, 8, 8);
}

static void put_mspel8_mc20_c(uint8_t *dst, uint8_t *src, ptrdiff_t stride)
{
    wmv2_mspel8_h_lowpass(dst, src, stride, stride, 8);
}

static void put_mspel8_mc30_c(uint8_t *dst, uint8_t *src, ptrdiff_t stride)
{
    uint8_t half[64];
    wmv2_mspel8_h_lowpass(half, src, 8, stride, 8);
    put_pixels8_l2_8(dst, src+1, half, stride, stride, 8, 8);
}

static void put_mspel8_mc02_c(uint8_t *dst, uint8_t *src, ptrdiff_t stride)
{
    wmv2_mspel8_v_lowpass(dst, src, stride, stride, 8);
}

static void put_mspel8_mc12_c(uint8_t *dst, uint8_t *src, ptrdiff_t stride)
{
    uint8_t halfH[88];
    uint8_t halfV[64];
    uint8_t halfHV[64];
    wmv2_mspel8_h_lowpass(halfH, src-stride, 8, stride, 11);
    wmv2_mspel8_v_lowpass(halfV, src, 8, stride, 8);
    wmv2_mspel8_v_lowpass(halfHV, halfH+8, 8, 8, 8);
    put_pixels8_l2_8(dst, halfV, halfHV, stride, 8, 8, 8);
}
static void put_mspel8_mc32_c(uint8_t *dst, uint8_t *src, ptrdiff_t stride)
{
    uint8_t halfH[88];
    uint8_t halfV[64];
    uint8_t halfHV[64];
    wmv2_mspel8_h_lowpass(halfH, src-stride, 8, stride, 11);
    wmv2_mspel8_v_lowpass(halfV, src+1, 8, stride, 8);
    wmv2_mspel8_v_lowpass(halfHV, halfH+8, 8, 8, 8);
    put_pixels8_l2_8(dst, halfV, halfHV, stride, 8, 8, 8);
}
static void put_mspel8_mc22_c(uint8_t *dst, uint8_t *src, ptrdiff_t stride)
{
    uint8_t halfH[88];
    wmv2_mspel8_h_lowpass(halfH, src-stride, 8, stride, 11);
    wmv2_mspel8_v_lowpass(dst, halfH+8, stride, 8, 8);
}

static void h263_v_loop_filter_c(uint8_t *src, int stride, int qscale){
    if(CONFIG_H263_DECODER || CONFIG_H263_ENCODER) {
    int x;
    const int strength= ff_h263_loop_filter_strength[qscale];

    for(x=0; x<8; x++){
        int d1, d2, ad1;
        int p0= src[x-2*stride];
        int p1= src[x-1*stride];
        int p2= src[x+0*stride];
        int p3= src[x+1*stride];
        int d = (p0 - p3 + 4*(p2 - p1)) / 8;

        if     (d<-2*strength) d1= 0;
        else if(d<-  strength) d1=-2*strength - d;
        else if(d<   strength) d1= d;
        else if(d< 2*strength) d1= 2*strength - d;
        else                   d1= 0;

        p1 += d1;
        p2 -= d1;
        if(p1&256) p1= ~(p1>>31);
        if(p2&256) p2= ~(p2>>31);

        src[x-1*stride] = p1;
        src[x+0*stride] = p2;

        ad1= FFABS(d1)>>1;

        d2= av_clip((p0-p3)/4, -ad1, ad1);

        src[x-2*stride] = p0 - d2;
        src[x+  stride] = p3 + d2;
    }
    }
}

static void h263_h_loop_filter_c(uint8_t *src, int stride, int qscale){
    if(CONFIG_H263_DECODER || CONFIG_H263_ENCODER) {
    int y;
    const int strength= ff_h263_loop_filter_strength[qscale];

    for(y=0; y<8; y++){
        int d1, d2, ad1;
        int p0= src[y*stride-2];
        int p1= src[y*stride-1];
        int p2= src[y*stride+0];
        int p3= src[y*stride+1];
        int d = (p0 - p3 + 4*(p2 - p1)) / 8;

        if     (d<-2*strength) d1= 0;
        else if(d<-  strength) d1=-2*strength - d;
        else if(d<   strength) d1= d;
        else if(d< 2*strength) d1= 2*strength - d;
        else                   d1= 0;

        p1 += d1;
        p2 -= d1;
        if(p1&256) p1= ~(p1>>31);
        if(p2&256) p2= ~(p2>>31);

        src[y*stride-1] = p1;
        src[y*stride+0] = p2;

        ad1= FFABS(d1)>>1;

        d2= av_clip((p0-p3)/4, -ad1, ad1);

        src[y*stride-2] = p0 - d2;
        src[y*stride+1] = p3 + d2;
    }
    }
}

static inline int pix_abs16_c(void *v, uint8_t *pix1, uint8_t *pix2, int line_size, int h)
{
    int s, i;

    s = 0;
    for(i=0;i<h;i++) {
        s += abs(pix1[0] - pix2[0]);
        s += abs(pix1[1] - pix2[1]);
        s += abs(pix1[2] - pix2[2]);
        s += abs(pix1[3] - pix2[3]);
        s += abs(pix1[4] - pix2[4]);
        s += abs(pix1[5] - pix2[5]);
        s += abs(pix1[6] - pix2[6]);
        s += abs(pix1[7] - pix2[7]);
        s += abs(pix1[8] - pix2[8]);
        s += abs(pix1[9] - pix2[9]);
        s += abs(pix1[10] - pix2[10]);
        s += abs(pix1[11] - pix2[11]);
        s += abs(pix1[12] - pix2[12]);
        s += abs(pix1[13] - pix2[13]);
        s += abs(pix1[14] - pix2[14]);
        s += abs(pix1[15] - pix2[15]);
        pix1 += line_size;
        pix2 += line_size;
    }
    return s;
}

static int pix_abs16_x2_c(void *v, uint8_t *pix1, uint8_t *pix2, int line_size, int h)
{
    int s, i;

    s = 0;
    for(i=0;i<h;i++) {
        s += abs(pix1[0] - avg2(pix2[0], pix2[1]));
        s += abs(pix1[1] - avg2(pix2[1], pix2[2]));
        s += abs(pix1[2] - avg2(pix2[2], pix2[3]));
        s += abs(pix1[3] - avg2(pix2[3], pix2[4]));
        s += abs(pix1[4] - avg2(pix2[4], pix2[5]));
        s += abs(pix1[5] - avg2(pix2[5], pix2[6]));
        s += abs(pix1[6] - avg2(pix2[6], pix2[7]));
        s += abs(pix1[7] - avg2(pix2[7], pix2[8]));
        s += abs(pix1[8] - avg2(pix2[8], pix2[9]));
        s += abs(pix1[9] - avg2(pix2[9], pix2[10]));
        s += abs(pix1[10] - avg2(pix2[10], pix2[11]));
        s += abs(pix1[11] - avg2(pix2[11], pix2[12]));
        s += abs(pix1[12] - avg2(pix2[12], pix2[13]));
        s += abs(pix1[13] - avg2(pix2[13], pix2[14]));
        s += abs(pix1[14] - avg2(pix2[14], pix2[15]));
        s += abs(pix1[15] - avg2(pix2[15], pix2[16]));
        pix1 += line_size;
        pix2 += line_size;
    }
    return s;
}

static int pix_abs16_y2_c(void *v, uint8_t *pix1, uint8_t *pix2, int line_size, int h)
{
    int s, i;
    uint8_t *pix3 = pix2 + line_size;

    s = 0;
    for(i=0;i<h;i++) {
        s += abs(pix1[0] - avg2(pix2[0], pix3[0]));
        s += abs(pix1[1] - avg2(pix2[1], pix3[1]));
        s += abs(pix1[2] - avg2(pix2[2], pix3[2]));
        s += abs(pix1[3] - avg2(pix2[3], pix3[3]));
        s += abs(pix1[4] - avg2(pix2[4], pix3[4]));
        s += abs(pix1[5] - avg2(pix2[5], pix3[5]));
        s += abs(pix1[6] - avg2(pix2[6], pix3[6]));
        s += abs(pix1[7] - avg2(pix2[7], pix3[7]));
        s += abs(pix1[8] - avg2(pix2[8], pix3[8]));
        s += abs(pix1[9] - avg2(pix2[9], pix3[9]));
        s += abs(pix1[10] - avg2(pix2[10], pix3[10]));
        s += abs(pix1[11] - avg2(pix2[11], pix3[11]));
        s += abs(pix1[12] - avg2(pix2[12], pix3[12]));
        s += abs(pix1[13] - avg2(pix2[13], pix3[13]));
        s += abs(pix1[14] - avg2(pix2[14], pix3[14]));
        s += abs(pix1[15] - avg2(pix2[15], pix3[15]));
        pix1 += line_size;
        pix2 += line_size;
        pix3 += line_size;
    }
    return s;
}

static int pix_abs16_xy2_c(void *v, uint8_t *pix1, uint8_t *pix2, int line_size, int h)
{
    int s, i;
    uint8_t *pix3 = pix2 + line_size;

    s = 0;
    for(i=0;i<h;i++) {
        s += abs(pix1[0] - avg4(pix2[0], pix2[1], pix3[0], pix3[1]));
        s += abs(pix1[1] - avg4(pix2[1], pix2[2], pix3[1], pix3[2]));
        s += abs(pix1[2] - avg4(pix2[2], pix2[3], pix3[2], pix3[3]));
        s += abs(pix1[3] - avg4(pix2[3], pix2[4], pix3[3], pix3[4]));
        s += abs(pix1[4] - avg4(pix2[4], pix2[5], pix3[4], pix3[5]));
        s += abs(pix1[5] - avg4(pix2[5], pix2[6], pix3[5], pix3[6]));
        s += abs(pix1[6] - avg4(pix2[6], pix2[7], pix3[6], pix3[7]));
        s += abs(pix1[7] - avg4(pix2[7], pix2[8], pix3[7], pix3[8]));
        s += abs(pix1[8] - avg4(pix2[8], pix2[9], pix3[8], pix3[9]));
        s += abs(pix1[9] - avg4(pix2[9], pix2[10], pix3[9], pix3[10]));
        s += abs(pix1[10] - avg4(pix2[10], pix2[11], pix3[10], pix3[11]));
        s += abs(pix1[11] - avg4(pix2[11], pix2[12], pix3[11], pix3[12]));
        s += abs(pix1[12] - avg4(pix2[12], pix2[13], pix3[12], pix3[13]));
        s += abs(pix1[13] - avg4(pix2[13], pix2[14], pix3[13], pix3[14]));
        s += abs(pix1[14] - avg4(pix2[14], pix2[15], pix3[14], pix3[15]));
        s += abs(pix1[15] - avg4(pix2[15], pix2[16], pix3[15], pix3[16]));
        pix1 += line_size;
        pix2 += line_size;
        pix3 += line_size;
    }
    return s;
}

static inline int pix_abs8_c(void *v, uint8_t *pix1, uint8_t *pix2, int line_size, int h)
{
    int s, i;

    s = 0;
    for(i=0;i<h;i++) {
        s += abs(pix1[0] - pix2[0]);
        s += abs(pix1[1] - pix2[1]);
        s += abs(pix1[2] - pix2[2]);
        s += abs(pix1[3] - pix2[3]);
        s += abs(pix1[4] - pix2[4]);
        s += abs(pix1[5] - pix2[5]);
        s += abs(pix1[6] - pix2[6]);
        s += abs(pix1[7] - pix2[7]);
        pix1 += line_size;
        pix2 += line_size;
    }
    return s;
}

static int pix_abs8_x2_c(void *v, uint8_t *pix1, uint8_t *pix2, int line_size, int h)
{
    int s, i;

    s = 0;
    for(i=0;i<h;i++) {
        s += abs(pix1[0] - avg2(pix2[0], pix2[1]));
        s += abs(pix1[1] - avg2(pix2[1], pix2[2]));
        s += abs(pix1[2] - avg2(pix2[2], pix2[3]));
        s += abs(pix1[3] - avg2(pix2[3], pix2[4]));
        s += abs(pix1[4] - avg2(pix2[4], pix2[5]));
        s += abs(pix1[5] - avg2(pix2[5], pix2[6]));
        s += abs(pix1[6] - avg2(pix2[6], pix2[7]));
        s += abs(pix1[7] - avg2(pix2[7], pix2[8]));
        pix1 += line_size;
        pix2 += line_size;
    }
    return s;
}

static int pix_abs8_y2_c(void *v, uint8_t *pix1, uint8_t *pix2, int line_size, int h)
{
    int s, i;
    uint8_t *pix3 = pix2 + line_size;

    s = 0;
    for(i=0;i<h;i++) {
        s += abs(pix1[0] - avg2(pix2[0], pix3[0]));
        s += abs(pix1[1] - avg2(pix2[1], pix3[1]));
        s += abs(pix1[2] - avg2(pix2[2], pix3[2]));
        s += abs(pix1[3] - avg2(pix2[3], pix3[3]));
        s += abs(pix1[4] - avg2(pix2[4], pix3[4]));
        s += abs(pix1[5] - avg2(pix2[5], pix3[5]));
        s += abs(pix1[6] - avg2(pix2[6], pix3[6]));
        s += abs(pix1[7] - avg2(pix2[7], pix3[7]));
        pix1 += line_size;
        pix2 += line_size;
        pix3 += line_size;
    }
    return s;
}

static int pix_abs8_xy2_c(void *v, uint8_t *pix1, uint8_t *pix2, int line_size, int h)
{
    int s, i;
    uint8_t *pix3 = pix2 + line_size;

    s = 0;
    for(i=0;i<h;i++) {
        s += abs(pix1[0] - avg4(pix2[0], pix2[1], pix3[0], pix3[1]));
        s += abs(pix1[1] - avg4(pix2[1], pix2[2], pix3[1], pix3[2]));
        s += abs(pix1[2] - avg4(pix2[2], pix2[3], pix3[2], pix3[3]));
        s += abs(pix1[3] - avg4(pix2[3], pix2[4], pix3[3], pix3[4]));
        s += abs(pix1[4] - avg4(pix2[4], pix2[5], pix3[4], pix3[5]));
        s += abs(pix1[5] - avg4(pix2[5], pix2[6], pix3[5], pix3[6]));
        s += abs(pix1[6] - avg4(pix2[6], pix2[7], pix3[6], pix3[7]));
        s += abs(pix1[7] - avg4(pix2[7], pix2[8], pix3[7], pix3[8]));
        pix1 += line_size;
        pix2 += line_size;
        pix3 += line_size;
    }
    return s;
}

static int nsse16_c(void *v, uint8_t *s1, uint8_t *s2, int stride, int h){
    MpegEncContext *c = v;
    int score1=0;
    int score2=0;
    int x,y;

    for(y=0; y<h; y++){
        for(x=0; x<16; x++){
            score1+= (s1[x  ] - s2[x ])*(s1[x  ] - s2[x ]);
        }
        if(y+1<h){
            for(x=0; x<15; x++){
                score2+= FFABS(  s1[x  ] - s1[x  +stride]
                             - s1[x+1] + s1[x+1+stride])
                        -FFABS(  s2[x  ] - s2[x  +stride]
                             - s2[x+1] + s2[x+1+stride]);
            }
        }
        s1+= stride;
        s2+= stride;
    }

    if(c) return score1 + FFABS(score2)*c->avctx->nsse_weight;
    else  return score1 + FFABS(score2)*8;
}

static int nsse8_c(void *v, uint8_t *s1, uint8_t *s2, int stride, int h){
    MpegEncContext *c = v;
    int score1=0;
    int score2=0;
    int x,y;

    for(y=0; y<h; y++){
        for(x=0; x<8; x++){
            score1+= (s1[x  ] - s2[x ])*(s1[x  ] - s2[x ]);
        }
        if(y+1<h){
            for(x=0; x<7; x++){
                score2+= FFABS(  s1[x  ] - s1[x  +stride]
                             - s1[x+1] + s1[x+1+stride])
                        -FFABS(  s2[x  ] - s2[x  +stride]
                             - s2[x+1] + s2[x+1+stride]);
            }
        }
        s1+= stride;
        s2+= stride;
    }

    if(c) return score1 + FFABS(score2)*c->avctx->nsse_weight;
    else  return score1 + FFABS(score2)*8;
}

static int try_8x8basis_c(int16_t rem[64], int16_t weight[64], int16_t basis[64], int scale){
    int i;
    unsigned int sum=0;

    for(i=0; i<8*8; i++){
        int b= rem[i] + ((basis[i]*scale + (1<<(BASIS_SHIFT - RECON_SHIFT-1)))>>(BASIS_SHIFT - RECON_SHIFT));
        int w= weight[i];
        b>>= RECON_SHIFT;
        av_assert2(-512<b && b<512);

        sum += (w*b)*(w*b)>>4;
    }
    return sum>>2;
}

static void add_8x8basis_c(int16_t rem[64], int16_t basis[64], int scale){
    int i;

    for(i=0; i<8*8; i++){
        rem[i] += (basis[i]*scale + (1<<(BASIS_SHIFT - RECON_SHIFT-1)))>>(BASIS_SHIFT - RECON_SHIFT);
    }
}

static int zero_cmp(void *s, uint8_t *a, uint8_t *b, int stride, int h){
    return 0;
}

void ff_set_cmp(DSPContext* c, me_cmp_func *cmp, int type){
    int i;

    memset(cmp, 0, sizeof(void*)*6);

    for(i=0; i<6; i++){
        switch(type&0xFF){
        case FF_CMP_SAD:
            cmp[i]= c->sad[i];
            break;
        case FF_CMP_SATD:
            cmp[i]= c->hadamard8_diff[i];
            break;
        case FF_CMP_SSE:
            cmp[i]= c->sse[i];
            break;
        case FF_CMP_DCT:
            cmp[i]= c->dct_sad[i];
            break;
        case FF_CMP_DCT264:
            cmp[i]= c->dct264_sad[i];
            break;
        case FF_CMP_DCTMAX:
            cmp[i]= c->dct_max[i];
            break;
        case FF_CMP_PSNR:
            cmp[i]= c->quant_psnr[i];
            break;
        case FF_CMP_BIT:
            cmp[i]= c->bit[i];
            break;
        case FF_CMP_RD:
            cmp[i]= c->rd[i];
            break;
        case FF_CMP_VSAD:
            cmp[i]= c->vsad[i];
            break;
        case FF_CMP_VSSE:
            cmp[i]= c->vsse[i];
            break;
        case FF_CMP_ZERO:
            cmp[i]= zero_cmp;
            break;
        case FF_CMP_NSSE:
            cmp[i]= c->nsse[i];
            break;
#if CONFIG_DWT
        case FF_CMP_W53:
            cmp[i]= c->w53[i];
            break;
        case FF_CMP_W97:
            cmp[i]= c->w97[i];
            break;
#endif
        default:
            av_log(NULL, AV_LOG_ERROR,"internal error in cmp function selection\n");
        }
    }
}

static void add_bytes_c(uint8_t *dst, uint8_t *src, int w){
    long i;
    for(i=0; i<=w-sizeof(long); i+=sizeof(long)){
        long a = *(long*)(src+i);
        long b = *(long*)(dst+i);
        *(long*)(dst+i) = ((a&pb_7f) + (b&pb_7f)) ^ ((a^b)&pb_80);
    }
    for(; i<w; i++)
        dst[i+0] += src[i+0];
}

static void diff_bytes_c(uint8_t *dst, const uint8_t *src1, const uint8_t *src2, int w){
    long i;
#if !HAVE_FAST_UNALIGNED
    if((long)src2 & (sizeof(long)-1)){
        for(i=0; i+7<w; i+=8){
            dst[i+0] = src1[i+0]-src2[i+0];
            dst[i+1] = src1[i+1]-src2[i+1];
            dst[i+2] = src1[i+2]-src2[i+2];
            dst[i+3] = src1[i+3]-src2[i+3];
            dst[i+4] = src1[i+4]-src2[i+4];
            dst[i+5] = src1[i+5]-src2[i+5];
            dst[i+6] = src1[i+6]-src2[i+6];
            dst[i+7] = src1[i+7]-src2[i+7];
        }
    }else
#endif
    for(i=0; i<=w-sizeof(long); i+=sizeof(long)){
        long a = *(long*)(src1+i);
        long b = *(long*)(src2+i);
        *(long*)(dst+i) = ((a|pb_80) - (b&pb_7f)) ^ ((a^b^pb_80)&pb_80);
    }
    for(; i<w; i++)
        dst[i+0] = src1[i+0]-src2[i+0];
}

static void add_hfyu_median_prediction_c(uint8_t *dst, const uint8_t *src1, const uint8_t *diff, int w, int *left, int *left_top){
    int i;
    uint8_t l, lt;

    l= *left;
    lt= *left_top;

    for(i=0; i<w; i++){
        l= mid_pred(l, src1[i], (l + src1[i] - lt)&0xFF) + diff[i];
        lt= src1[i];
        dst[i]= l;
    }

    *left= l;
    *left_top= lt;
}

static void sub_hfyu_median_prediction_c(uint8_t *dst, const uint8_t *src1, const uint8_t *src2, int w, int *left, int *left_top){
    int i;
    uint8_t l, lt;

    l= *left;
    lt= *left_top;

    for(i=0; i<w; i++){
        const int pred= mid_pred(l, src1[i], (l + src1[i] - lt)&0xFF);
        lt= src1[i];
        l= src2[i];
        dst[i]= l - pred;
    }

    *left= l;
    *left_top= lt;
}

static int add_hfyu_left_prediction_c(uint8_t *dst, const uint8_t *src, int w, int acc){
    int i;

    for(i=0; i<w-1; i++){
        acc+= src[i];
        dst[i]= acc;
        i++;
        acc+= src[i];
        dst[i]= acc;
    }

    for(; i<w; i++){
        acc+= src[i];
        dst[i]= acc;
    }

    return acc;
}

#if HAVE_BIGENDIAN
#define B 3
#define G 2
#define R 1
#define A 0
#else
#define B 0
#define G 1
#define R 2
#define A 3
#endif
static void add_hfyu_left_prediction_bgr32_c(uint8_t *dst, const uint8_t *src, int w, int *red, int *green, int *blue, int *alpha){
    int i;
    int r,g,b,a;
    r= *red;
    g= *green;
    b= *blue;
    a= *alpha;

    for(i=0; i<w; i++){
        b+= src[4*i+B];
        g+= src[4*i+G];
        r+= src[4*i+R];
        a+= src[4*i+A];

        dst[4*i+B]= b;
        dst[4*i+G]= g;
        dst[4*i+R]= r;
        dst[4*i+A]= a;
    }

    *red= r;
    *green= g;
    *blue= b;
    *alpha= a;
}
#undef B
#undef G
#undef R
#undef A

#define BUTTERFLY2(o1,o2,i1,i2) \
o1= (i1)+(i2);\
o2= (i1)-(i2);

#define BUTTERFLY1(x,y) \
{\
    int a,b;\
    a= x;\
    b= y;\
    x= a+b;\
    y= a-b;\
}

#define BUTTERFLYA(x,y) (FFABS((x)+(y)) + FFABS((x)-(y)))

static int hadamard8_diff8x8_c(/*MpegEncContext*/ void *s, uint8_t *dst, uint8_t *src, int stride, int h){
    int i;
    int temp[64];
    int sum=0;

    av_assert2(h==8);

    for(i=0; i<8; i++){
        //FIXME try pointer walks
        BUTTERFLY2(temp[8*i+0], temp[8*i+1], src[stride*i+0]-dst[stride*i+0],src[stride*i+1]-dst[stride*i+1]);
        BUTTERFLY2(temp[8*i+2], temp[8*i+3], src[stride*i+2]-dst[stride*i+2],src[stride*i+3]-dst[stride*i+3]);
        BUTTERFLY2(temp[8*i+4], temp[8*i+5], src[stride*i+4]-dst[stride*i+4],src[stride*i+5]-dst[stride*i+5]);
        BUTTERFLY2(temp[8*i+6], temp[8*i+7], src[stride*i+6]-dst[stride*i+6],src[stride*i+7]-dst[stride*i+7]);

        BUTTERFLY1(temp[8*i+0], temp[8*i+2]);
        BUTTERFLY1(temp[8*i+1], temp[8*i+3]);
        BUTTERFLY1(temp[8*i+4], temp[8*i+6]);
        BUTTERFLY1(temp[8*i+5], temp[8*i+7]);

        BUTTERFLY1(temp[8*i+0], temp[8*i+4]);
        BUTTERFLY1(temp[8*i+1], temp[8*i+5]);
        BUTTERFLY1(temp[8*i+2], temp[8*i+6]);
        BUTTERFLY1(temp[8*i+3], temp[8*i+7]);
    }

    for(i=0; i<8; i++){
        BUTTERFLY1(temp[8*0+i], temp[8*1+i]);
        BUTTERFLY1(temp[8*2+i], temp[8*3+i]);
        BUTTERFLY1(temp[8*4+i], temp[8*5+i]);
        BUTTERFLY1(temp[8*6+i], temp[8*7+i]);

        BUTTERFLY1(temp[8*0+i], temp[8*2+i]);
        BUTTERFLY1(temp[8*1+i], temp[8*3+i]);
        BUTTERFLY1(temp[8*4+i], temp[8*6+i]);
        BUTTERFLY1(temp[8*5+i], temp[8*7+i]);

        sum +=
             BUTTERFLYA(temp[8*0+i], temp[8*4+i])
            +BUTTERFLYA(temp[8*1+i], temp[8*5+i])
            +BUTTERFLYA(temp[8*2+i], temp[8*6+i])
            +BUTTERFLYA(temp[8*3+i], temp[8*7+i]);
    }
    return sum;
}

static int hadamard8_intra8x8_c(/*MpegEncContext*/ void *s, uint8_t *src, uint8_t *dummy, int stride, int h){
    int i;
    int temp[64];
    int sum=0;

    av_assert2(h==8);

    for(i=0; i<8; i++){
        //FIXME try pointer walks
        BUTTERFLY2(temp[8*i+0], temp[8*i+1], src[stride*i+0],src[stride*i+1]);
        BUTTERFLY2(temp[8*i+2], temp[8*i+3], src[stride*i+2],src[stride*i+3]);
        BUTTERFLY2(temp[8*i+4], temp[8*i+5], src[stride*i+4],src[stride*i+5]);
        BUTTERFLY2(temp[8*i+6], temp[8*i+7], src[stride*i+6],src[stride*i+7]);

        BUTTERFLY1(temp[8*i+0], temp[8*i+2]);
        BUTTERFLY1(temp[8*i+1], temp[8*i+3]);
        BUTTERFLY1(temp[8*i+4], temp[8*i+6]);
        BUTTERFLY1(temp[8*i+5], temp[8*i+7]);

        BUTTERFLY1(temp[8*i+0], temp[8*i+4]);
        BUTTERFLY1(temp[8*i+1], temp[8*i+5]);
        BUTTERFLY1(temp[8*i+2], temp[8*i+6]);
        BUTTERFLY1(temp[8*i+3], temp[8*i+7]);
    }

    for(i=0; i<8; i++){
        BUTTERFLY1(temp[8*0+i], temp[8*1+i]);
        BUTTERFLY1(temp[8*2+i], temp[8*3+i]);
        BUTTERFLY1(temp[8*4+i], temp[8*5+i]);
        BUTTERFLY1(temp[8*6+i], temp[8*7+i]);

        BUTTERFLY1(temp[8*0+i], temp[8*2+i]);
        BUTTERFLY1(temp[8*1+i], temp[8*3+i]);
        BUTTERFLY1(temp[8*4+i], temp[8*6+i]);
        BUTTERFLY1(temp[8*5+i], temp[8*7+i]);

        sum +=
             BUTTERFLYA(temp[8*0+i], temp[8*4+i])
            +BUTTERFLYA(temp[8*1+i], temp[8*5+i])
            +BUTTERFLYA(temp[8*2+i], temp[8*6+i])
            +BUTTERFLYA(temp[8*3+i], temp[8*7+i]);
    }

    sum -= FFABS(temp[8*0] + temp[8*4]); // -mean

    return sum;
}

static int dct_sad8x8_c(/*MpegEncContext*/ void *c, uint8_t *src1, uint8_t *src2, int stride, int h){
    MpegEncContext * const s= (MpegEncContext *)c;
    LOCAL_ALIGNED_16(int16_t, temp, [64]);

    av_assert2(h==8);

    s->dsp.diff_pixels(temp, src1, src2, stride);
    s->dsp.fdct(temp);
    return s->dsp.sum_abs_dctelem(temp);
}

#if CONFIG_GPL
#define DCT8_1D {\
    const int s07 = SRC(0) + SRC(7);\
    const int s16 = SRC(1) + SRC(6);\
    const int s25 = SRC(2) + SRC(5);\
    const int s34 = SRC(3) + SRC(4);\
    const int a0 = s07 + s34;\
    const int a1 = s16 + s25;\
    const int a2 = s07 - s34;\
    const int a3 = s16 - s25;\
    const int d07 = SRC(0) - SRC(7);\
    const int d16 = SRC(1) - SRC(6);\
    const int d25 = SRC(2) - SRC(5);\
    const int d34 = SRC(3) - SRC(4);\
    const int a4 = d16 + d25 + (d07 + (d07>>1));\
    const int a5 = d07 - d34 - (d25 + (d25>>1));\
    const int a6 = d07 + d34 - (d16 + (d16>>1));\
    const int a7 = d16 - d25 + (d34 + (d34>>1));\
    DST(0,  a0 + a1     ) ;\
    DST(1,  a4 + (a7>>2)) ;\
    DST(2,  a2 + (a3>>1)) ;\
    DST(3,  a5 + (a6>>2)) ;\
    DST(4,  a0 - a1     ) ;\
    DST(5,  a6 - (a5>>2)) ;\
    DST(6, (a2>>1) - a3 ) ;\
    DST(7, (a4>>2) - a7 ) ;\
}

static int dct264_sad8x8_c(/*MpegEncContext*/ void *c, uint8_t *src1, uint8_t *src2, int stride, int h){
    MpegEncContext * const s= (MpegEncContext *)c;
    int16_t dct[8][8];
    int i;
    int sum=0;

    s->dsp.diff_pixels(dct[0], src1, src2, stride);

#define SRC(x) dct[i][x]
#define DST(x,v) dct[i][x]= v
    for( i = 0; i < 8; i++ )
        DCT8_1D
#undef SRC
#undef DST

#define SRC(x) dct[x][i]
#define DST(x,v) sum += FFABS(v)
    for( i = 0; i < 8; i++ )
        DCT8_1D
#undef SRC
#undef DST
    return sum;
}
#endif

static int dct_max8x8_c(/*MpegEncContext*/ void *c, uint8_t *src1, uint8_t *src2, int stride, int h){
    MpegEncContext * const s= (MpegEncContext *)c;
    LOCAL_ALIGNED_16(int16_t, temp, [64]);
    int sum=0, i;

    av_assert2(h==8);

    s->dsp.diff_pixels(temp, src1, src2, stride);
    s->dsp.fdct(temp);

    for(i=0; i<64; i++)
        sum= FFMAX(sum, FFABS(temp[i]));

    return sum;
}

static int quant_psnr8x8_c(/*MpegEncContext*/ void *c, uint8_t *src1, uint8_t *src2, int stride, int h){
    MpegEncContext * const s= (MpegEncContext *)c;
    LOCAL_ALIGNED_16(int16_t, temp, [64*2]);
    int16_t * const bak = temp+64;
    int sum=0, i;

    av_assert2(h==8);
    s->mb_intra=0;

    s->dsp.diff_pixels(temp, src1, src2, stride);

    memcpy(bak, temp, 64*sizeof(int16_t));

    s->block_last_index[0/*FIXME*/]= s->fast_dct_quantize(s, temp, 0/*FIXME*/, s->qscale, &i);
    s->dct_unquantize_inter(s, temp, 0, s->qscale);
    ff_simple_idct_8(temp); //FIXME

    for(i=0; i<64; i++)
        sum+= (temp[i]-bak[i])*(temp[i]-bak[i]);

    return sum;
}

static int rd8x8_c(/*MpegEncContext*/ void *c, uint8_t *src1, uint8_t *src2, int stride, int h){
    MpegEncContext * const s= (MpegEncContext *)c;
    const uint8_t *scantable= s->intra_scantable.permutated;
    LOCAL_ALIGNED_16(int16_t, temp, [64]);
    LOCAL_ALIGNED_16(uint8_t, lsrc1, [64]);
    LOCAL_ALIGNED_16(uint8_t, lsrc2, [64]);
    int i, last, run, bits, level, distortion, start_i;
    const int esc_length= s->ac_esc_length;
    uint8_t * length;
    uint8_t * last_length;

    av_assert2(h==8);

    copy_block8(lsrc1, src1, 8, stride, 8);
    copy_block8(lsrc2, src2, 8, stride, 8);

    s->dsp.diff_pixels(temp, lsrc1, lsrc2, 8);

    s->block_last_index[0/*FIXME*/]= last= s->fast_dct_quantize(s, temp, 0/*FIXME*/, s->qscale, &i);

    bits=0;

    if (s->mb_intra) {
        start_i = 1;
        length     = s->intra_ac_vlc_length;
        last_length= s->intra_ac_vlc_last_length;
        bits+= s->luma_dc_vlc_length[temp[0] + 256]; //FIXME chroma
    } else {
        start_i = 0;
        length     = s->inter_ac_vlc_length;
        last_length= s->inter_ac_vlc_last_length;
    }

    if(last>=start_i){
        run=0;
        for(i=start_i; i<last; i++){
            int j= scantable[i];
            level= temp[j];

            if(level){
                level+=64;
                if((level&(~127)) == 0){
                    bits+= length[UNI_AC_ENC_INDEX(run, level)];
                }else
                    bits+= esc_length;
                run=0;
            }else
                run++;
        }
        i= scantable[last];

        level= temp[i] + 64;

        av_assert2(level - 64);

        if((level&(~127)) == 0){
            bits+= last_length[UNI_AC_ENC_INDEX(run, level)];
        }else
            bits+= esc_length;

    }

    if(last>=0){
        if(s->mb_intra)
            s->dct_unquantize_intra(s, temp, 0, s->qscale);
        else
            s->dct_unquantize_inter(s, temp, 0, s->qscale);
    }

    s->dsp.idct_add(lsrc2, 8, temp);

    distortion= s->dsp.sse[1](NULL, lsrc2, lsrc1, 8, 8);

    return distortion + ((bits*s->qscale*s->qscale*109 + 64)>>7);
}

static int bit8x8_c(/*MpegEncContext*/ void *c, uint8_t *src1, uint8_t *src2, int stride, int h){
    MpegEncContext * const s= (MpegEncContext *)c;
    const uint8_t *scantable= s->intra_scantable.permutated;
    LOCAL_ALIGNED_16(int16_t, temp, [64]);
    int i, last, run, bits, level, start_i;
    const int esc_length= s->ac_esc_length;
    uint8_t * length;
    uint8_t * last_length;

    av_assert2(h==8);

    s->dsp.diff_pixels(temp, src1, src2, stride);

    s->block_last_index[0/*FIXME*/]= last= s->fast_dct_quantize(s, temp, 0/*FIXME*/, s->qscale, &i);

    bits=0;

    if (s->mb_intra) {
        start_i = 1;
        length     = s->intra_ac_vlc_length;
        last_length= s->intra_ac_vlc_last_length;
        bits+= s->luma_dc_vlc_length[temp[0] + 256]; //FIXME chroma
    } else {
        start_i = 0;
        length     = s->inter_ac_vlc_length;
        last_length= s->inter_ac_vlc_last_length;
    }

    if(last>=start_i){
        run=0;
        for(i=start_i; i<last; i++){
            int j= scantable[i];
            level= temp[j];

            if(level){
                level+=64;
                if((level&(~127)) == 0){
                    bits+= length[UNI_AC_ENC_INDEX(run, level)];
                }else
                    bits+= esc_length;
                run=0;
            }else
                run++;
        }
        i= scantable[last];

        level= temp[i] + 64;

        av_assert2(level - 64);

        if((level&(~127)) == 0){
            bits+= last_length[UNI_AC_ENC_INDEX(run, level)];
        }else
            bits+= esc_length;
    }

    return bits;
}

#define VSAD_INTRA(size) \
static int vsad_intra##size##_c(/*MpegEncContext*/ void *c, uint8_t *s, uint8_t *dummy, int stride, int h){ \
    int score=0;                                                                                            \
    int x,y;                                                                                                \
                                                                                                            \
    for(y=1; y<h; y++){                                                                                     \
        for(x=0; x<size; x+=4){                                                                             \
            score+= FFABS(s[x  ] - s[x  +stride]) + FFABS(s[x+1] - s[x+1+stride])                           \
                   +FFABS(s[x+2] - s[x+2+stride]) + FFABS(s[x+3] - s[x+3+stride]);                          \
        }                                                                                                   \
        s+= stride;                                                                                         \
    }                                                                                                       \
                                                                                                            \
    return score;                                                                                           \
}
VSAD_INTRA(8)
VSAD_INTRA(16)

static int vsad16_c(/*MpegEncContext*/ void *c, uint8_t *s1, uint8_t *s2, int stride, int h){
    int score=0;
    int x,y;

    for(y=1; y<h; y++){
        for(x=0; x<16; x++){
            score+= FFABS(s1[x  ] - s2[x ] - s1[x  +stride] + s2[x +stride]);
        }
        s1+= stride;
        s2+= stride;
    }

    return score;
}

#define SQ(a) ((a)*(a))
#define VSSE_INTRA(size) \
static int vsse_intra##size##_c(/*MpegEncContext*/ void *c, uint8_t *s, uint8_t *dummy, int stride, int h){ \
    int score=0;                                                                                            \
    int x,y;                                                                                                \
                                                                                                            \
    for(y=1; y<h; y++){                                                                                     \
        for(x=0; x<size; x+=4){                                                                               \
            score+= SQ(s[x  ] - s[x  +stride]) + SQ(s[x+1] - s[x+1+stride])                                 \
                   +SQ(s[x+2] - s[x+2+stride]) + SQ(s[x+3] - s[x+3+stride]);                                \
        }                                                                                                   \
        s+= stride;                                                                                         \
    }                                                                                                       \
                                                                                                            \
    return score;                                                                                           \
}
VSSE_INTRA(8)
VSSE_INTRA(16)

static int vsse16_c(/*MpegEncContext*/ void *c, uint8_t *s1, uint8_t *s2, int stride, int h){
    int score=0;
    int x,y;

    for(y=1; y<h; y++){
        for(x=0; x<16; x++){
            score+= SQ(s1[x  ] - s2[x ] - s1[x  +stride] + s2[x +stride]);
        }
        s1+= stride;
        s2+= stride;
    }

    return score;
}

static int ssd_int8_vs_int16_c(const int8_t *pix1, const int16_t *pix2,
                               int size){
    int score=0;
    int i;
    for(i=0; i<size; i++)
        score += (pix1[i]-pix2[i])*(pix1[i]-pix2[i]);
    return score;
}

#define WRAPPER8_16_SQ(name8, name16)\
static int name16(void /*MpegEncContext*/ *s, uint8_t *dst, uint8_t *src, int stride, int h){\
    int score=0;\
    score +=name8(s, dst           , src           , stride, 8);\
    score +=name8(s, dst+8         , src+8         , stride, 8);\
    if(h==16){\
        dst += 8*stride;\
        src += 8*stride;\
        score +=name8(s, dst           , src           , stride, 8);\
        score +=name8(s, dst+8         , src+8         , stride, 8);\
    }\
    return score;\
}

WRAPPER8_16_SQ(hadamard8_diff8x8_c, hadamard8_diff16_c)
WRAPPER8_16_SQ(hadamard8_intra8x8_c, hadamard8_intra16_c)
WRAPPER8_16_SQ(dct_sad8x8_c, dct_sad16_c)
#if CONFIG_GPL
WRAPPER8_16_SQ(dct264_sad8x8_c, dct264_sad16_c)
#endif
WRAPPER8_16_SQ(dct_max8x8_c, dct_max16_c)
WRAPPER8_16_SQ(quant_psnr8x8_c, quant_psnr16_c)
WRAPPER8_16_SQ(rd8x8_c, rd16_c)
WRAPPER8_16_SQ(bit8x8_c, bit16_c)

static inline uint32_t clipf_c_one(uint32_t a, uint32_t mini,
                   uint32_t maxi, uint32_t maxisign)
{

    if(a > mini) return mini;
    else if((a^(1U<<31)) > maxisign) return maxi;
    else return a;
}

static void vector_clipf_c_opposite_sign(float *dst, const float *src, float *min, float *max, int len){
    int i;
    uint32_t mini = *(uint32_t*)min;
    uint32_t maxi = *(uint32_t*)max;
    uint32_t maxisign = maxi ^ (1U<<31);
    uint32_t *dsti = (uint32_t*)dst;
    const uint32_t *srci = (const uint32_t*)src;
    for(i=0; i<len; i+=8) {
        dsti[i + 0] = clipf_c_one(srci[i + 0], mini, maxi, maxisign);
        dsti[i + 1] = clipf_c_one(srci[i + 1], mini, maxi, maxisign);
        dsti[i + 2] = clipf_c_one(srci[i + 2], mini, maxi, maxisign);
        dsti[i + 3] = clipf_c_one(srci[i + 3], mini, maxi, maxisign);
        dsti[i + 4] = clipf_c_one(srci[i + 4], mini, maxi, maxisign);
        dsti[i + 5] = clipf_c_one(srci[i + 5], mini, maxi, maxisign);
        dsti[i + 6] = clipf_c_one(srci[i + 6], mini, maxi, maxisign);
        dsti[i + 7] = clipf_c_one(srci[i + 7], mini, maxi, maxisign);
    }
}
static void vector_clipf_c(float *dst, const float *src, float min, float max, int len){
    int i;
    if(min < 0 && max > 0) {
        vector_clipf_c_opposite_sign(dst, src, &min, &max, len);
    } else {
        for(i=0; i < len; i+=8) {
            dst[i    ] = av_clipf(src[i    ], min, max);
            dst[i + 1] = av_clipf(src[i + 1], min, max);
            dst[i + 2] = av_clipf(src[i + 2], min, max);
            dst[i + 3] = av_clipf(src[i + 3], min, max);
            dst[i + 4] = av_clipf(src[i + 4], min, max);
            dst[i + 5] = av_clipf(src[i + 5], min, max);
            dst[i + 6] = av_clipf(src[i + 6], min, max);
            dst[i + 7] = av_clipf(src[i + 7], min, max);
        }
    }
}

static int32_t scalarproduct_int16_c(const int16_t * v1, const int16_t * v2, int order)
{
    int res = 0;

    while (order--)
        res += *v1++ * *v2++;

    return res;
}

static int32_t scalarproduct_and_madd_int16_c(int16_t *v1, const int16_t *v2, const int16_t *v3, int order, int mul)
{
    int res = 0;
    while (order--) {
        res   += *v1 * *v2++;
        *v1++ += mul * *v3++;
    }
    return res;
}

static void apply_window_int16_c(int16_t *output, const int16_t *input,
                                 const int16_t *window, unsigned int len)
{
    int i;
    int len2 = len >> 1;

    for (i = 0; i < len2; i++) {
        int16_t w       = window[i];
        output[i]       = (MUL16(input[i],       w) + (1 << 14)) >> 15;
        output[len-i-1] = (MUL16(input[len-i-1], w) + (1 << 14)) >> 15;
    }
}

static void vector_clip_int32_c(int32_t *dst, const int32_t *src, int32_t min,
                                int32_t max, unsigned int len)
{
    do {
        *dst++ = av_clip(*src++, min, max);
        *dst++ = av_clip(*src++, min, max);
        *dst++ = av_clip(*src++, min, max);
        *dst++ = av_clip(*src++, min, max);
        *dst++ = av_clip(*src++, min, max);
        *dst++ = av_clip(*src++, min, max);
        *dst++ = av_clip(*src++, min, max);
        *dst++ = av_clip(*src++, min, max);
        len -= 8;
    } while (len > 0);
}

static void ff_jref_idct_put(uint8_t *dest, int line_size, int16_t *block)
{
    ff_j_rev_dct (block);
    put_pixels_clamped_c(block, dest, line_size);
}
static void ff_jref_idct_add(uint8_t *dest, int line_size, int16_t *block)
{
    ff_j_rev_dct (block);
    add_pixels_clamped_c(block, dest, line_size);
}

static void ff_jref_idct4_put(uint8_t *dest, int line_size, int16_t *block)
{
    ff_j_rev_dct4 (block);
    put_pixels_clamped4_c(block, dest, line_size);
}
static void ff_jref_idct4_add(uint8_t *dest, int line_size, int16_t *block)
{
    ff_j_rev_dct4 (block);
    add_pixels_clamped4_c(block, dest, line_size);
}

static void ff_jref_idct2_put(uint8_t *dest, int line_size, int16_t *block)
{
    ff_j_rev_dct2 (block);
    put_pixels_clamped2_c(block, dest, line_size);
}
static void ff_jref_idct2_add(uint8_t *dest, int line_size, int16_t *block)
{
    ff_j_rev_dct2 (block);
    add_pixels_clamped2_c(block, dest, line_size);
}

static void ff_jref_idct1_put(uint8_t *dest, int line_size, int16_t *block)
{
    dest[0] = av_clip_uint8((block[0] + 4)>>3);
}
static void ff_jref_idct1_add(uint8_t *dest, int line_size, int16_t *block)
{
    dest[0] = av_clip_uint8(dest[0] + ((block[0] + 4)>>3));
}

/* init static data */
av_cold void ff_dsputil_static_init(void)
{
    int i;

    for(i=0;i<512;i++) {
        ff_squareTbl[i] = (i - 256) * (i - 256);
    }

    for(i=0; i<64; i++) ff_inv_zigzag_direct16[ff_zigzag_direct[i]]= i+1;
}

int ff_check_alignment(void){
    static int did_fail=0;
    LOCAL_ALIGNED_16(int, aligned, [4]);

    if((intptr_t)aligned & 15){
        if(!did_fail){
#if HAVE_MMX || HAVE_ALTIVEC
            av_log(NULL, AV_LOG_ERROR,
                "Compiler did not align stack variables. Libavcodec has been miscompiled\n"
                "and may be very slow or crash. This is not a bug in libavcodec,\n"
                "but in the compiler. You may try recompiling using gcc >= 4.2.\n"
                "Do not report crashes to FFmpeg developers.\n");
#endif
            did_fail=1;
        }
        return -1;
    }
    return 0;
}

av_cold void ff_dsputil_init(DSPContext* c, AVCodecContext *avctx)
{
    ff_check_alignment();

#if CONFIG_ENCODERS
    if (avctx->bits_per_raw_sample == 10) {
        c->fdct    = ff_jpeg_fdct_islow_10;
        c->fdct248 = ff_fdct248_islow_10;
    } else {
        if(avctx->dct_algo==FF_DCT_FASTINT) {
            c->fdct    = ff_fdct_ifast;
            c->fdct248 = ff_fdct_ifast248;
        }
        else if(avctx->dct_algo==FF_DCT_FAAN) {
            c->fdct    = ff_faandct;
            c->fdct248 = ff_faandct248;
        }
        else {
            c->fdct    = ff_jpeg_fdct_islow_8; //slow/accurate/default
            c->fdct248 = ff_fdct248_islow_8;
        }
    }
#endif //CONFIG_ENCODERS

    if(avctx->lowres==1){
        c->idct_put= ff_jref_idct4_put;
        c->idct_add= ff_jref_idct4_add;
        c->idct    = ff_j_rev_dct4;
        c->idct_permutation_type= FF_NO_IDCT_PERM;
    }else if(avctx->lowres==2){
        c->idct_put= ff_jref_idct2_put;
        c->idct_add= ff_jref_idct2_add;
        c->idct    = ff_j_rev_dct2;
        c->idct_permutation_type= FF_NO_IDCT_PERM;
    }else if(avctx->lowres==3){
        c->idct_put= ff_jref_idct1_put;
        c->idct_add= ff_jref_idct1_add;
        c->idct    = ff_j_rev_dct1;
        c->idct_permutation_type= FF_NO_IDCT_PERM;
    }else{
        if (avctx->bits_per_raw_sample == 10) {
            c->idct_put              = ff_simple_idct_put_10;
            c->idct_add              = ff_simple_idct_add_10;
            c->idct                  = ff_simple_idct_10;
            c->idct_permutation_type = FF_NO_IDCT_PERM;
        } else {
        if(avctx->idct_algo==FF_IDCT_INT){
            c->idct_put= ff_jref_idct_put;
            c->idct_add= ff_jref_idct_add;
            c->idct    = ff_j_rev_dct;
            c->idct_permutation_type= FF_LIBMPEG2_IDCT_PERM;
        }else if(avctx->idct_algo==FF_IDCT_FAAN){
            c->idct_put= ff_faanidct_put;
            c->idct_add= ff_faanidct_add;
            c->idct    = ff_faanidct;
            c->idct_permutation_type= FF_NO_IDCT_PERM;
        }else{ //accurate/default
            c->idct_put = ff_simple_idct_put_8;
            c->idct_add = ff_simple_idct_add_8;
            c->idct     = ff_simple_idct_8;
            c->idct_permutation_type= FF_NO_IDCT_PERM;
        }
        }
    }

    c->diff_pixels = diff_pixels_c;
    c->put_pixels_clamped = put_pixels_clamped_c;
    c->put_signed_pixels_clamped = put_signed_pixels_clamped_c;
    c->add_pixels_clamped = add_pixels_clamped_c;
    c->sum_abs_dctelem = sum_abs_dctelem_c;
    c->gmc1 = gmc1_c;
    c->gmc = ff_gmc_c;
    c->pix_sum = pix_sum_c;
    c->pix_norm1 = pix_norm1_c;

    c->fill_block_tab[0] = fill_block16_c;
    c->fill_block_tab[1] = fill_block8_c;

    /* TODO [0] 16  [1] 8 */
    c->pix_abs[0][0] = pix_abs16_c;
    c->pix_abs[0][1] = pix_abs16_x2_c;
    c->pix_abs[0][2] = pix_abs16_y2_c;
    c->pix_abs[0][3] = pix_abs16_xy2_c;
    c->pix_abs[1][0] = pix_abs8_c;
    c->pix_abs[1][1] = pix_abs8_x2_c;
    c->pix_abs[1][2] = pix_abs8_y2_c;
    c->pix_abs[1][3] = pix_abs8_xy2_c;

    c->put_tpel_pixels_tab[ 0] = put_tpel_pixels_mc00_c;
    c->put_tpel_pixels_tab[ 1] = put_tpel_pixels_mc10_c;
    c->put_tpel_pixels_tab[ 2] = put_tpel_pixels_mc20_c;
    c->put_tpel_pixels_tab[ 4] = put_tpel_pixels_mc01_c;
    c->put_tpel_pixels_tab[ 5] = put_tpel_pixels_mc11_c;
    c->put_tpel_pixels_tab[ 6] = put_tpel_pixels_mc21_c;
    c->put_tpel_pixels_tab[ 8] = put_tpel_pixels_mc02_c;
    c->put_tpel_pixels_tab[ 9] = put_tpel_pixels_mc12_c;
    c->put_tpel_pixels_tab[10] = put_tpel_pixels_mc22_c;

    c->avg_tpel_pixels_tab[ 0] = avg_tpel_pixels_mc00_c;
    c->avg_tpel_pixels_tab[ 1] = avg_tpel_pixels_mc10_c;
    c->avg_tpel_pixels_tab[ 2] = avg_tpel_pixels_mc20_c;
    c->avg_tpel_pixels_tab[ 4] = avg_tpel_pixels_mc01_c;
    c->avg_tpel_pixels_tab[ 5] = avg_tpel_pixels_mc11_c;
    c->avg_tpel_pixels_tab[ 6] = avg_tpel_pixels_mc21_c;
    c->avg_tpel_pixels_tab[ 8] = avg_tpel_pixels_mc02_c;
    c->avg_tpel_pixels_tab[ 9] = avg_tpel_pixels_mc12_c;
    c->avg_tpel_pixels_tab[10] = avg_tpel_pixels_mc22_c;

#define dspfunc(PFX, IDX, NUM) \
    c->PFX ## _pixels_tab[IDX][ 0] = PFX ## NUM ## _mc00_c; \
    c->PFX ## _pixels_tab[IDX][ 1] = PFX ## NUM ## _mc10_c; \
    c->PFX ## _pixels_tab[IDX][ 2] = PFX ## NUM ## _mc20_c; \
    c->PFX ## _pixels_tab[IDX][ 3] = PFX ## NUM ## _mc30_c; \
    c->PFX ## _pixels_tab[IDX][ 4] = PFX ## NUM ## _mc01_c; \
    c->PFX ## _pixels_tab[IDX][ 5] = PFX ## NUM ## _mc11_c; \
    c->PFX ## _pixels_tab[IDX][ 6] = PFX ## NUM ## _mc21_c; \
    c->PFX ## _pixels_tab[IDX][ 7] = PFX ## NUM ## _mc31_c; \
    c->PFX ## _pixels_tab[IDX][ 8] = PFX ## NUM ## _mc02_c; \
    c->PFX ## _pixels_tab[IDX][ 9] = PFX ## NUM ## _mc12_c; \
    c->PFX ## _pixels_tab[IDX][10] = PFX ## NUM ## _mc22_c; \
    c->PFX ## _pixels_tab[IDX][11] = PFX ## NUM ## _mc32_c; \
    c->PFX ## _pixels_tab[IDX][12] = PFX ## NUM ## _mc03_c; \
    c->PFX ## _pixels_tab[IDX][13] = PFX ## NUM ## _mc13_c; \
    c->PFX ## _pixels_tab[IDX][14] = PFX ## NUM ## _mc23_c; \
    c->PFX ## _pixels_tab[IDX][15] = PFX ## NUM ## _mc33_c

    dspfunc(put_qpel, 0, 16);
    dspfunc(put_no_rnd_qpel, 0, 16);

    dspfunc(avg_qpel, 0, 16);
    /* dspfunc(avg_no_rnd_qpel, 0, 16); */

    dspfunc(put_qpel, 1, 8);
    dspfunc(put_no_rnd_qpel, 1, 8);

    dspfunc(avg_qpel, 1, 8);
    /* dspfunc(avg_no_rnd_qpel, 1, 8); */

#undef dspfunc

    c->put_mspel_pixels_tab[0]= ff_put_pixels8x8_c;
    c->put_mspel_pixels_tab[1]= put_mspel8_mc10_c;
    c->put_mspel_pixels_tab[2]= put_mspel8_mc20_c;
    c->put_mspel_pixels_tab[3]= put_mspel8_mc30_c;
    c->put_mspel_pixels_tab[4]= put_mspel8_mc02_c;
    c->put_mspel_pixels_tab[5]= put_mspel8_mc12_c;
    c->put_mspel_pixels_tab[6]= put_mspel8_mc22_c;
    c->put_mspel_pixels_tab[7]= put_mspel8_mc32_c;

#define SET_CMP_FUNC(name) \
    c->name[0]= name ## 16_c;\
    c->name[1]= name ## 8x8_c;

    SET_CMP_FUNC(hadamard8_diff)
    c->hadamard8_diff[4]= hadamard8_intra16_c;
    c->hadamard8_diff[5]= hadamard8_intra8x8_c;
    SET_CMP_FUNC(dct_sad)
    SET_CMP_FUNC(dct_max)
#if CONFIG_GPL
    SET_CMP_FUNC(dct264_sad)
#endif
    c->sad[0]= pix_abs16_c;
    c->sad[1]= pix_abs8_c;
    c->sse[0]= sse16_c;
    c->sse[1]= sse8_c;
    c->sse[2]= sse4_c;
    SET_CMP_FUNC(quant_psnr)
    SET_CMP_FUNC(rd)
    SET_CMP_FUNC(bit)
    c->vsad[0]= vsad16_c;
    c->vsad[4]= vsad_intra16_c;
    c->vsad[5]= vsad_intra8_c;
    c->vsse[0]= vsse16_c;
    c->vsse[4]= vsse_intra16_c;
    c->vsse[5]= vsse_intra8_c;
    c->nsse[0]= nsse16_c;
    c->nsse[1]= nsse8_c;
#if CONFIG_SNOW_DECODER || CONFIG_SNOW_ENCODER
    ff_dsputil_init_dwt(c);
#endif

    c->ssd_int8_vs_int16 = ssd_int8_vs_int16_c;

    c->add_bytes= add_bytes_c;
    c->diff_bytes= diff_bytes_c;
    c->add_hfyu_median_prediction= add_hfyu_median_prediction_c;
    c->sub_hfyu_median_prediction= sub_hfyu_median_prediction_c;
    c->add_hfyu_left_prediction  = add_hfyu_left_prediction_c;
    c->add_hfyu_left_prediction_bgr32 = add_hfyu_left_prediction_bgr32_c;
    c->bswap_buf= bswap_buf;
    c->bswap16_buf = bswap16_buf;

    if (CONFIG_H263_DECODER || CONFIG_H263_ENCODER) {
        c->h263_h_loop_filter= h263_h_loop_filter_c;
        c->h263_v_loop_filter= h263_v_loop_filter_c;
    }

    c->try_8x8basis= try_8x8basis_c;
    c->add_8x8basis= add_8x8basis_c;

    c->vector_clipf = vector_clipf_c;
    c->scalarproduct_int16 = scalarproduct_int16_c;
    c->scalarproduct_and_madd_int16 = scalarproduct_and_madd_int16_c;
    c->apply_window_int16 = apply_window_int16_c;
    c->vector_clip_int32 = vector_clip_int32_c;

    c->shrink[0]= av_image_copy_plane;
    c->shrink[1]= ff_shrink22;
    c->shrink[2]= ff_shrink44;
    c->shrink[3]= ff_shrink88;

    c->add_pixels8 = add_pixels8_c;

#undef FUNC
#undef FUNCC
#define FUNC(f, depth) f ## _ ## depth
#define FUNCC(f, depth) f ## _ ## depth ## _c

#define BIT_DEPTH_FUNCS(depth) \
    c->get_pixels                    = FUNCC(get_pixels,   depth);

    c->draw_edges                    = FUNCC(draw_edges, 8);
    c->clear_block                   = FUNCC(clear_block, 8);
    c->clear_blocks                  = FUNCC(clear_blocks, 8);

    switch (avctx->bits_per_raw_sample) {
    case 9:
    case 10:
    case 12:
    case 14:
        BIT_DEPTH_FUNCS(16);
        break;
    default:
        if(avctx->bits_per_raw_sample<=8 || avctx->codec_type != AVMEDIA_TYPE_VIDEO) {
            BIT_DEPTH_FUNCS(8);
        }
        break;
    }


    if (HAVE_MMX)        ff_dsputil_init_mmx   (c, avctx);
    if (ARCH_ARM)        ff_dsputil_init_arm   (c, avctx);
    if (HAVE_VIS)        ff_dsputil_init_vis   (c, avctx);
    if (ARCH_ALPHA)      ff_dsputil_init_alpha (c, avctx);
    if (ARCH_PPC)        ff_dsputil_init_ppc   (c, avctx);
    if (ARCH_SH4)        ff_dsputil_init_sh4   (c, avctx);
    if (ARCH_BFIN)       ff_dsputil_init_bfin  (c, avctx);

    ff_init_scantable_permutation(c->idct_permutation,
                                  c->idct_permutation_type);
}

av_cold void dsputil_init(DSPContext* c, AVCodecContext *avctx)
{
    ff_dsputil_init(c, avctx);
}<|MERGE_RESOLUTION|>--- conflicted
+++ resolved
@@ -1329,35 +1329,19 @@
 
 void ff_put_pixels8x8_c(uint8_t *dst, uint8_t *src, ptrdiff_t stride)
 {
-<<<<<<< HEAD
-  put_pixels8_8_c(dst, src, stride, 8);
+    put_pixels8_8_c(dst, src, stride, 8);
 }
 void ff_avg_pixels8x8_c(uint8_t *dst, uint8_t *src, ptrdiff_t stride)
 {
-  avg_pixels8_8_c(dst, src, stride, 8);
+    avg_pixels8_8_c(dst, src, stride, 8);
 }
 void ff_put_pixels16x16_c(uint8_t *dst, uint8_t *src, ptrdiff_t stride)
 {
-  put_pixels16_8_c(dst, src, stride, 16);
+    put_pixels16_8_c(dst, src, stride, 16);
 }
 void ff_avg_pixels16x16_c(uint8_t *dst, uint8_t *src, ptrdiff_t stride)
 {
-  avg_pixels16_8_c(dst, src, stride, 16);
-=======
-    put_pixels8_8_c(dst, src, stride, 8);
-}
-void ff_avg_pixels8x8_c(uint8_t *dst, uint8_t *src, ptrdiff_t stride)
-{
-    avg_pixels8_8_c(dst, src, stride, 8);
-}
-void ff_put_pixels16x16_c(uint8_t *dst, uint8_t *src, ptrdiff_t stride)
-{
-    put_pixels16_8_c(dst, src, stride, 16);
-}
-void ff_avg_pixels16x16_c(uint8_t *dst, uint8_t *src, ptrdiff_t stride)
-{
     avg_pixels16_8_c(dst, src, stride, 16);
->>>>>>> 6d25c9db
 }
 
 #define put_qpel8_mc00_c  ff_put_pixels8x8_c
