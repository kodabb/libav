/*
 * H.26L/H.264/AVC/JVT/14496-10/... parameter set decoding
 * Copyright (c) 2003 Michael Niedermayer <michaelni@gmx.at>
 *
 * This file is part of Libav.
 *
 * Libav is free software; you can redistribute it and/or
 * modify it under the terms of the GNU Lesser General Public
 * License as published by the Free Software Foundation; either
 * version 2.1 of the License, or (at your option) any later version.
 *
 * Libav is distributed in the hope that it will be useful,
 * but WITHOUT ANY WARRANTY; without even the implied warranty of
 * MERCHANTABILITY or FITNESS FOR A PARTICULAR PURPOSE.  See the GNU
 * Lesser General Public License for more details.
 *
 * You should have received a copy of the GNU Lesser General Public
 * License along with Libav; if not, write to the Free Software
 * Foundation, Inc., 51 Franklin Street, Fifth Floor, Boston, MA 02110-1301 USA
 */

/**
 * @file
 * H.264 / AVC / MPEG4 part10 parameter set decoding.
 * @author Michael Niedermayer <michaelni@gmx.at>
 */

#include "libavutil/imgutils.h"
#include "internal.h"
#include "dsputil.h"
#include "avcodec.h"
#include "h264.h"
#include "h264data.h" //FIXME FIXME FIXME (just for zigzag_scan)
#include "golomb.h"


//#undef NDEBUG
#include <assert.h>

#define MAX_LOG2_MAX_FRAME_NUM    (12 + 4)
#define MIN_LOG2_MAX_FRAME_NUM    4

static const AVRational pixel_aspect[17]={
 {0, 1},
 {1, 1},
 {12, 11},
 {10, 11},
 {16, 11},
 {40, 33},
 {24, 11},
 {20, 11},
 {32, 11},
 {80, 33},
 {18, 11},
 {15, 11},
 {64, 33},
 {160,99},
 {4, 3},
 {3, 2},
 {2, 1},
};

#define QP(qP,depth) ( (qP)+6*((depth)-8) )

#define CHROMA_QP_TABLE_END(d) \
     QP(0,d),  QP(1,d),  QP(2,d),  QP(3,d),  QP(4,d),  QP(5,d),\
     QP(6,d),  QP(7,d),  QP(8,d),  QP(9,d), QP(10,d), QP(11,d),\
    QP(12,d), QP(13,d), QP(14,d), QP(15,d), QP(16,d), QP(17,d),\
    QP(18,d), QP(19,d), QP(20,d), QP(21,d), QP(22,d), QP(23,d),\
    QP(24,d), QP(25,d), QP(26,d), QP(27,d), QP(28,d), QP(29,d),\
    QP(29,d), QP(30,d), QP(31,d), QP(32,d), QP(32,d), QP(33,d),\
    QP(34,d), QP(34,d), QP(35,d), QP(35,d), QP(36,d), QP(36,d),\
    QP(37,d), QP(37,d), QP(37,d), QP(38,d), QP(38,d), QP(38,d),\
    QP(39,d), QP(39,d), QP(39,d), QP(39,d)

const uint8_t ff_h264_chroma_qp[3][QP_MAX_NUM+1] = {
    {
        CHROMA_QP_TABLE_END(8)
    },
    {
        0, 1, 2, 3, 4, 5,
        CHROMA_QP_TABLE_END(9)
    },
    {
        0, 1, 2, 3,  4,  5,
        6, 7, 8, 9, 10, 11,
        CHROMA_QP_TABLE_END(10)
    },
};

static const uint8_t default_scaling4[2][16]={
{   6,13,20,28,
   13,20,28,32,
   20,28,32,37,
   28,32,37,42
},{
   10,14,20,24,
   14,20,24,27,
   20,24,27,30,
   24,27,30,34
}};

static const uint8_t default_scaling8[2][64]={
{   6,10,13,16,18,23,25,27,
   10,11,16,18,23,25,27,29,
   13,16,18,23,25,27,29,31,
   16,18,23,25,27,29,31,33,
   18,23,25,27,29,31,33,36,
   23,25,27,29,31,33,36,38,
   25,27,29,31,33,36,38,40,
   27,29,31,33,36,38,40,42
},{
    9,13,15,17,19,21,22,24,
   13,13,17,19,21,22,24,25,
   15,17,19,21,22,24,25,27,
   17,19,21,22,24,25,27,28,
   19,21,22,24,25,27,28,30,
   21,22,24,25,27,28,30,32,
   22,24,25,27,28,30,32,33,
   24,25,27,28,30,32,33,35
}};

static inline int decode_hrd_parameters(H264Context *h, SPS *sps){
    int cpb_count, i;
    cpb_count = get_ue_golomb_31(&h->gb) + 1;

    if(cpb_count > 32U){
        av_log(h->avctx, AV_LOG_ERROR, "cpb_count %d invalid\n", cpb_count);
        return -1;
    }

    get_bits(&h->gb, 4); /* bit_rate_scale */
    get_bits(&h->gb, 4); /* cpb_size_scale */
    for(i=0; i<cpb_count; i++){
        get_ue_golomb_long(&h->gb); /* bit_rate_value_minus1 */
        get_ue_golomb_long(&h->gb); /* cpb_size_value_minus1 */
        get_bits1(&h->gb);     /* cbr_flag */
    }
    sps->initial_cpb_removal_delay_length = get_bits(&h->gb, 5) + 1;
    sps->cpb_removal_delay_length = get_bits(&h->gb, 5) + 1;
    sps->dpb_output_delay_length = get_bits(&h->gb, 5) + 1;
    sps->time_offset_length = get_bits(&h->gb, 5);
    sps->cpb_cnt = cpb_count;
    return 0;
}

static inline int decode_vui_parameters(H264Context *h, SPS *sps){
    int aspect_ratio_info_present_flag;
    unsigned int aspect_ratio_idc;

    aspect_ratio_info_present_flag= get_bits1(&h->gb);

    if( aspect_ratio_info_present_flag ) {
        aspect_ratio_idc= get_bits(&h->gb, 8);
        if( aspect_ratio_idc == EXTENDED_SAR ) {
            sps->sar.num= get_bits(&h->gb, 16);
            sps->sar.den= get_bits(&h->gb, 16);
        }else if(aspect_ratio_idc < FF_ARRAY_ELEMS(pixel_aspect)){
            sps->sar=  pixel_aspect[aspect_ratio_idc];
        }else{
            av_log(h->avctx, AV_LOG_ERROR, "illegal aspect ratio\n");
            return -1;
        }
    }else{
        sps->sar.num=
        sps->sar.den= 0;
    }
//            s->avctx->aspect_ratio= sar_width*s->width / (float)(s->height*sar_height);

    if(get_bits1(&h->gb)){      /* overscan_info_present_flag */
        get_bits1(&h->gb);      /* overscan_appropriate_flag */
    }

    sps->video_signal_type_present_flag = get_bits1(&h->gb);
    if(sps->video_signal_type_present_flag){
        get_bits(&h->gb, 3);    /* video_format */
        sps->full_range = get_bits1(&h->gb); /* video_full_range_flag */

        sps->colour_description_present_flag = get_bits1(&h->gb);
        if(sps->colour_description_present_flag){
            sps->color_primaries = get_bits(&h->gb, 8); /* colour_primaries */
            sps->color_trc       = get_bits(&h->gb, 8); /* transfer_characteristics */
            sps->colorspace      = get_bits(&h->gb, 8); /* matrix_coefficients */
            if (sps->color_primaries >= AVCOL_PRI_NB)
                sps->color_primaries  = AVCOL_PRI_UNSPECIFIED;
            if (sps->color_trc >= AVCOL_TRC_NB)
                sps->color_trc  = AVCOL_TRC_UNSPECIFIED;
            if (sps->colorspace >= AVCOL_SPC_NB)
                sps->colorspace  = AVCOL_SPC_UNSPECIFIED;
        }
    }

    if(get_bits1(&h->gb)){      /* chroma_location_info_present_flag */
        h->avctx->chroma_sample_location = get_ue_golomb(&h->gb)+1;  /* chroma_sample_location_type_top_field */
        get_ue_golomb(&h->gb);  /* chroma_sample_location_type_bottom_field */
    }

    sps->timing_info_present_flag = get_bits1(&h->gb);
    if(sps->timing_info_present_flag){
        sps->num_units_in_tick = get_bits_long(&h->gb, 32);
        sps->time_scale = get_bits_long(&h->gb, 32);
        if(!sps->num_units_in_tick || !sps->time_scale){
            av_log(h->avctx, AV_LOG_ERROR, "time_scale/num_units_in_tick invalid or unsupported (%d/%d)\n", sps->time_scale, sps->num_units_in_tick);
            return -1;
        }
        sps->fixed_frame_rate_flag = get_bits1(&h->gb);
    }

    sps->nal_hrd_parameters_present_flag = get_bits1(&h->gb);
    if(sps->nal_hrd_parameters_present_flag)
        if(decode_hrd_parameters(h, sps) < 0)
            return -1;
    sps->vcl_hrd_parameters_present_flag = get_bits1(&h->gb);
    if(sps->vcl_hrd_parameters_present_flag)
        if(decode_hrd_parameters(h, sps) < 0)
            return -1;
    if(sps->nal_hrd_parameters_present_flag || sps->vcl_hrd_parameters_present_flag)
        get_bits1(&h->gb);     /* low_delay_hrd_flag */
    sps->pic_struct_present_flag = get_bits1(&h->gb);

    sps->bitstream_restriction_flag = get_bits1(&h->gb);
    if(sps->bitstream_restriction_flag){
        get_bits1(&h->gb);     /* motion_vectors_over_pic_boundaries_flag */
        get_ue_golomb(&h->gb); /* max_bytes_per_pic_denom */
        get_ue_golomb(&h->gb); /* max_bits_per_mb_denom */
        get_ue_golomb(&h->gb); /* log2_max_mv_length_horizontal */
        get_ue_golomb(&h->gb); /* log2_max_mv_length_vertical */
        sps->num_reorder_frames= get_ue_golomb(&h->gb);
        get_ue_golomb(&h->gb); /*max_dec_frame_buffering*/

        if (get_bits_left(&h->gb) < 0) {
            sps->num_reorder_frames=0;
            sps->bitstream_restriction_flag= 0;
        }

        if(sps->num_reorder_frames > 16U /*max_dec_frame_buffering || max_dec_frame_buffering > 16*/){
            av_log(h->avctx, AV_LOG_ERROR, "illegal num_reorder_frames %d\n", sps->num_reorder_frames);
            return -1;
        }
    }
    if (get_bits_left(&h->gb) < 0) {
        av_log(h->avctx, AV_LOG_ERROR, "Overread VUI by %d bits\n", -get_bits_left(&h->gb));
        return AVERROR_INVALIDDATA;
    }

    return 0;
}

static void decode_scaling_list(H264Context *h, uint8_t *factors, int size,
                                const uint8_t *jvt_list, const uint8_t *fallback_list){
    int i, last = 8, next = 8;
    const uint8_t *scan = size == 16 ? zigzag_scan : ff_zigzag_direct;
    if(!get_bits1(&h->gb)) /* matrix not written, we use the predicted one */
        memcpy(factors, fallback_list, size*sizeof(uint8_t));
    else
    for(i=0;i<size;i++){
        if(next)
            next = (last + get_se_golomb(&h->gb)) & 0xff;
        if(!i && !next){ /* matrix not written, we use the preset one */
            memcpy(factors, jvt_list, size*sizeof(uint8_t));
            break;
        }
        last = factors[scan[i]] = next ? next : last;
    }
}

static void decode_scaling_matrices(H264Context *h, SPS *sps, PPS *pps, int is_sps,
                                   uint8_t (*scaling_matrix4)[16], uint8_t (*scaling_matrix8)[64]){
    int fallback_sps = !is_sps && sps->scaling_matrix_present;
    const uint8_t *fallback[4] = {
        fallback_sps ? sps->scaling_matrix4[0] : default_scaling4[0],
        fallback_sps ? sps->scaling_matrix4[3] : default_scaling4[1],
        fallback_sps ? sps->scaling_matrix8[0] : default_scaling8[0],
        fallback_sps ? sps->scaling_matrix8[3] : default_scaling8[1]
    };
    if(get_bits1(&h->gb)){
        sps->scaling_matrix_present |= is_sps;
        decode_scaling_list(h,scaling_matrix4[0],16,default_scaling4[0],fallback[0]); // Intra, Y
        decode_scaling_list(h,scaling_matrix4[1],16,default_scaling4[0],scaling_matrix4[0]); // Intra, Cr
        decode_scaling_list(h,scaling_matrix4[2],16,default_scaling4[0],scaling_matrix4[1]); // Intra, Cb
        decode_scaling_list(h,scaling_matrix4[3],16,default_scaling4[1],fallback[1]); // Inter, Y
        decode_scaling_list(h,scaling_matrix4[4],16,default_scaling4[1],scaling_matrix4[3]); // Inter, Cr
        decode_scaling_list(h,scaling_matrix4[5],16,default_scaling4[1],scaling_matrix4[4]); // Inter, Cb
        if(is_sps || pps->transform_8x8_mode){
            decode_scaling_list(h,scaling_matrix8[0],64,default_scaling8[0],fallback[2]);  // Intra, Y
            if(sps->chroma_format_idc == 3){
                decode_scaling_list(h,scaling_matrix8[1],64,default_scaling8[0],scaling_matrix8[0]);  // Intra, Cr
                decode_scaling_list(h,scaling_matrix8[2],64,default_scaling8[0],scaling_matrix8[1]);  // Intra, Cb
            }
            decode_scaling_list(h,scaling_matrix8[3],64,default_scaling8[1],fallback[3]);  // Inter, Y
            if(sps->chroma_format_idc == 3){
                decode_scaling_list(h,scaling_matrix8[4],64,default_scaling8[1],scaling_matrix8[3]);  // Inter, Cr
                decode_scaling_list(h,scaling_matrix8[5],64,default_scaling8[1],scaling_matrix8[4]);  // Inter, Cb
            }
        }
    }
}

int ff_h264_decode_seq_parameter_set(H264Context *h){
    int profile_idc, level_idc, constraint_set_flags = 0;
    unsigned int sps_id;
    int i, log2_max_frame_num_minus4;
    SPS *sps;

    profile_idc= get_bits(&h->gb, 8);
    constraint_set_flags |= get_bits1(&h->gb) << 0;   //constraint_set0_flag
    constraint_set_flags |= get_bits1(&h->gb) << 1;   //constraint_set1_flag
    constraint_set_flags |= get_bits1(&h->gb) << 2;   //constraint_set2_flag
    constraint_set_flags |= get_bits1(&h->gb) << 3;   //constraint_set3_flag
    get_bits(&h->gb, 4); // reserved
    level_idc= get_bits(&h->gb, 8);
    sps_id= get_ue_golomb_31(&h->gb);

    if(sps_id >= MAX_SPS_COUNT) {
        av_log(h->avctx, AV_LOG_ERROR, "sps_id (%d) out of range\n", sps_id);
        return -1;
    }
    sps= av_mallocz(sizeof(SPS));
    if(sps == NULL)
        return -1;

    sps->time_offset_length = 24;
    sps->profile_idc= profile_idc;
    sps->constraint_set_flags = constraint_set_flags;
    sps->level_idc= level_idc;

    memset(sps->scaling_matrix4, 16, sizeof(sps->scaling_matrix4));
    memset(sps->scaling_matrix8, 16, sizeof(sps->scaling_matrix8));
    sps->scaling_matrix_present = 0;

    if (sps->profile_idc == 100 || sps->profile_idc == 110 ||
        sps->profile_idc == 122 || sps->profile_idc == 244 ||
        sps->profile_idc ==  44 || sps->profile_idc ==  83 ||
        sps->profile_idc ==  86 || sps->profile_idc == 118 ||
        sps->profile_idc == 128 || sps->profile_idc == 144) {
        sps->chroma_format_idc= get_ue_golomb_31(&h->gb);
        if(sps->chroma_format_idc > 3) {
            av_log(h->avctx, AV_LOG_ERROR, "chroma_format_idc (%u) out of range\n", sps->chroma_format_idc);
            goto fail;
        } else if(sps->chroma_format_idc == 3) {
            sps->residual_color_transform_flag = get_bits1(&h->gb);
        }
        sps->bit_depth_luma   = get_ue_golomb(&h->gb) + 8;
        sps->bit_depth_chroma = get_ue_golomb(&h->gb) + 8;
        sps->transform_bypass = get_bits1(&h->gb);
        decode_scaling_matrices(h, sps, NULL, 1, sps->scaling_matrix4, sps->scaling_matrix8);
    }else{
        sps->chroma_format_idc= 1;
        sps->bit_depth_luma   = 8;
        sps->bit_depth_chroma = 8;
    }

    log2_max_frame_num_minus4 = get_ue_golomb(&h->gb);
    if (log2_max_frame_num_minus4 < MIN_LOG2_MAX_FRAME_NUM - 4 ||
        log2_max_frame_num_minus4 > MAX_LOG2_MAX_FRAME_NUM - 4) {
        av_log(h->avctx, AV_LOG_ERROR,
               "log2_max_frame_num_minus4 out of range (0-12): %d\n",
               log2_max_frame_num_minus4);
        goto fail;
    }
    sps->log2_max_frame_num = log2_max_frame_num_minus4 + 4;

    sps->poc_type= get_ue_golomb_31(&h->gb);

    if(sps->poc_type == 0){ //FIXME #define
        sps->log2_max_poc_lsb= get_ue_golomb(&h->gb) + 4;
    } else if(sps->poc_type == 1){//FIXME #define
        sps->delta_pic_order_always_zero_flag= get_bits1(&h->gb);
        sps->offset_for_non_ref_pic= get_se_golomb(&h->gb);
        sps->offset_for_top_to_bottom_field= get_se_golomb(&h->gb);
        sps->poc_cycle_length                = get_ue_golomb(&h->gb);

        if((unsigned)sps->poc_cycle_length >= FF_ARRAY_ELEMS(sps->offset_for_ref_frame)){
            av_log(h->avctx, AV_LOG_ERROR, "poc_cycle_length overflow %u\n", sps->poc_cycle_length);
            goto fail;
        }

        for(i=0; i<sps->poc_cycle_length; i++)
            sps->offset_for_ref_frame[i]= get_se_golomb(&h->gb);
    }else if(sps->poc_type != 2){
        av_log(h->avctx, AV_LOG_ERROR, "illegal POC type %d\n", sps->poc_type);
        goto fail;
    }

    sps->ref_frame_count= get_ue_golomb_31(&h->gb);
    if(sps->ref_frame_count > MAX_PICTURE_COUNT-2 || sps->ref_frame_count >= 32U){
        av_log(h->avctx, AV_LOG_ERROR, "too many reference frames\n");
        goto fail;
    }
    sps->gaps_in_frame_num_allowed_flag= get_bits1(&h->gb);
    sps->mb_width = get_ue_golomb(&h->gb) + 1;
    sps->mb_height= get_ue_golomb(&h->gb) + 1;
    if((unsigned)sps->mb_width >= INT_MAX/16 || (unsigned)sps->mb_height >= INT_MAX/16 ||
       av_image_check_size(16*sps->mb_width, 16*sps->mb_height, 0, h->avctx)){
        av_log(h->avctx, AV_LOG_ERROR, "mb_width/height overflow\n");
        goto fail;
    }

    sps->frame_mbs_only_flag= get_bits1(&h->gb);
    if(!sps->frame_mbs_only_flag)
        sps->mb_aff= get_bits1(&h->gb);
    else
        sps->mb_aff= 0;

    sps->direct_8x8_inference_flag= get_bits1(&h->gb);
    if(!sps->frame_mbs_only_flag && !sps->direct_8x8_inference_flag){
        av_log(h->avctx, AV_LOG_ERROR, "This stream was generated by a broken encoder, invalid 8x8 inference\n");
        goto fail;
    }

#ifndef ALLOW_INTERLACE
    if(sps->mb_aff)
        av_log(h->avctx, AV_LOG_ERROR, "MBAFF support not included; enable it at compile-time.\n");
#endif
    sps->crop= get_bits1(&h->gb);
    if(sps->crop){
<<<<<<< HEAD
        int crop_vertical_limit   = sps->chroma_format_idc  & 2 ? 16 : 8;
        int crop_horizontal_limit = sps->chroma_format_idc == 3 ? 16 : 8;
        sps->crop_left  = get_ue_golomb(&s->gb);
        sps->crop_right = get_ue_golomb(&s->gb);
        sps->crop_top   = get_ue_golomb(&s->gb);
        sps->crop_bottom= get_ue_golomb(&s->gb);
        if (h->s.avctx->flags2 & CODEC_FLAG2_IGNORE_CROP) {
            av_log(h->s.avctx, AV_LOG_DEBUG,
=======
        sps->crop_left  = get_ue_golomb(&h->gb);
        sps->crop_right = get_ue_golomb(&h->gb);
        sps->crop_top   = get_ue_golomb(&h->gb);
        sps->crop_bottom= get_ue_golomb(&h->gb);
        if (h->avctx->flags2 & CODEC_FLAG2_IGNORE_CROP) {
            av_log(h->avctx, AV_LOG_DEBUG,
>>>>>>> 9dadfecb
                   "discarding sps cropping, "
                   "original values are l:%u r:%u t:%u b:%u\n",
                   sps->crop_left,
                   sps->crop_right,
                   sps->crop_top,
                   sps->crop_bottom);

            sps->crop_left   =
            sps->crop_right  =
            sps->crop_top    =
            sps->crop_bottom = 0;
<<<<<<< HEAD
        }
        if(sps->crop_left || sps->crop_top){
            av_log(h->s.avctx, AV_LOG_ERROR, "insane cropping not completely supported, this could look slightly wrong ...\n");
        }
        if(sps->crop_right >= crop_horizontal_limit || sps->crop_bottom >= crop_vertical_limit){
            av_log(h->s.avctx, AV_LOG_ERROR, "brainfart cropping not supported, this could look slightly wrong ...\n");
=======
>>>>>>> 9dadfecb
        }
    }else{
        sps->crop_left  =
        sps->crop_right =
        sps->crop_top   =
        sps->crop_bottom= 0;
    }

    sps->vui_parameters_present_flag= get_bits1(&h->gb);
    if( sps->vui_parameters_present_flag )
        if (decode_vui_parameters(h, sps) < 0)
            goto fail;

    if(!sps->sar.den)
        sps->sar.den= 1;

    if(h->avctx->debug&FF_DEBUG_PICT_INFO){
        static const char csp[4][5] = { "Gray", "420", "422", "444" };
        av_log(h->avctx, AV_LOG_DEBUG, "sps:%u profile:%d/%d poc:%d ref:%d %dx%d %s %s crop:%d/%d/%d/%d %s %s %d/%d\n",
               sps_id, sps->profile_idc, sps->level_idc,
               sps->poc_type,
               sps->ref_frame_count,
               sps->mb_width, sps->mb_height,
               sps->frame_mbs_only_flag ? "FRM" : (sps->mb_aff ? "MB-AFF" : "PIC-AFF"),
               sps->direct_8x8_inference_flag ? "8B8" : "",
               sps->crop_left, sps->crop_right,
               sps->crop_top, sps->crop_bottom,
               sps->vui_parameters_present_flag ? "VUI" : "",
               csp[sps->chroma_format_idc],
               sps->timing_info_present_flag ? sps->num_units_in_tick : 0,
               sps->timing_info_present_flag ? sps->time_scale : 0
               );
    }
    sps->new = 1;

    av_free(h->sps_buffers[sps_id]);
    h->sps_buffers[sps_id] = sps;
    h->sps                 = *sps;
    h->current_sps_id      = sps_id;

    return 0;
fail:
    av_free(sps);
    return -1;
}

static void
build_qp_table(PPS *pps, int t, int index, const int depth)
{
    int i;
    const int max_qp = 51 + 6*(depth-8);
    for(i = 0; i < max_qp+1; i++)
        pps->chroma_qp_table[t][i] = ff_h264_chroma_qp[depth-8][av_clip(i + index, 0, max_qp)];
}

int ff_h264_decode_picture_parameter_set(H264Context *h, int bit_length){
    unsigned int pps_id= get_ue_golomb(&h->gb);
    PPS *pps;
    const int qp_bd_offset = 6*(h->sps.bit_depth_luma-8);
    int bits_left;

    if(pps_id >= MAX_PPS_COUNT) {
        av_log(h->avctx, AV_LOG_ERROR, "pps_id (%d) out of range\n", pps_id);
        return -1;
    } else if (h->sps.bit_depth_luma > 10) {
        av_log(h->avctx, AV_LOG_ERROR, "Unimplemented luma bit depth=%d (max=10)\n", h->sps.bit_depth_luma);
        return AVERROR_PATCHWELCOME;
    }

    pps= av_mallocz(sizeof(PPS));
    if(pps == NULL)
        return -1;
    pps->sps_id= get_ue_golomb_31(&h->gb);
    if((unsigned)pps->sps_id>=MAX_SPS_COUNT || h->sps_buffers[pps->sps_id] == NULL){
        av_log(h->avctx, AV_LOG_ERROR, "sps_id out of range\n");
        goto fail;
    }

    pps->cabac= get_bits1(&h->gb);
    pps->pic_order_present= get_bits1(&h->gb);
    pps->slice_group_count= get_ue_golomb(&h->gb) + 1;
    if(pps->slice_group_count > 1 ){
        pps->mb_slice_group_map_type= get_ue_golomb(&h->gb);
        av_log(h->avctx, AV_LOG_ERROR, "FMO not supported\n");
        switch(pps->mb_slice_group_map_type){
        case 0:
#if 0
|   for( i = 0; i <= num_slice_groups_minus1; i++ ) |   |        |
|    run_length[ i ]                                |1  |ue(v)   |
#endif
            break;
        case 2:
#if 0
|   for( i = 0; i < num_slice_groups_minus1; i++ )  |   |        |
|{                                                  |   |        |
|    top_left_mb[ i ]                               |1  |ue(v)   |
|    bottom_right_mb[ i ]                           |1  |ue(v)   |
|   }                                               |   |        |
#endif
            break;
        case 3:
        case 4:
        case 5:
#if 0
|   slice_group_change_direction_flag               |1  |u(1)    |
|   slice_group_change_rate_minus1                  |1  |ue(v)   |
#endif
            break;
        case 6:
#if 0
|   slice_group_id_cnt_minus1                       |1  |ue(v)   |
|   for( i = 0; i <= slice_group_id_cnt_minus1; i++ |   |        |
|)                                                  |   |        |
|    slice_group_id[ i ]                            |1  |u(v)    |
#endif
            break;
        }
    }
    pps->ref_count[0]= get_ue_golomb(&h->gb) + 1;
    pps->ref_count[1]= get_ue_golomb(&h->gb) + 1;
    if(pps->ref_count[0]-1 > 32-1 || pps->ref_count[1]-1 > 32-1){
        av_log(h->avctx, AV_LOG_ERROR, "reference overflow (pps)\n");
        goto fail;
    }

    pps->weighted_pred= get_bits1(&h->gb);
    pps->weighted_bipred_idc= get_bits(&h->gb, 2);
    pps->init_qp= get_se_golomb(&h->gb) + 26 + qp_bd_offset;
    pps->init_qs= get_se_golomb(&h->gb) + 26 + qp_bd_offset;
    pps->chroma_qp_index_offset[0]= get_se_golomb(&h->gb);
    pps->deblocking_filter_parameters_present= get_bits1(&h->gb);
    pps->constrained_intra_pred= get_bits1(&h->gb);
    pps->redundant_pic_cnt_present = get_bits1(&h->gb);

    pps->transform_8x8_mode= 0;
    h->dequant_coeff_pps= -1; //contents of sps/pps can change even if id doesn't, so reinit
    memcpy(pps->scaling_matrix4, h->sps_buffers[pps->sps_id]->scaling_matrix4, sizeof(pps->scaling_matrix4));
    memcpy(pps->scaling_matrix8, h->sps_buffers[pps->sps_id]->scaling_matrix8, sizeof(pps->scaling_matrix8));

    bits_left = bit_length - get_bits_count(&h->gb);
    if (bits_left && (bits_left > 8 ||
                      show_bits(&h->gb, bits_left) != 1 << (bits_left - 1))) {
        pps->transform_8x8_mode= get_bits1(&h->gb);
        decode_scaling_matrices(h, h->sps_buffers[pps->sps_id], pps, 0, pps->scaling_matrix4, pps->scaling_matrix8);
        pps->chroma_qp_index_offset[1]= get_se_golomb(&h->gb); //second_chroma_qp_index_offset
    } else {
        pps->chroma_qp_index_offset[1]= pps->chroma_qp_index_offset[0];
    }

    build_qp_table(pps, 0, pps->chroma_qp_index_offset[0], h->sps.bit_depth_luma);
    build_qp_table(pps, 1, pps->chroma_qp_index_offset[1], h->sps.bit_depth_luma);
    if(pps->chroma_qp_index_offset[0] != pps->chroma_qp_index_offset[1])
        pps->chroma_qp_diff= 1;

    if(h->avctx->debug&FF_DEBUG_PICT_INFO){
        av_log(h->avctx, AV_LOG_DEBUG, "pps:%u sps:%u %s slice_groups:%d ref:%d/%d %s qp:%d/%d/%d/%d %s %s %s %s\n",
               pps_id, pps->sps_id,
               pps->cabac ? "CABAC" : "CAVLC",
               pps->slice_group_count,
               pps->ref_count[0], pps->ref_count[1],
               pps->weighted_pred ? "weighted" : "",
               pps->init_qp, pps->init_qs, pps->chroma_qp_index_offset[0], pps->chroma_qp_index_offset[1],
               pps->deblocking_filter_parameters_present ? "LPAR" : "",
               pps->constrained_intra_pred ? "CONSTR" : "",
               pps->redundant_pic_cnt_present ? "REDU" : "",
               pps->transform_8x8_mode ? "8x8DCT" : ""
               );
    }

    av_free(h->pps_buffers[pps_id]);
    h->pps_buffers[pps_id]= pps;
    return 0;
fail:
    av_free(pps);
    return -1;
}<|MERGE_RESOLUTION|>--- conflicted
+++ resolved
@@ -414,23 +414,12 @@
 #endif
     sps->crop= get_bits1(&h->gb);
     if(sps->crop){
-<<<<<<< HEAD
-        int crop_vertical_limit   = sps->chroma_format_idc  & 2 ? 16 : 8;
-        int crop_horizontal_limit = sps->chroma_format_idc == 3 ? 16 : 8;
-        sps->crop_left  = get_ue_golomb(&s->gb);
-        sps->crop_right = get_ue_golomb(&s->gb);
-        sps->crop_top   = get_ue_golomb(&s->gb);
-        sps->crop_bottom= get_ue_golomb(&s->gb);
-        if (h->s.avctx->flags2 & CODEC_FLAG2_IGNORE_CROP) {
-            av_log(h->s.avctx, AV_LOG_DEBUG,
-=======
         sps->crop_left  = get_ue_golomb(&h->gb);
         sps->crop_right = get_ue_golomb(&h->gb);
         sps->crop_top   = get_ue_golomb(&h->gb);
         sps->crop_bottom= get_ue_golomb(&h->gb);
         if (h->avctx->flags2 & CODEC_FLAG2_IGNORE_CROP) {
             av_log(h->avctx, AV_LOG_DEBUG,
->>>>>>> 9dadfecb
                    "discarding sps cropping, "
                    "original values are l:%u r:%u t:%u b:%u\n",
                    sps->crop_left,
@@ -442,15 +431,6 @@
             sps->crop_right  =
             sps->crop_top    =
             sps->crop_bottom = 0;
-<<<<<<< HEAD
-        }
-        if(sps->crop_left || sps->crop_top){
-            av_log(h->s.avctx, AV_LOG_ERROR, "insane cropping not completely supported, this could look slightly wrong ...\n");
-        }
-        if(sps->crop_right >= crop_horizontal_limit || sps->crop_bottom >= crop_vertical_limit){
-            av_log(h->s.avctx, AV_LOG_ERROR, "brainfart cropping not supported, this could look slightly wrong ...\n");
-=======
->>>>>>> 9dadfecb
         }
     }else{
         sps->crop_left  =
