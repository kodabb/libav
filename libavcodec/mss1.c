--- conflicted
+++ resolved
@@ -557,11 +557,7 @@
         *pal++ = (0xFF << 24) | (r << 16) | (g << 8) | b;
     }
 
-<<<<<<< HEAD
-    return 1;
-=======
     return !!ncol;
->>>>>>> 15358ade
 }
 
 static int decode_pivot(MSS1Context *ctx, ArithCoder *acoder, int base)
@@ -787,15 +783,10 @@
     av_log(avctx, AV_LOG_DEBUG, "Encoder version %d.%d\n",
            AV_RB32(avctx->extradata + 4), AV_RB32(avctx->extradata + 8));
     c->free_colours     = AV_RB32(avctx->extradata + 48);
-<<<<<<< HEAD
-    if (c->free_colours < 0 || c->free_colours > 256) {
-        av_log(avctx, AV_LOG_ERROR, "Invalid free colours %d\n", c->free_colours);
-=======
     if ((unsigned)c->free_colours > 256) {
         av_log(avctx, AV_LOG_ERROR,
                "Incorrect number of changeable palette entries: %d\n",
                c->free_colours);
->>>>>>> 15358ade
         return AVERROR_INVALIDDATA;
     }
     av_log(avctx, AV_LOG_DEBUG, "%d free colour(s)\n", c->free_colours);
