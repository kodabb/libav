/*
 * RV40 decoder motion compensation functions
 * Copyright (c) 2008 Konstantin Shishkov
 *
 * This file is part of FFmpeg.
 *
 * FFmpeg is free software; you can redistribute it and/or
 * modify it under the terms of the GNU Lesser General Public
 * License as published by the Free Software Foundation; either
 * version 2.1 of the License, or (at your option) any later version.
 *
 * FFmpeg is distributed in the hope that it will be useful,
 * but WITHOUT ANY WARRANTY; without even the implied warranty of
 * MERCHANTABILITY or FITNESS FOR A PARTICULAR PURPOSE.  See the GNU
 * Lesser General Public License for more details.
 *
 * You should have received a copy of the GNU Lesser General Public
 * License along with FFmpeg; if not, write to the Free Software
 * Foundation, Inc., 51 Franklin Street, Fifth Floor, Boston, MA 02110-1301 USA
 */

/**
 * @file
 * RV40 decoder motion compensation functions
 */

#include "libavutil/common.h"
#include "libavutil/intreadwrite.h"
#include "avcodec.h"
#include "h264qpel.h"
#include "mathops.h"
#include "pixels.h"
#include "rnd_avg.h"
#include "rv34dsp.h"
<<<<<<< HEAD
#include "libavutil/avassert.h"
#include "libavutil/common.h"
=======
>>>>>>> da5be235

#define RV40_LOWPASS(OPNAME, OP) \
static av_unused void OPNAME ## rv40_qpel8_h_lowpass(uint8_t *dst, uint8_t *src, int dstStride, int srcStride,\
                                                     const int h, const int C1, const int C2, const int SHIFT){\
    const uint8_t *cm = ff_crop_tab + MAX_NEG_CROP;\
    int i;\
    for(i = 0; i < h; i++)\
    {\
        OP(dst[0], (src[-2] + src[ 3] - 5*(src[-1]+src[2]) + src[0]*C1 + src[1]*C2 + (1<<(SHIFT-1))) >> SHIFT);\
        OP(dst[1], (src[-1] + src[ 4] - 5*(src[ 0]+src[3]) + src[1]*C1 + src[2]*C2 + (1<<(SHIFT-1))) >> SHIFT);\
        OP(dst[2], (src[ 0] + src[ 5] - 5*(src[ 1]+src[4]) + src[2]*C1 + src[3]*C2 + (1<<(SHIFT-1))) >> SHIFT);\
        OP(dst[3], (src[ 1] + src[ 6] - 5*(src[ 2]+src[5]) + src[3]*C1 + src[4]*C2 + (1<<(SHIFT-1))) >> SHIFT);\
        OP(dst[4], (src[ 2] + src[ 7] - 5*(src[ 3]+src[6]) + src[4]*C1 + src[5]*C2 + (1<<(SHIFT-1))) >> SHIFT);\
        OP(dst[5], (src[ 3] + src[ 8] - 5*(src[ 4]+src[7]) + src[5]*C1 + src[6]*C2 + (1<<(SHIFT-1))) >> SHIFT);\
        OP(dst[6], (src[ 4] + src[ 9] - 5*(src[ 5]+src[8]) + src[6]*C1 + src[7]*C2 + (1<<(SHIFT-1))) >> SHIFT);\
        OP(dst[7], (src[ 5] + src[10] - 5*(src[ 6]+src[9]) + src[7]*C1 + src[8]*C2 + (1<<(SHIFT-1))) >> SHIFT);\
        dst += dstStride;\
        src += srcStride;\
    }\
}\
\
static void OPNAME ## rv40_qpel8_v_lowpass(uint8_t *dst, uint8_t *src, int dstStride, int srcStride,\
                                           const int w, const int C1, const int C2, const int SHIFT){\
    const uint8_t *cm = ff_crop_tab + MAX_NEG_CROP;\
    int i;\
    for(i = 0; i < w; i++)\
    {\
        const int srcB  = src[-2*srcStride];\
        const int srcA  = src[-1*srcStride];\
        const int src0  = src[0 *srcStride];\
        const int src1  = src[1 *srcStride];\
        const int src2  = src[2 *srcStride];\
        const int src3  = src[3 *srcStride];\
        const int src4  = src[4 *srcStride];\
        const int src5  = src[5 *srcStride];\
        const int src6  = src[6 *srcStride];\
        const int src7  = src[7 *srcStride];\
        const int src8  = src[8 *srcStride];\
        const int src9  = src[9 *srcStride];\
        const int src10 = src[10*srcStride];\
        OP(dst[0*dstStride], (srcB + src3  - 5*(srcA+src2) + src0*C1 + src1*C2 + (1<<(SHIFT-1))) >> SHIFT);\
        OP(dst[1*dstStride], (srcA + src4  - 5*(src0+src3) + src1*C1 + src2*C2 + (1<<(SHIFT-1))) >> SHIFT);\
        OP(dst[2*dstStride], (src0 + src5  - 5*(src1+src4) + src2*C1 + src3*C2 + (1<<(SHIFT-1))) >> SHIFT);\
        OP(dst[3*dstStride], (src1 + src6  - 5*(src2+src5) + src3*C1 + src4*C2 + (1<<(SHIFT-1))) >> SHIFT);\
        OP(dst[4*dstStride], (src2 + src7  - 5*(src3+src6) + src4*C1 + src5*C2 + (1<<(SHIFT-1))) >> SHIFT);\
        OP(dst[5*dstStride], (src3 + src8  - 5*(src4+src7) + src5*C1 + src6*C2 + (1<<(SHIFT-1))) >> SHIFT);\
        OP(dst[6*dstStride], (src4 + src9  - 5*(src5+src8) + src6*C1 + src7*C2 + (1<<(SHIFT-1))) >> SHIFT);\
        OP(dst[7*dstStride], (src5 + src10 - 5*(src6+src9) + src7*C1 + src8*C2 + (1<<(SHIFT-1))) >> SHIFT);\
        dst++;\
        src++;\
    }\
}\
\
static void OPNAME ## rv40_qpel16_v_lowpass(uint8_t *dst, uint8_t *src, int dstStride, int srcStride,\
                                            const int w, const int C1, const int C2, const int SHIFT){\
    OPNAME ## rv40_qpel8_v_lowpass(dst  , src  , dstStride, srcStride, 8, C1, C2, SHIFT);\
    OPNAME ## rv40_qpel8_v_lowpass(dst+8, src+8, dstStride, srcStride, 8, C1, C2, SHIFT);\
    src += 8*srcStride;\
    dst += 8*dstStride;\
    OPNAME ## rv40_qpel8_v_lowpass(dst  , src  , dstStride, srcStride, w-8, C1, C2, SHIFT);\
    OPNAME ## rv40_qpel8_v_lowpass(dst+8, src+8, dstStride, srcStride, w-8, C1, C2, SHIFT);\
}\
\
static void OPNAME ## rv40_qpel16_h_lowpass(uint8_t *dst, uint8_t *src, int dstStride, int srcStride,\
                                            const int h, const int C1, const int C2, const int SHIFT){\
    OPNAME ## rv40_qpel8_h_lowpass(dst  , src  , dstStride, srcStride, 8, C1, C2, SHIFT);\
    OPNAME ## rv40_qpel8_h_lowpass(dst+8, src+8, dstStride, srcStride, 8, C1, C2, SHIFT);\
    src += 8*srcStride;\
    dst += 8*dstStride;\
    OPNAME ## rv40_qpel8_h_lowpass(dst  , src  , dstStride, srcStride, h-8, C1, C2, SHIFT);\
    OPNAME ## rv40_qpel8_h_lowpass(dst+8, src+8, dstStride, srcStride, h-8, C1, C2, SHIFT);\
}\
\

#define RV40_MC(OPNAME, SIZE) \
static void OPNAME ## rv40_qpel ## SIZE ## _mc10_c(uint8_t *dst, uint8_t *src, ptrdiff_t stride)\
{\
    OPNAME ## rv40_qpel ## SIZE ## _h_lowpass(dst, src, stride, stride, SIZE, 52, 20, 6);\
}\
\
static void OPNAME ## rv40_qpel ## SIZE ## _mc30_c(uint8_t *dst, uint8_t *src, ptrdiff_t stride)\
{\
    OPNAME ## rv40_qpel ## SIZE ## _h_lowpass(dst, src, stride, stride, SIZE, 20, 52, 6);\
}\
\
static void OPNAME ## rv40_qpel ## SIZE ## _mc01_c(uint8_t *dst, uint8_t *src, ptrdiff_t stride)\
{\
    OPNAME ## rv40_qpel ## SIZE ## _v_lowpass(dst, src, stride, stride, SIZE, 52, 20, 6);\
}\
\
static void OPNAME ## rv40_qpel ## SIZE ## _mc11_c(uint8_t *dst, uint8_t *src, ptrdiff_t stride)\
{\
    uint8_t full[SIZE*(SIZE+5)];\
    uint8_t * const full_mid = full + SIZE*2;\
    put_rv40_qpel ## SIZE ## _h_lowpass(full, src - 2*stride, SIZE, stride, SIZE+5, 52, 20, 6);\
    OPNAME ## rv40_qpel ## SIZE ## _v_lowpass(dst, full_mid, stride, SIZE, SIZE, 52, 20, 6);\
}\
\
static void OPNAME ## rv40_qpel ## SIZE ## _mc21_c(uint8_t *dst, uint8_t *src, ptrdiff_t stride)\
{\
    uint8_t full[SIZE*(SIZE+5)];\
    uint8_t * const full_mid = full + SIZE*2;\
    put_rv40_qpel ## SIZE ## _h_lowpass(full, src - 2*stride, SIZE, stride, SIZE+5, 20, 20, 5);\
    OPNAME ## rv40_qpel ## SIZE ## _v_lowpass(dst, full_mid, stride, SIZE, SIZE, 52, 20, 6);\
}\
\
static void OPNAME ## rv40_qpel ## SIZE ## _mc31_c(uint8_t *dst, uint8_t *src, ptrdiff_t stride)\
{\
    uint8_t full[SIZE*(SIZE+5)];\
    uint8_t * const full_mid = full + SIZE*2;\
    put_rv40_qpel ## SIZE ## _h_lowpass(full, src - 2*stride, SIZE, stride, SIZE+5, 20, 52, 6);\
    OPNAME ## rv40_qpel ## SIZE ## _v_lowpass(dst, full_mid, stride, SIZE, SIZE, 52, 20, 6);\
}\
\
static void OPNAME ## rv40_qpel ## SIZE ## _mc12_c(uint8_t *dst, uint8_t *src, ptrdiff_t stride)\
{\
    uint8_t full[SIZE*(SIZE+5)];\
    uint8_t * const full_mid = full + SIZE*2;\
    put_rv40_qpel ## SIZE ## _h_lowpass(full, src - 2*stride, SIZE, stride, SIZE+5, 52, 20, 6);\
    OPNAME ## rv40_qpel ## SIZE ## _v_lowpass(dst, full_mid, stride, SIZE, SIZE, 20, 20, 5);\
}\
\
static void OPNAME ## rv40_qpel ## SIZE ## _mc22_c(uint8_t *dst, uint8_t *src, ptrdiff_t stride)\
{\
    uint8_t full[SIZE*(SIZE+5)];\
    uint8_t * const full_mid = full + SIZE*2;\
    put_rv40_qpel ## SIZE ## _h_lowpass(full, src - 2*stride, SIZE, stride, SIZE+5, 20, 20, 5);\
    OPNAME ## rv40_qpel ## SIZE ## _v_lowpass(dst, full_mid, stride, SIZE, SIZE, 20, 20, 5);\
}\
\
static void OPNAME ## rv40_qpel ## SIZE ## _mc32_c(uint8_t *dst, uint8_t *src, ptrdiff_t stride)\
{\
    uint8_t full[SIZE*(SIZE+5)];\
    uint8_t * const full_mid = full + SIZE*2;\
    put_rv40_qpel ## SIZE ## _h_lowpass(full, src - 2*stride, SIZE, stride, SIZE+5, 20, 52, 6);\
    OPNAME ## rv40_qpel ## SIZE ## _v_lowpass(dst, full_mid, stride, SIZE, SIZE, 20, 20, 5);\
}\
\
static void OPNAME ## rv40_qpel ## SIZE ## _mc03_c(uint8_t *dst, uint8_t *src, ptrdiff_t stride)\
{\
    OPNAME ## rv40_qpel ## SIZE ## _v_lowpass(dst, src, stride, stride, SIZE, 20, 52, 6);\
}\
\
static void OPNAME ## rv40_qpel ## SIZE ## _mc13_c(uint8_t *dst, uint8_t *src, ptrdiff_t stride)\
{\
    uint8_t full[SIZE*(SIZE+5)];\
    uint8_t * const full_mid = full + SIZE*2;\
    put_rv40_qpel ## SIZE ## _h_lowpass(full, src - 2*stride, SIZE, stride, SIZE+5, 52, 20, 6);\
    OPNAME ## rv40_qpel ## SIZE ## _v_lowpass(dst, full_mid, stride, SIZE, SIZE, 20, 52, 6);\
}\
\
static void OPNAME ## rv40_qpel ## SIZE ## _mc23_c(uint8_t *dst, uint8_t *src, ptrdiff_t stride)\
{\
    uint8_t full[SIZE*(SIZE+5)];\
    uint8_t * const full_mid = full + SIZE*2;\
    put_rv40_qpel ## SIZE ## _h_lowpass(full, src - 2*stride, SIZE, stride, SIZE+5, 20, 20, 5);\
    OPNAME ## rv40_qpel ## SIZE ## _v_lowpass(dst, full_mid, stride, SIZE, SIZE, 20, 52, 6);\
}\
\

#define op_avg(a, b)  a = (((a)+cm[b]+1)>>1)
#define op_put(a, b)  a = cm[b]

RV40_LOWPASS(put_       , op_put)
RV40_LOWPASS(avg_       , op_avg)

#undef op_avg
#undef op_put

RV40_MC(put_, 8)
RV40_MC(put_, 16)
RV40_MC(avg_, 8)
RV40_MC(avg_, 16)

#define PIXOP2(OPNAME, OP)                                              \
static inline void OPNAME ## _pixels8_xy2_8_c(uint8_t *block,           \
                                              const uint8_t *pixels,    \
                                              ptrdiff_t line_size,      \
                                              int h)                    \
{                                                                       \
    /* FIXME HIGH BIT DEPTH */                                          \
    int j;                                                              \
                                                                        \
    for (j = 0; j < 2; j++) {                                           \
        int i;                                                          \
        const uint32_t a = AV_RN32(pixels);                             \
        const uint32_t b = AV_RN32(pixels + 1);                         \
        uint32_t l0 = (a & 0x03030303UL) +                              \
                      (b & 0x03030303UL) +                              \
                           0x02020202UL;                                \
        uint32_t h0 = ((a & 0xFCFCFCFCUL) >> 2) +                       \
                      ((b & 0xFCFCFCFCUL) >> 2);                        \
        uint32_t l1, h1;                                                \
                                                                        \
        pixels += line_size;                                            \
        for (i = 0; i < h; i += 2) {                                    \
            uint32_t a = AV_RN32(pixels);                               \
            uint32_t b = AV_RN32(pixels + 1);                           \
            l1 = (a & 0x03030303UL) +                                   \
                 (b & 0x03030303UL);                                    \
            h1 = ((a & 0xFCFCFCFCUL) >> 2) +                            \
                 ((b & 0xFCFCFCFCUL) >> 2);                             \
            OP(*((uint32_t *) block),                                   \
               h0 + h1 + (((l0 + l1) >> 2) & 0x0F0F0F0FUL));            \
            pixels += line_size;                                        \
            block  += line_size;                                        \
            a = AV_RN32(pixels);                                        \
            b = AV_RN32(pixels + 1);                                    \
            l0 = (a & 0x03030303UL) +                                   \
                 (b & 0x03030303UL) +                                   \
                      0x02020202UL;                                     \
            h0 = ((a & 0xFCFCFCFCUL) >> 2) +                            \
                 ((b & 0xFCFCFCFCUL) >> 2);                             \
            OP(*((uint32_t *) block),                                   \
               h0 + h1 + (((l0 + l1) >> 2) & 0x0F0F0F0FUL));            \
            pixels += line_size;                                        \
            block  += line_size;                                        \
        }                                                               \
        pixels += 4 - line_size * (h + 1);                              \
        block  += 4 - line_size * h;                                    \
    }                                                                   \
}                                                                       \
                                                                        \
CALL_2X_PIXELS(OPNAME ## _pixels16_xy2_8_c,                             \
               OPNAME ## _pixels8_xy2_8_c,                              \
               8)                                                       \

#define op_avg(a, b) a = rnd_avg32(a, b)
#define op_put(a, b) a = b
PIXOP2(avg, op_avg)
PIXOP2(put, op_put)
#undef op_avg
#undef op_put

static void put_rv40_qpel16_mc33_c(uint8_t *dst, uint8_t *src, ptrdiff_t stride)
{
    put_pixels16_xy2_8_c(dst, src, stride, 16);
}
static void avg_rv40_qpel16_mc33_c(uint8_t *dst, uint8_t *src, ptrdiff_t stride)
{
    avg_pixels16_xy2_8_c(dst, src, stride, 16);
}
static void put_rv40_qpel8_mc33_c(uint8_t *dst, uint8_t *src, ptrdiff_t stride)
{
    put_pixels8_xy2_8_c(dst, src, stride, 8);
}
static void avg_rv40_qpel8_mc33_c(uint8_t *dst, uint8_t *src, ptrdiff_t stride)
{
    avg_pixels8_xy2_8_c(dst, src, stride, 8);
}

static const int rv40_bias[4][4] = {
    {  0, 16, 32, 16 },
    { 32, 28, 32, 28 },
    {  0, 32, 16, 32 },
    { 32, 28, 32, 28 }
};

#define RV40_CHROMA_MC(OPNAME, OP)\
static void OPNAME ## rv40_chroma_mc4_c(uint8_t *dst/*align 8*/, uint8_t *src/*align 1*/, int stride, int h, int x, int y){\
    const int A = (8-x) * (8-y);\
    const int B = (  x) * (8-y);\
    const int C = (8-x) * (  y);\
    const int D = (  x) * (  y);\
    int i;\
    int bias = rv40_bias[y>>1][x>>1];\
    \
    av_assert2(x<8 && y<8 && x>=0 && y>=0);\
\
    if(D){\
        for(i = 0; i < h; i++){\
            OP(dst[0], (A*src[0] + B*src[1] + C*src[stride+0] + D*src[stride+1] + bias));\
            OP(dst[1], (A*src[1] + B*src[2] + C*src[stride+1] + D*src[stride+2] + bias));\
            OP(dst[2], (A*src[2] + B*src[3] + C*src[stride+2] + D*src[stride+3] + bias));\
            OP(dst[3], (A*src[3] + B*src[4] + C*src[stride+3] + D*src[stride+4] + bias));\
            dst += stride;\
            src += stride;\
        }\
    }else{\
        const int E = B + C;\
        const int step = C ? stride : 1;\
        for(i = 0; i < h; i++){\
            OP(dst[0], (A*src[0] + E*src[step+0] + bias));\
            OP(dst[1], (A*src[1] + E*src[step+1] + bias));\
            OP(dst[2], (A*src[2] + E*src[step+2] + bias));\
            OP(dst[3], (A*src[3] + E*src[step+3] + bias));\
            dst += stride;\
            src += stride;\
        }\
    }\
}\
\
static void OPNAME ## rv40_chroma_mc8_c(uint8_t *dst/*align 8*/, uint8_t *src/*align 1*/, int stride, int h, int x, int y){\
    const int A = (8-x) * (8-y);\
    const int B = (  x) * (8-y);\
    const int C = (8-x) * (  y);\
    const int D = (  x) * (  y);\
    int i;\
    int bias = rv40_bias[y>>1][x>>1];\
    \
    av_assert2(x<8 && y<8 && x>=0 && y>=0);\
\
    if(D){\
        for(i = 0; i < h; i++){\
            OP(dst[0], (A*src[0] + B*src[1] + C*src[stride+0] + D*src[stride+1] + bias));\
            OP(dst[1], (A*src[1] + B*src[2] + C*src[stride+1] + D*src[stride+2] + bias));\
            OP(dst[2], (A*src[2] + B*src[3] + C*src[stride+2] + D*src[stride+3] + bias));\
            OP(dst[3], (A*src[3] + B*src[4] + C*src[stride+3] + D*src[stride+4] + bias));\
            OP(dst[4], (A*src[4] + B*src[5] + C*src[stride+4] + D*src[stride+5] + bias));\
            OP(dst[5], (A*src[5] + B*src[6] + C*src[stride+5] + D*src[stride+6] + bias));\
            OP(dst[6], (A*src[6] + B*src[7] + C*src[stride+6] + D*src[stride+7] + bias));\
            OP(dst[7], (A*src[7] + B*src[8] + C*src[stride+7] + D*src[stride+8] + bias));\
            dst += stride;\
            src += stride;\
        }\
    }else{\
        const int E = B + C;\
        const int step = C ? stride : 1;\
        for(i = 0; i < h; i++){\
            OP(dst[0], (A*src[0] + E*src[step+0] + bias));\
            OP(dst[1], (A*src[1] + E*src[step+1] + bias));\
            OP(dst[2], (A*src[2] + E*src[step+2] + bias));\
            OP(dst[3], (A*src[3] + E*src[step+3] + bias));\
            OP(dst[4], (A*src[4] + E*src[step+4] + bias));\
            OP(dst[5], (A*src[5] + E*src[step+5] + bias));\
            OP(dst[6], (A*src[6] + E*src[step+6] + bias));\
            OP(dst[7], (A*src[7] + E*src[step+7] + bias));\
            dst += stride;\
            src += stride;\
        }\
    }\
}

#define op_avg(a, b) a = (((a)+((b)>>6)+1)>>1)
#define op_put(a, b) a = ((b)>>6)

RV40_CHROMA_MC(put_, op_put)
RV40_CHROMA_MC(avg_, op_avg)

#define RV40_WEIGHT_FUNC(size) \
static void rv40_weight_func_rnd_ ## size (uint8_t *dst, uint8_t *src1, uint8_t *src2, int w1, int w2, ptrdiff_t stride)\
{\
    int i, j;\
\
    for (j = 0; j < size; j++) {\
        for (i = 0; i < size; i++)\
            dst[i] = (((w2 * src1[i]) >> 9) + ((w1 * src2[i]) >> 9) + 0x10) >> 5;\
        src1 += stride;\
        src2 += stride;\
        dst  += stride;\
    }\
}\
static void rv40_weight_func_nornd_ ## size (uint8_t *dst, uint8_t *src1, uint8_t *src2, int w1, int w2, ptrdiff_t stride)\
{\
    int i, j;\
\
    for (j = 0; j < size; j++) {\
        for (i = 0; i < size; i++)\
            dst[i] = (w2 * src1[i] + w1 * src2[i] + 0x10) >> 5;\
        src1 += stride;\
        src2 += stride;\
        dst  += stride;\
    }\
}

RV40_WEIGHT_FUNC(16)
RV40_WEIGHT_FUNC(8)

/**
 * dither values for deblocking filter - left/top values
 */
static const uint8_t rv40_dither_l[16] = {
    0x40, 0x50, 0x20, 0x60, 0x30, 0x50, 0x40, 0x30,
    0x50, 0x40, 0x50, 0x30, 0x60, 0x20, 0x50, 0x40
};

/**
 * dither values for deblocking filter - right/bottom values
 */
static const uint8_t rv40_dither_r[16] = {
    0x40, 0x30, 0x60, 0x20, 0x50, 0x30, 0x30, 0x40,
    0x40, 0x40, 0x50, 0x30, 0x20, 0x60, 0x30, 0x40
};

#define CLIP_SYMM(a, b) av_clip(a, -(b), b)
/**
 * weaker deblocking very similar to the one described in 4.4.2 of JVT-A003r1
 */
static av_always_inline void rv40_weak_loop_filter(uint8_t *src,
                                                   const int step,
                                                   const ptrdiff_t stride,
                                                   const int filter_p1,
                                                   const int filter_q1,
                                                   const int alpha,
                                                   const int beta,
                                                   const int lim_p0q0,
                                                   const int lim_q1,
                                                   const int lim_p1)
{
    const uint8_t *cm = ff_crop_tab + MAX_NEG_CROP;
    int i, t, u, diff;

    for (i = 0; i < 4; i++, src += stride) {
        int diff_p1p0 = src[-2*step] - src[-1*step];
        int diff_q1q0 = src[ 1*step] - src[ 0*step];
        int diff_p1p2 = src[-2*step] - src[-3*step];
        int diff_q1q2 = src[ 1*step] - src[ 2*step];

        t = src[0*step] - src[-1*step];
        if (!t)
            continue;

        u = (alpha * FFABS(t)) >> 7;
        if (u > 3 - (filter_p1 && filter_q1))
            continue;

        t <<= 2;
        if (filter_p1 && filter_q1)
            t += src[-2*step] - src[1*step];

        diff = CLIP_SYMM((t + 4) >> 3, lim_p0q0);
        src[-1*step] = cm[src[-1*step] + diff];
        src[ 0*step] = cm[src[ 0*step] - diff];

        if (filter_p1 && FFABS(diff_p1p2) <= beta) {
            t = (diff_p1p0 + diff_p1p2 - diff) >> 1;
            src[-2*step] = cm[src[-2*step] - CLIP_SYMM(t, lim_p1)];
        }

        if (filter_q1 && FFABS(diff_q1q2) <= beta) {
            t = (diff_q1q0 + diff_q1q2 + diff) >> 1;
            src[ 1*step] = cm[src[ 1*step] - CLIP_SYMM(t, lim_q1)];
        }
    }
}

static void rv40_h_weak_loop_filter(uint8_t *src, const ptrdiff_t stride,
                                    const int filter_p1, const int filter_q1,
                                    const int alpha, const int beta,
                                    const int lim_p0q0, const int lim_q1,
                                    const int lim_p1)
{
    rv40_weak_loop_filter(src, stride, 1, filter_p1, filter_q1,
                          alpha, beta, lim_p0q0, lim_q1, lim_p1);
}

static void rv40_v_weak_loop_filter(uint8_t *src, const ptrdiff_t stride,
                                    const int filter_p1, const int filter_q1,
                                    const int alpha, const int beta,
                                    const int lim_p0q0, const int lim_q1,
                                    const int lim_p1)
{
    rv40_weak_loop_filter(src, 1, stride, filter_p1, filter_q1,
                          alpha, beta, lim_p0q0, lim_q1, lim_p1);
}

static av_always_inline void rv40_strong_loop_filter(uint8_t *src,
                                                     const int step,
                                                     const ptrdiff_t stride,
                                                     const int alpha,
                                                     const int lims,
                                                     const int dmode,
                                                     const int chroma)
{
    int i;

    for(i = 0; i < 4; i++, src += stride){
        int sflag, p0, q0, p1, q1;
        int t = src[0*step] - src[-1*step];

        if (!t)
            continue;

        sflag = (alpha * FFABS(t)) >> 7;
        if (sflag > 1)
            continue;

        p0 = (25*src[-3*step] + 26*src[-2*step] + 26*src[-1*step] +
              26*src[ 0*step] + 25*src[ 1*step] +
              rv40_dither_l[dmode + i]) >> 7;

        q0 = (25*src[-2*step] + 26*src[-1*step] + 26*src[ 0*step] +
              26*src[ 1*step] + 25*src[ 2*step] +
              rv40_dither_r[dmode + i]) >> 7;

        if (sflag) {
            p0 = av_clip(p0, src[-1*step] - lims, src[-1*step] + lims);
            q0 = av_clip(q0, src[ 0*step] - lims, src[ 0*step] + lims);
        }

        p1 = (25*src[-4*step] + 26*src[-3*step] + 26*src[-2*step] + 26*p0 +
              25*src[ 0*step] + rv40_dither_l[dmode + i]) >> 7;
        q1 = (25*src[-1*step] + 26*q0 + 26*src[ 1*step] + 26*src[ 2*step] +
              25*src[ 3*step] + rv40_dither_r[dmode + i]) >> 7;

        if (sflag) {
            p1 = av_clip(p1, src[-2*step] - lims, src[-2*step] + lims);
            q1 = av_clip(q1, src[ 1*step] - lims, src[ 1*step] + lims);
        }

        src[-2*step] = p1;
        src[-1*step] = p0;
        src[ 0*step] = q0;
        src[ 1*step] = q1;

        if(!chroma){
            src[-3*step] = (25*src[-1*step] + 26*src[-2*step] +
                            51*src[-3*step] + 26*src[-4*step] + 64) >> 7;
            src[ 2*step] = (25*src[ 0*step] + 26*src[ 1*step] +
                            51*src[ 2*step] + 26*src[ 3*step] + 64) >> 7;
        }
    }
}

static void rv40_h_strong_loop_filter(uint8_t *src, const ptrdiff_t stride,
                                      const int alpha, const int lims,
                                      const int dmode, const int chroma)
{
    rv40_strong_loop_filter(src, stride, 1, alpha, lims, dmode, chroma);
}

static void rv40_v_strong_loop_filter(uint8_t *src, const ptrdiff_t stride,
                                      const int alpha, const int lims,
                                      const int dmode, const int chroma)
{
    rv40_strong_loop_filter(src, 1, stride, alpha, lims, dmode, chroma);
}

static av_always_inline int rv40_loop_filter_strength(uint8_t *src,
                                                      int step, ptrdiff_t stride,
                                                      int beta, int beta2,
                                                      int edge,
                                                      int *p1, int *q1)
{
    int sum_p1p0 = 0, sum_q1q0 = 0, sum_p1p2 = 0, sum_q1q2 = 0;
    int strong0 = 0, strong1 = 0;
    uint8_t *ptr;
    int i;

    for (i = 0, ptr = src; i < 4; i++, ptr += stride) {
        sum_p1p0 += ptr[-2*step] - ptr[-1*step];
        sum_q1q0 += ptr[ 1*step] - ptr[ 0*step];
    }

    *p1 = FFABS(sum_p1p0) < (beta << 2);
    *q1 = FFABS(sum_q1q0) < (beta << 2);

    if(!*p1 && !*q1)
        return 0;

    if (!edge)
        return 0;

    for (i = 0, ptr = src; i < 4; i++, ptr += stride) {
        sum_p1p2 += ptr[-2*step] - ptr[-3*step];
        sum_q1q2 += ptr[ 1*step] - ptr[ 2*step];
    }

    strong0 = *p1 && (FFABS(sum_p1p2) < beta2);
    strong1 = *q1 && (FFABS(sum_q1q2) < beta2);

    return strong0 && strong1;
}

static int rv40_h_loop_filter_strength(uint8_t *src, ptrdiff_t stride,
                                       int beta, int beta2, int edge,
                                       int *p1, int *q1)
{
    return rv40_loop_filter_strength(src, stride, 1, beta, beta2, edge, p1, q1);
}

static int rv40_v_loop_filter_strength(uint8_t *src, ptrdiff_t stride,
                                       int beta, int beta2, int edge,
                                       int *p1, int *q1)
{
    return rv40_loop_filter_strength(src, 1, stride, beta, beta2, edge, p1, q1);
}

av_cold void ff_rv40dsp_init(RV34DSPContext *c)
{
    H264QpelContext qpel;

    ff_rv34dsp_init(c);
    ff_h264qpel_init(&qpel, 8);

    c->put_pixels_tab[0][ 0] = qpel.put_h264_qpel_pixels_tab[0][0];
    c->put_pixels_tab[0][ 1] = put_rv40_qpel16_mc10_c;
    c->put_pixels_tab[0][ 2] = qpel.put_h264_qpel_pixels_tab[0][2];
    c->put_pixels_tab[0][ 3] = put_rv40_qpel16_mc30_c;
    c->put_pixels_tab[0][ 4] = put_rv40_qpel16_mc01_c;
    c->put_pixels_tab[0][ 5] = put_rv40_qpel16_mc11_c;
    c->put_pixels_tab[0][ 6] = put_rv40_qpel16_mc21_c;
    c->put_pixels_tab[0][ 7] = put_rv40_qpel16_mc31_c;
    c->put_pixels_tab[0][ 8] = qpel.put_h264_qpel_pixels_tab[0][8];
    c->put_pixels_tab[0][ 9] = put_rv40_qpel16_mc12_c;
    c->put_pixels_tab[0][10] = put_rv40_qpel16_mc22_c;
    c->put_pixels_tab[0][11] = put_rv40_qpel16_mc32_c;
    c->put_pixels_tab[0][12] = put_rv40_qpel16_mc03_c;
    c->put_pixels_tab[0][13] = put_rv40_qpel16_mc13_c;
    c->put_pixels_tab[0][14] = put_rv40_qpel16_mc23_c;
    c->put_pixels_tab[0][15] = put_rv40_qpel16_mc33_c;
    c->avg_pixels_tab[0][ 0] = qpel.avg_h264_qpel_pixels_tab[0][0];
    c->avg_pixels_tab[0][ 1] = avg_rv40_qpel16_mc10_c;
    c->avg_pixels_tab[0][ 2] = qpel.avg_h264_qpel_pixels_tab[0][2];
    c->avg_pixels_tab[0][ 3] = avg_rv40_qpel16_mc30_c;
    c->avg_pixels_tab[0][ 4] = avg_rv40_qpel16_mc01_c;
    c->avg_pixels_tab[0][ 5] = avg_rv40_qpel16_mc11_c;
    c->avg_pixels_tab[0][ 6] = avg_rv40_qpel16_mc21_c;
    c->avg_pixels_tab[0][ 7] = avg_rv40_qpel16_mc31_c;
    c->avg_pixels_tab[0][ 8] = qpel.avg_h264_qpel_pixels_tab[0][8];
    c->avg_pixels_tab[0][ 9] = avg_rv40_qpel16_mc12_c;
    c->avg_pixels_tab[0][10] = avg_rv40_qpel16_mc22_c;
    c->avg_pixels_tab[0][11] = avg_rv40_qpel16_mc32_c;
    c->avg_pixels_tab[0][12] = avg_rv40_qpel16_mc03_c;
    c->avg_pixels_tab[0][13] = avg_rv40_qpel16_mc13_c;
    c->avg_pixels_tab[0][14] = avg_rv40_qpel16_mc23_c;
    c->avg_pixels_tab[0][15] = avg_rv40_qpel16_mc33_c;
    c->put_pixels_tab[1][ 0] = qpel.put_h264_qpel_pixels_tab[1][0];
    c->put_pixels_tab[1][ 1] = put_rv40_qpel8_mc10_c;
    c->put_pixels_tab[1][ 2] = qpel.put_h264_qpel_pixels_tab[1][2];
    c->put_pixels_tab[1][ 3] = put_rv40_qpel8_mc30_c;
    c->put_pixels_tab[1][ 4] = put_rv40_qpel8_mc01_c;
    c->put_pixels_tab[1][ 5] = put_rv40_qpel8_mc11_c;
    c->put_pixels_tab[1][ 6] = put_rv40_qpel8_mc21_c;
    c->put_pixels_tab[1][ 7] = put_rv40_qpel8_mc31_c;
    c->put_pixels_tab[1][ 8] = qpel.put_h264_qpel_pixels_tab[1][8];
    c->put_pixels_tab[1][ 9] = put_rv40_qpel8_mc12_c;
    c->put_pixels_tab[1][10] = put_rv40_qpel8_mc22_c;
    c->put_pixels_tab[1][11] = put_rv40_qpel8_mc32_c;
    c->put_pixels_tab[1][12] = put_rv40_qpel8_mc03_c;
    c->put_pixels_tab[1][13] = put_rv40_qpel8_mc13_c;
    c->put_pixels_tab[1][14] = put_rv40_qpel8_mc23_c;
    c->put_pixels_tab[1][15] = put_rv40_qpel8_mc33_c;
    c->avg_pixels_tab[1][ 0] = qpel.avg_h264_qpel_pixels_tab[1][0];
    c->avg_pixels_tab[1][ 1] = avg_rv40_qpel8_mc10_c;
    c->avg_pixels_tab[1][ 2] = qpel.avg_h264_qpel_pixels_tab[1][2];
    c->avg_pixels_tab[1][ 3] = avg_rv40_qpel8_mc30_c;
    c->avg_pixels_tab[1][ 4] = avg_rv40_qpel8_mc01_c;
    c->avg_pixels_tab[1][ 5] = avg_rv40_qpel8_mc11_c;
    c->avg_pixels_tab[1][ 6] = avg_rv40_qpel8_mc21_c;
    c->avg_pixels_tab[1][ 7] = avg_rv40_qpel8_mc31_c;
    c->avg_pixels_tab[1][ 8] = qpel.avg_h264_qpel_pixels_tab[1][8];
    c->avg_pixels_tab[1][ 9] = avg_rv40_qpel8_mc12_c;
    c->avg_pixels_tab[1][10] = avg_rv40_qpel8_mc22_c;
    c->avg_pixels_tab[1][11] = avg_rv40_qpel8_mc32_c;
    c->avg_pixels_tab[1][12] = avg_rv40_qpel8_mc03_c;
    c->avg_pixels_tab[1][13] = avg_rv40_qpel8_mc13_c;
    c->avg_pixels_tab[1][14] = avg_rv40_qpel8_mc23_c;
    c->avg_pixels_tab[1][15] = avg_rv40_qpel8_mc33_c;

    c->put_chroma_pixels_tab[0] = put_rv40_chroma_mc8_c;
    c->put_chroma_pixels_tab[1] = put_rv40_chroma_mc4_c;
    c->avg_chroma_pixels_tab[0] = avg_rv40_chroma_mc8_c;
    c->avg_chroma_pixels_tab[1] = avg_rv40_chroma_mc4_c;

    c->rv40_weight_pixels_tab[0][0] = rv40_weight_func_rnd_16;
    c->rv40_weight_pixels_tab[0][1] = rv40_weight_func_rnd_8;
    c->rv40_weight_pixels_tab[1][0] = rv40_weight_func_nornd_16;
    c->rv40_weight_pixels_tab[1][1] = rv40_weight_func_nornd_8;

    c->rv40_weak_loop_filter[0]     = rv40_h_weak_loop_filter;
    c->rv40_weak_loop_filter[1]     = rv40_v_weak_loop_filter;
    c->rv40_strong_loop_filter[0]   = rv40_h_strong_loop_filter;
    c->rv40_strong_loop_filter[1]   = rv40_v_strong_loop_filter;
    c->rv40_loop_filter_strength[0] = rv40_h_loop_filter_strength;
    c->rv40_loop_filter_strength[1] = rv40_v_loop_filter_strength;

    if (ARCH_AARCH64)
        ff_rv40dsp_init_aarch64(c);
    if (ARCH_ARM)
        ff_rv40dsp_init_arm(c);
    if (ARCH_X86)
        ff_rv40dsp_init_x86(c);
}<|MERGE_RESOLUTION|>--- conflicted
+++ resolved
@@ -32,11 +32,7 @@
 #include "pixels.h"
 #include "rnd_avg.h"
 #include "rv34dsp.h"
-<<<<<<< HEAD
 #include "libavutil/avassert.h"
-#include "libavutil/common.h"
-=======
->>>>>>> da5be235
 
 #define RV40_LOWPASS(OPNAME, OP) \
 static av_unused void OPNAME ## rv40_qpel8_h_lowpass(uint8_t *dst, uint8_t *src, int dstStride, int srcStride,\
