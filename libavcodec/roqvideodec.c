--- conflicted
+++ resolved
@@ -180,12 +180,6 @@
 
     s->width = avctx->width;
     s->height = avctx->height;
-<<<<<<< HEAD
-    avcodec_get_frame_defaults(&s->frames[0]);
-    avcodec_get_frame_defaults(&s->frames[1]);
-    s->last_frame    = &s->frames[0];
-    s->current_frame = &s->frames[1];
-=======
 
     s->last_frame    = av_frame_alloc();
     s->current_frame = av_frame_alloc();
@@ -195,7 +189,6 @@
         return AVERROR(ENOMEM);
     }
 
->>>>>>> 759001c5
     avctx->pix_fmt = AV_PIX_FMT_YUV444P;
 
     return 0;
@@ -211,14 +204,8 @@
     int copy= !s->current_frame->data[0];
     int ret;
 
-<<<<<<< HEAD
-    s->current_frame->reference = 3;
-    if ((ret = avctx->reget_buffer(avctx, s->current_frame)) < 0) {
+    if ((ret = ff_reget_buffer(avctx, s->current_frame)) < 0) {
         av_log(avctx, AV_LOG_ERROR, "reget_buffer() failed\n");
-=======
-    if ((ret = ff_reget_buffer(avctx, s->current_frame)) < 0) {
-        av_log(avctx, AV_LOG_ERROR, "  RoQ: get_buffer() failed\n");
->>>>>>> 759001c5
         return ret;
     }
 
