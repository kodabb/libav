--- conflicted
+++ resolved
@@ -4108,30 +4108,6 @@
             if(avctx->has_b_frames < 2)
                 avctx->has_b_frames= !s->low_delay;
 
-<<<<<<< HEAD
-            if (h->sps.bit_depth_luma != h->sps.bit_depth_chroma) {
-                av_log_missing_feature(s->avctx,
-                    "Different bit depth between chroma and luma", 1);
-                return AVERROR_PATCHWELCOME;
-=======
-            if (avctx->bits_per_raw_sample != h->sps.bit_depth_luma ||
-                h->cur_chroma_format_idc != h->sps.chroma_format_idc) {
-                if (h->sps.bit_depth_luma >= 8 && h->sps.bit_depth_luma <= 10) {
-                    avctx->bits_per_raw_sample = h->sps.bit_depth_luma;
-                    h->cur_chroma_format_idc = h->sps.chroma_format_idc;
-                    h->pixel_shift = h->sps.bit_depth_luma > 8;
-
-                    ff_h264dsp_init(&h->h264dsp, h->sps.bit_depth_luma, h->sps.chroma_format_idc);
-                    ff_h264_pred_init(&h->hpc, s->codec_id, h->sps.bit_depth_luma, h->sps.chroma_format_idc);
-                    s->dsp.dct_bits = h->sps.bit_depth_luma > 8 ? 32 : 16;
-                    dsputil_init(&s->dsp, s->avctx);
-                } else {
-                    av_log(avctx, AV_LOG_ERROR, "Unsupported bit depth: %d\n", h->sps.bit_depth_luma);
-                    buf_index = -1;
-                    goto end;
-                }
->>>>>>> c4033cd4
-            }
             break;
         case NAL_PPS:
             init_get_bits(&s->gb, ptr, bit_length);
