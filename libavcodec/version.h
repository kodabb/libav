/*
 *
 * This file is part of Libav.
 *
 * Libav is free software; you can redistribute it and/or
 * modify it under the terms of the GNU Lesser General Public
 * License as published by the Free Software Foundation; either
 * version 2.1 of the License, or (at your option) any later version.
 *
 * Libav is distributed in the hope that it will be useful,
 * but WITHOUT ANY WARRANTY; without even the implied warranty of
 * MERCHANTABILITY or FITNESS FOR A PARTICULAR PURPOSE.  See the GNU
 * Lesser General Public License for more details.
 *
 * You should have received a copy of the GNU Lesser General Public
 * License along with Libav; if not, write to the Free Software
 * Foundation, Inc., 51 Franklin Street, Fifth Floor, Boston, MA 02110-1301 USA
 */

#ifndef AVCODEC_VERSION_H
#define AVCODEC_VERSION_H

/**
 * @file
 * @ingroup libavc
 * Libavcodec version macros.
 */

<<<<<<< HEAD
#define LIBAVCODEC_VERSION_MAJOR 54
#define LIBAVCODEC_VERSION_MINOR 41
=======
#define LIBAVCODEC_VERSION_MAJOR 55
#define LIBAVCODEC_VERSION_MINOR  0
>>>>>>> 9dadfecb
#define LIBAVCODEC_VERSION_MICRO  0

#define LIBAVCODEC_VERSION_INT  AV_VERSION_INT(LIBAVCODEC_VERSION_MAJOR, \
                                               LIBAVCODEC_VERSION_MINOR, \
                                               LIBAVCODEC_VERSION_MICRO)
#define LIBAVCODEC_VERSION      AV_VERSION(LIBAVCODEC_VERSION_MAJOR,    \
                                           LIBAVCODEC_VERSION_MINOR,    \
                                           LIBAVCODEC_VERSION_MICRO)
#define LIBAVCODEC_BUILD        LIBAVCODEC_VERSION_INT

#define LIBAVCODEC_IDENT        "Lavc" AV_STRINGIFY(LIBAVCODEC_VERSION)

/**
 * FF_API_* defines may be placed below to indicate public API that will be
 * dropped at a future version bump. The defines themselves are not part of
 * the public API and may change, break or disappear at any time.
 */

#ifndef FF_API_REQUEST_CHANNELS
#define FF_API_REQUEST_CHANNELS (LIBAVCODEC_VERSION_MAJOR < 56)
#endif
#ifndef FF_API_OLD_DECODE_AUDIO
#define FF_API_OLD_DECODE_AUDIO (LIBAVCODEC_VERSION_MAJOR < 55)
#endif
#ifndef FF_API_OLD_ENCODE_AUDIO
#define FF_API_OLD_ENCODE_AUDIO (LIBAVCODEC_VERSION_MAJOR < 55)
#endif
#ifndef FF_API_OLD_ENCODE_VIDEO
#define FF_API_OLD_ENCODE_VIDEO (LIBAVCODEC_VERSION_MAJOR < 55)
#endif
#ifndef FF_API_MPV_GLOBAL_OPTS
#define FF_API_MPV_GLOBAL_OPTS  (LIBAVCODEC_VERSION_MAJOR < 55)
#endif
#ifndef FF_API_COLOR_TABLE_ID
#define FF_API_COLOR_TABLE_ID   (LIBAVCODEC_VERSION_MAJOR < 55)
#endif
#ifndef FF_API_INTER_THRESHOLD
#define FF_API_INTER_THRESHOLD  (LIBAVCODEC_VERSION_MAJOR < 55)
#endif
#ifndef FF_API_SUB_ID
#define FF_API_SUB_ID           (LIBAVCODEC_VERSION_MAJOR < 55)
#endif
#ifndef FF_API_DSP_MASK
#define FF_API_DSP_MASK         (LIBAVCODEC_VERSION_MAJOR < 55)
#endif
#ifndef FF_API_FIND_BEST_PIX_FMT
#define FF_API_FIND_BEST_PIX_FMT (LIBAVCODEC_VERSION_MAJOR < 55)
#endif
#ifndef FF_API_CODEC_ID
#define FF_API_CODEC_ID          (LIBAVCODEC_VERSION_MAJOR < 55)
#endif
#ifndef FF_API_VDA_ASYNC
#define FF_API_VDA_ASYNC         (LIBAVCODEC_VERSION_MAJOR < 55)
#endif
#ifndef FF_API_AVCODEC_RESAMPLE
#define FF_API_AVCODEC_RESAMPLE  (LIBAVCODEC_VERSION_MAJOR < 55)
#endif
#ifndef FF_API_LIBMPEG2
#define FF_API_LIBMPEG2          (LIBAVCODEC_VERSION_MAJOR < 55)
#endif
#ifndef FF_API_MMI
#define FF_API_MMI               (LIBAVCODEC_VERSION_MAJOR < 55)
#endif
#ifndef FF_API_SNOW
#define FF_API_SNOW              (LIBAVCODEC_VERSION_MAJOR < 55)
#endif
#ifndef FF_API_IDCT
#define FF_API_IDCT              (LIBAVCODEC_VERSION_MAJOR < 55)
#endif
#ifndef FF_API_DESTRUCT_PACKET
#define FF_API_DESTRUCT_PACKET   (LIBAVCODEC_VERSION_MAJOR < 56)
#endif
#ifndef FF_API_GET_BUFFER
#define FF_API_GET_BUFFER        (LIBAVCODEC_VERSION_MAJOR < 56)
#endif

#endif /* AVCODEC_VERSION_H */<|MERGE_RESOLUTION|>--- conflicted
+++ resolved
@@ -26,13 +26,8 @@
  * Libavcodec version macros.
  */
 
-<<<<<<< HEAD
-#define LIBAVCODEC_VERSION_MAJOR 54
-#define LIBAVCODEC_VERSION_MINOR 41
-=======
 #define LIBAVCODEC_VERSION_MAJOR 55
 #define LIBAVCODEC_VERSION_MINOR  0
->>>>>>> 9dadfecb
 #define LIBAVCODEC_VERSION_MICRO  0
 
 #define LIBAVCODEC_VERSION_INT  AV_VERSION_INT(LIBAVCODEC_VERSION_MAJOR, \
