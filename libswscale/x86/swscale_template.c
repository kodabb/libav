/*
 * Copyright (C) 2001-2003 Michael Niedermayer <michaelni@gmx.at>
 *
 * This file is part of FFmpeg.
 *
 * FFmpeg is free software; you can redistribute it and/or
 * modify it under the terms of the GNU Lesser General Public
 * License as published by the Free Software Foundation; either
 * version 2.1 of the License, or (at your option) any later version.
 *
 * FFmpeg is distributed in the hope that it will be useful,
 * but WITHOUT ANY WARRANTY; without even the implied warranty of
 * MERCHANTABILITY or FITNESS FOR A PARTICULAR PURPOSE.  See the GNU
 * Lesser General Public License for more details.
 *
 * You should have received a copy of the GNU Lesser General Public
 * License along with FFmpeg; if not, write to the Free Software
 * Foundation, Inc., 51 Franklin Street, Fifth Floor, Boston, MA 02110-1301 USA
 */

#undef REAL_MOVNTQ
#undef MOVNTQ
#undef PREFETCH

#if COMPILE_TEMPLATE_MMX2
#define PREFETCH "prefetchnta"
#else
#define PREFETCH  " # nop"
#endif

#if COMPILE_TEMPLATE_MMX2
#define REAL_MOVNTQ(a,b) "movntq " #a ", " #b " \n\t"
#else
#define REAL_MOVNTQ(a,b) "movq " #a ", " #b " \n\t"
#endif
#define MOVNTQ(a,b)  REAL_MOVNTQ(a,b)

#define YSCALEYUV2YV12X(offset, dest, end, pos) \
    __asm__ volatile(\
        "movq                  "DITHER16"+0(%0), %%mm3      \n\t"\
        "movq                  "DITHER16"+8(%0), %%mm4      \n\t"\
        "lea                     " offset "(%0), %%"REG_d"  \n\t"\
        "mov                        (%%"REG_d"), %%"REG_S"  \n\t"\
        ".p2align                             4             \n\t" /* FIXME Unroll? */\
        "1:                                                 \n\t"\
        "movq                      8(%%"REG_d"), %%mm0      \n\t" /* filterCoeff */\
        "movq                (%%"REG_S", %3, 2), %%mm2      \n\t" /* srcData */\
        "movq               8(%%"REG_S", %3, 2), %%mm5      \n\t" /* srcData */\
        "add                                $16, %%"REG_d"  \n\t"\
        "mov                        (%%"REG_d"), %%"REG_S"  \n\t"\
        "test                         %%"REG_S", %%"REG_S"  \n\t"\
        "pmulhw                           %%mm0, %%mm2      \n\t"\
        "pmulhw                           %%mm0, %%mm5      \n\t"\
        "paddw                            %%mm2, %%mm3      \n\t"\
        "paddw                            %%mm5, %%mm4      \n\t"\
        " jnz                                1b             \n\t"\
        "psraw                               $3, %%mm3      \n\t"\
        "psraw                               $3, %%mm4      \n\t"\
        "packuswb                         %%mm4, %%mm3      \n\t"\
        MOVNTQ(%%mm3, (%1, %3))\
        "add                                 $8, %3         \n\t"\
        "cmp                                 %2, %3         \n\t"\
        "movq                  "DITHER16"+0(%0), %%mm3      \n\t"\
        "movq                  "DITHER16"+8(%0), %%mm4      \n\t"\
        "lea                     " offset "(%0), %%"REG_d"  \n\t"\
        "mov                        (%%"REG_d"), %%"REG_S"  \n\t"\
        "jb                                  1b             \n\t"\
        :: "r" (&c->redDither),\
           "r" (dest), "g" ((x86_reg)(end)), "r"((x86_reg)(pos))\
        : "%"REG_d, "%"REG_S\
    );

static void RENAME(yuv2yuvX)(SwsContext *c, const int16_t *lumFilter,
                             const int16_t **lumSrc, int lumFilterSize,
                             const int16_t *chrFilter, const int16_t **chrUSrc,
                             const int16_t **chrVSrc,
                             int chrFilterSize, const int16_t **alpSrc,
                             uint8_t *dest[4], int dstW, int chrDstW,
                             const uint8_t *lumDither, const uint8_t *chrDither)
{
    int i;
    uint8_t *yDest = dest[0], *uDest = dest[1], *vDest = dest[2],
            *aDest = CONFIG_SWSCALE_ALPHA ? dest[3] : NULL;

    if (uDest) {
        x86_reg uv_off = c->uv_off;
        for(i=0; i<8; i++) c->dither16[i] = chrDither[i]>>4;
        YSCALEYUV2YV12X(CHR_MMX_FILTER_OFFSET, uDest, chrDstW, 0)
        for(i=0; i<8; i++) c->dither16[i] = chrDither[(i+3)&7]>>4;
        YSCALEYUV2YV12X(CHR_MMX_FILTER_OFFSET, vDest - uv_off, chrDstW + uv_off, uv_off)
    }
    for(i=0; i<8; i++) c->dither16[i] = lumDither[i]>>4;
    if (CONFIG_SWSCALE_ALPHA && aDest) {
        YSCALEYUV2YV12X(ALP_MMX_FILTER_OFFSET, aDest, dstW, 0)
    }

    YSCALEYUV2YV12X(LUM_MMX_FILTER_OFFSET, yDest, dstW, 0)
}

#define YSCALEYUV2YV12X_ACCURATE(offset, dest, end, pos) \
    __asm__ volatile(\
        "lea                     " offset "(%0), %%"REG_d"  \n\t"\
        "movq                  "DITHER32"+0(%0), %%mm4      \n\t"\
        "movq                  "DITHER32"+8(%0), %%mm5      \n\t"\
        "movq                 "DITHER32"+16(%0), %%mm6      \n\t"\
        "movq                 "DITHER32"+24(%0), %%mm7      \n\t"\
        "pxor                             %%mm4, %%mm4      \n\t"\
        "pxor                             %%mm5, %%mm5      \n\t"\
        "pxor                             %%mm6, %%mm6      \n\t"\
        "pxor                             %%mm7, %%mm7      \n\t"\
        "mov                        (%%"REG_d"), %%"REG_S"  \n\t"\
        ".p2align                             4             \n\t"\
        "1:                                                 \n\t"\
        "movq                (%%"REG_S", %3, 2), %%mm0      \n\t" /* srcData */\
        "movq               8(%%"REG_S", %3, 2), %%mm2      \n\t" /* srcData */\
        "mov        "STR(APCK_PTR2)"(%%"REG_d"), %%"REG_S"  \n\t"\
        "movq                (%%"REG_S", %3, 2), %%mm1      \n\t" /* srcData */\
        "movq                             %%mm0, %%mm3      \n\t"\
        "punpcklwd                        %%mm1, %%mm0      \n\t"\
        "punpckhwd                        %%mm1, %%mm3      \n\t"\
        "movq       "STR(APCK_COEF)"(%%"REG_d"), %%mm1      \n\t" /* filterCoeff */\
        "pmaddwd                          %%mm1, %%mm0      \n\t"\
        "pmaddwd                          %%mm1, %%mm3      \n\t"\
        "paddd                            %%mm0, %%mm4      \n\t"\
        "paddd                            %%mm3, %%mm5      \n\t"\
        "movq               8(%%"REG_S", %3, 2), %%mm3      \n\t" /* srcData */\
        "mov        "STR(APCK_SIZE)"(%%"REG_d"), %%"REG_S"  \n\t"\
        "add                  $"STR(APCK_SIZE)", %%"REG_d"  \n\t"\
        "test                         %%"REG_S", %%"REG_S"  \n\t"\
        "movq                             %%mm2, %%mm0      \n\t"\
        "punpcklwd                        %%mm3, %%mm2      \n\t"\
        "punpckhwd                        %%mm3, %%mm0      \n\t"\
        "pmaddwd                          %%mm1, %%mm2      \n\t"\
        "pmaddwd                          %%mm1, %%mm0      \n\t"\
        "paddd                            %%mm2, %%mm6      \n\t"\
        "paddd                            %%mm0, %%mm7      \n\t"\
        " jnz                                1b             \n\t"\
        "psrad                              $19, %%mm4      \n\t"\
        "psrad                              $19, %%mm5      \n\t"\
        "psrad                              $19, %%mm6      \n\t"\
        "psrad                              $19, %%mm7      \n\t"\
        "packssdw                         %%mm5, %%mm4      \n\t"\
        "packssdw                         %%mm7, %%mm6      \n\t"\
        "packuswb                         %%mm6, %%mm4      \n\t"\
        MOVNTQ(%%mm4, (%1, %3))\
        "add                                 $8, %3         \n\t"\
        "cmp                                 %2, %3         \n\t"\
        "lea                     " offset "(%0), %%"REG_d"  \n\t"\
        "movq                  "DITHER32"+0(%0), %%mm4      \n\t"\
        "movq                  "DITHER32"+8(%0), %%mm5      \n\t"\
        "movq                 "DITHER32"+16(%0), %%mm6      \n\t"\
        "movq                 "DITHER32"+24(%0), %%mm7      \n\t"\
        "mov                        (%%"REG_d"), %%"REG_S"  \n\t"\
        "jb                                  1b             \n\t"\
        :: "r" (&c->redDither),\
        "r" (dest), "g" ((x86_reg)(end)), "r"((x86_reg)(pos))\
        : "%"REG_a, "%"REG_d, "%"REG_S\
    );

static void RENAME(yuv2yuvX_ar)(SwsContext *c, const int16_t *lumFilter,
                                const int16_t **lumSrc, int lumFilterSize,
                                const int16_t *chrFilter, const int16_t **chrUSrc,
                                const int16_t **chrVSrc,
                                int chrFilterSize, const int16_t **alpSrc,
                                uint8_t *dest[4], int dstW, int chrDstW,
                                const uint8_t *lumDither, const uint8_t *chrDither)
{
    int i;
    uint8_t *yDest = dest[0], *uDest = dest[1], *vDest = dest[2],
            *aDest = CONFIG_SWSCALE_ALPHA ? dest[3] : NULL;

    if (uDest) {
        x86_reg uv_off = c->uv_off;
        for(i=0; i<8; i++) c->dither32[i] = chrDither[i]<<12;
        YSCALEYUV2YV12X_ACCURATE(CHR_MMX_FILTER_OFFSET, uDest, chrDstW, 0)
        for(i=0; i<8; i++) c->dither32[i] = chrDither[(i+3)&7]<<12;
        YSCALEYUV2YV12X_ACCURATE(CHR_MMX_FILTER_OFFSET, vDest - uv_off, chrDstW + uv_off, uv_off)
    }
    for(i=0; i<8; i++) c->dither32[i] = lumDither[i]<<12;
    if (CONFIG_SWSCALE_ALPHA && aDest) {
        YSCALEYUV2YV12X_ACCURATE(ALP_MMX_FILTER_OFFSET, aDest, dstW, 0)
    }

    YSCALEYUV2YV12X_ACCURATE(LUM_MMX_FILTER_OFFSET, yDest, dstW, 0)
}

static void RENAME(yuv2yuv1)(SwsContext *c, const int16_t *lumSrc,
                             const int16_t *chrUSrc, const int16_t *chrVSrc,
                             const int16_t *alpSrc,
                             uint8_t *dst[4], int dstW, int chrDstW,
                             const uint8_t *lumDither, const uint8_t *chrDither)
{
    int p= 4;
    const int16_t *src[4]= {
        lumSrc + dstW,     chrUSrc + chrDstW,
        chrVSrc + chrDstW, alpSrc + dstW
    };
    x86_reg counter[4]= { dstW, chrDstW, chrDstW, dstW };

    while (p--) {
        if (dst[p]) {
            __asm__ volatile(
                "mov %2, %%"REG_a"                    \n\t"
                ".p2align               4             \n\t" /* FIXME Unroll? */
                "1:                                   \n\t"
                "movq  (%0, %%"REG_a", 2), %%mm0      \n\t"
                "movq 8(%0, %%"REG_a", 2), %%mm1      \n\t"
                "psraw                 $7, %%mm0      \n\t"
                "psraw                 $7, %%mm1      \n\t"
                "packuswb           %%mm1, %%mm0      \n\t"
                MOVNTQ(%%mm0, (%1, %%REGa))
                "add                   $8, %%"REG_a"  \n\t"
                "jnc                   1b             \n\t"
                :: "r" (src[p]), "r" (dst[p] + counter[p]),
                   "g" (-counter[p])
                : "%"REG_a
            );
        }
    }
}

static void RENAME(yuv2yuv1_ar)(SwsContext *c, const int16_t *lumSrc,
                                const int16_t *chrUSrc, const int16_t *chrVSrc,
                                const int16_t *alpSrc,
                                uint8_t *dst[4], int dstW, int chrDstW,
                                const uint8_t *lumDither, const uint8_t *chrDither)
{
    int p= 4;
    const int16_t *src[4]= {
        lumSrc + dstW,     chrUSrc + chrDstW,
        chrVSrc + chrDstW, alpSrc + dstW
    };
    x86_reg counter[4]= { dstW, chrDstW, chrDstW, dstW };

    while (p--) {
        if (dst[p]) {
            int i;
            for(i=0; i<8; i++) c->dither16[i] = i<2 ? lumDither[i] : chrDither[i];
            __asm__ volatile(
                "mov %2, %%"REG_a"                    \n\t"
                "movq               0(%3), %%mm6      \n\t"
                "movq               8(%3), %%mm7      \n\t"
                ".p2align                4            \n\t" /* FIXME Unroll? */
                "1:                                   \n\t"
                "movq  (%0, %%"REG_a", 2), %%mm0      \n\t"
                "movq 8(%0, %%"REG_a", 2), %%mm1      \n\t"
                "paddsw             %%mm6, %%mm0      \n\t"
                "paddsw             %%mm7, %%mm1      \n\t"
                "psraw                 $7, %%mm0      \n\t"
                "psraw                 $7, %%mm1      \n\t"
                "packuswb           %%mm1, %%mm0      \n\t"
                MOVNTQ(%%mm0, (%1, %%REGa))
                "add                   $8, %%"REG_a"  \n\t"
                "jnc                   1b             \n\t"
                :: "r" (src[p]), "r" (dst[p] + counter[p]),
                   "g" (-counter[p]), "r"(c->dither16)
                : "%"REG_a
            );
        }
    }
}

#define YSCALEYUV2PACKEDX_UV \
    __asm__ volatile(\
        "xor                   %%"REG_a", %%"REG_a"     \n\t"\
        ".p2align                      4                \n\t"\
        "nop                                            \n\t"\
        "1:                                             \n\t"\
        "lea "CHR_MMX_FILTER_OFFSET"(%0), %%"REG_d"     \n\t"\
        "mov                 (%%"REG_d"), %%"REG_S"     \n\t"\
        "movq      "VROUNDER_OFFSET"(%0), %%mm3         \n\t"\
        "movq                      %%mm3, %%mm4         \n\t"\
        ".p2align                      4                \n\t"\
        "2:                                             \n\t"\
        "movq               8(%%"REG_d"), %%mm0         \n\t" /* filterCoeff */\
        "movq     (%%"REG_S", %%"REG_a"), %%mm2         \n\t" /* UsrcData */\
        "add                          %6, %%"REG_S"     \n\t" \
        "movq     (%%"REG_S", %%"REG_a"), %%mm5         \n\t" /* VsrcData */\
        "add                         $16, %%"REG_d"     \n\t"\
        "mov                 (%%"REG_d"), %%"REG_S"     \n\t"\
        "pmulhw                    %%mm0, %%mm2         \n\t"\
        "pmulhw                    %%mm0, %%mm5         \n\t"\
        "paddw                     %%mm2, %%mm3         \n\t"\
        "paddw                     %%mm5, %%mm4         \n\t"\
        "test                  %%"REG_S", %%"REG_S"     \n\t"\
        " jnz                         2b                \n\t"\

#define YSCALEYUV2PACKEDX_YA(offset,coeff,src1,src2,dst1,dst2) \
    "lea                "offset"(%0), %%"REG_d"     \n\t"\
    "mov                 (%%"REG_d"), %%"REG_S"     \n\t"\
    "movq      "VROUNDER_OFFSET"(%0), "#dst1"       \n\t"\
    "movq                    "#dst1", "#dst2"       \n\t"\
    ".p2align                      4                \n\t"\
    "2:                                             \n\t"\
    "movq               8(%%"REG_d"), "#coeff"      \n\t" /* filterCoeff */\
    "movq  (%%"REG_S", %%"REG_a", 2), "#src1"       \n\t" /* Y1srcData */\
    "movq 8(%%"REG_S", %%"REG_a", 2), "#src2"       \n\t" /* Y2srcData */\
    "add                         $16, %%"REG_d"            \n\t"\
    "mov                 (%%"REG_d"), %%"REG_S"     \n\t"\
    "pmulhw                 "#coeff", "#src1"       \n\t"\
    "pmulhw                 "#coeff", "#src2"       \n\t"\
    "paddw                   "#src1", "#dst1"       \n\t"\
    "paddw                   "#src2", "#dst2"       \n\t"\
    "test                  %%"REG_S", %%"REG_S"     \n\t"\
    " jnz                         2b                \n\t"\

#define YSCALEYUV2PACKEDX \
    YSCALEYUV2PACKEDX_UV \
    YSCALEYUV2PACKEDX_YA(LUM_MMX_FILTER_OFFSET,%%mm0,%%mm2,%%mm5,%%mm1,%%mm7) \

#define YSCALEYUV2PACKEDX_END                     \
        :: "r" (&c->redDither),                   \
            "m" (dummy), "m" (dummy), "m" (dummy),\
            "r" (dest), "m" (dstW_reg), "m"(uv_off) \
        : "%"REG_a, "%"REG_d, "%"REG_S            \
    );

#define YSCALEYUV2PACKEDX_ACCURATE_UV \
    __asm__ volatile(\
        "xor %%"REG_a", %%"REG_a"                       \n\t"\
        ".p2align                      4                \n\t"\
        "nop                                            \n\t"\
        "1:                                             \n\t"\
        "lea "CHR_MMX_FILTER_OFFSET"(%0), %%"REG_d"     \n\t"\
        "mov                 (%%"REG_d"), %%"REG_S"     \n\t"\
        "pxor                      %%mm4, %%mm4         \n\t"\
        "pxor                      %%mm5, %%mm5         \n\t"\
        "pxor                      %%mm6, %%mm6         \n\t"\
        "pxor                      %%mm7, %%mm7         \n\t"\
        ".p2align                      4                \n\t"\
        "2:                                             \n\t"\
        "movq     (%%"REG_S", %%"REG_a"), %%mm0         \n\t" /* UsrcData */\
        "add                          %6, %%"REG_S"      \n\t" \
        "movq     (%%"REG_S", %%"REG_a"), %%mm2         \n\t" /* VsrcData */\
        "mov "STR(APCK_PTR2)"(%%"REG_d"), %%"REG_S"     \n\t"\
        "movq     (%%"REG_S", %%"REG_a"), %%mm1         \n\t" /* UsrcData */\
        "movq                      %%mm0, %%mm3         \n\t"\
        "punpcklwd                 %%mm1, %%mm0         \n\t"\
        "punpckhwd                 %%mm1, %%mm3         \n\t"\
        "movq "STR(APCK_COEF)"(%%"REG_d"),%%mm1         \n\t" /* filterCoeff */\
        "pmaddwd                   %%mm1, %%mm0         \n\t"\
        "pmaddwd                   %%mm1, %%mm3         \n\t"\
        "paddd                     %%mm0, %%mm4         \n\t"\
        "paddd                     %%mm3, %%mm5         \n\t"\
        "add                          %6, %%"REG_S"      \n\t" \
        "movq     (%%"REG_S", %%"REG_a"), %%mm3         \n\t" /* VsrcData */\
        "mov "STR(APCK_SIZE)"(%%"REG_d"), %%"REG_S"     \n\t"\
        "add           $"STR(APCK_SIZE)", %%"REG_d"     \n\t"\
        "test                  %%"REG_S", %%"REG_S"     \n\t"\
        "movq                      %%mm2, %%mm0         \n\t"\
        "punpcklwd                 %%mm3, %%mm2         \n\t"\
        "punpckhwd                 %%mm3, %%mm0         \n\t"\
        "pmaddwd                   %%mm1, %%mm2         \n\t"\
        "pmaddwd                   %%mm1, %%mm0         \n\t"\
        "paddd                     %%mm2, %%mm6         \n\t"\
        "paddd                     %%mm0, %%mm7         \n\t"\
        " jnz                         2b                \n\t"\
        "psrad                       $16, %%mm4         \n\t"\
        "psrad                       $16, %%mm5         \n\t"\
        "psrad                       $16, %%mm6         \n\t"\
        "psrad                       $16, %%mm7         \n\t"\
        "movq      "VROUNDER_OFFSET"(%0), %%mm0         \n\t"\
        "packssdw                  %%mm5, %%mm4         \n\t"\
        "packssdw                  %%mm7, %%mm6         \n\t"\
        "paddw                     %%mm0, %%mm4         \n\t"\
        "paddw                     %%mm0, %%mm6         \n\t"\
        "movq                      %%mm4, "U_TEMP"(%0)  \n\t"\
        "movq                      %%mm6, "V_TEMP"(%0)  \n\t"\

#define YSCALEYUV2PACKEDX_ACCURATE_YA(offset) \
    "lea                "offset"(%0), %%"REG_d"     \n\t"\
    "mov                 (%%"REG_d"), %%"REG_S"     \n\t"\
    "pxor                      %%mm1, %%mm1         \n\t"\
    "pxor                      %%mm5, %%mm5         \n\t"\
    "pxor                      %%mm7, %%mm7         \n\t"\
    "pxor                      %%mm6, %%mm6         \n\t"\
    ".p2align                      4                \n\t"\
    "2:                                             \n\t"\
    "movq  (%%"REG_S", %%"REG_a", 2), %%mm0         \n\t" /* Y1srcData */\
    "movq 8(%%"REG_S", %%"REG_a", 2), %%mm2         \n\t" /* Y2srcData */\
    "mov "STR(APCK_PTR2)"(%%"REG_d"), %%"REG_S"     \n\t"\
    "movq  (%%"REG_S", %%"REG_a", 2), %%mm4         \n\t" /* Y1srcData */\
    "movq                      %%mm0, %%mm3         \n\t"\
    "punpcklwd                 %%mm4, %%mm0         \n\t"\
    "punpckhwd                 %%mm4, %%mm3         \n\t"\
    "movq "STR(APCK_COEF)"(%%"REG_d"), %%mm4         \n\t" /* filterCoeff */\
    "pmaddwd                   %%mm4, %%mm0         \n\t"\
    "pmaddwd                   %%mm4, %%mm3         \n\t"\
    "paddd                     %%mm0, %%mm1         \n\t"\
    "paddd                     %%mm3, %%mm5         \n\t"\
    "movq 8(%%"REG_S", %%"REG_a", 2), %%mm3         \n\t" /* Y2srcData */\
    "mov "STR(APCK_SIZE)"(%%"REG_d"), %%"REG_S"     \n\t"\
    "add           $"STR(APCK_SIZE)", %%"REG_d"     \n\t"\
    "test                  %%"REG_S", %%"REG_S"     \n\t"\
    "movq                      %%mm2, %%mm0         \n\t"\
    "punpcklwd                 %%mm3, %%mm2         \n\t"\
    "punpckhwd                 %%mm3, %%mm0         \n\t"\
    "pmaddwd                   %%mm4, %%mm2         \n\t"\
    "pmaddwd                   %%mm4, %%mm0         \n\t"\
    "paddd                     %%mm2, %%mm7         \n\t"\
    "paddd                     %%mm0, %%mm6         \n\t"\
    " jnz                         2b                \n\t"\
    "psrad                       $16, %%mm1         \n\t"\
    "psrad                       $16, %%mm5         \n\t"\
    "psrad                       $16, %%mm7         \n\t"\
    "psrad                       $16, %%mm6         \n\t"\
    "movq      "VROUNDER_OFFSET"(%0), %%mm0         \n\t"\
    "packssdw                  %%mm5, %%mm1         \n\t"\
    "packssdw                  %%mm6, %%mm7         \n\t"\
    "paddw                     %%mm0, %%mm1         \n\t"\
    "paddw                     %%mm0, %%mm7         \n\t"\
    "movq               "U_TEMP"(%0), %%mm3         \n\t"\
    "movq               "V_TEMP"(%0), %%mm4         \n\t"\

#define YSCALEYUV2PACKEDX_ACCURATE \
    YSCALEYUV2PACKEDX_ACCURATE_UV \
    YSCALEYUV2PACKEDX_ACCURATE_YA(LUM_MMX_FILTER_OFFSET)

#define YSCALEYUV2RGBX \
    "psubw  "U_OFFSET"(%0), %%mm3       \n\t" /* (U-128)8*/\
    "psubw  "V_OFFSET"(%0), %%mm4       \n\t" /* (V-128)8*/\
    "movq            %%mm3, %%mm2       \n\t" /* (U-128)8*/\
    "movq            %%mm4, %%mm5       \n\t" /* (V-128)8*/\
    "pmulhw "UG_COEFF"(%0), %%mm3       \n\t"\
    "pmulhw "VG_COEFF"(%0), %%mm4       \n\t"\
    /* mm2=(U-128)8, mm3=ug, mm4=vg mm5=(V-128)8 */\
    "pmulhw "UB_COEFF"(%0), %%mm2       \n\t"\
    "pmulhw "VR_COEFF"(%0), %%mm5       \n\t"\
    "psubw  "Y_OFFSET"(%0), %%mm1       \n\t" /* 8(Y-16)*/\
    "psubw  "Y_OFFSET"(%0), %%mm7       \n\t" /* 8(Y-16)*/\
    "pmulhw  "Y_COEFF"(%0), %%mm1       \n\t"\
    "pmulhw  "Y_COEFF"(%0), %%mm7       \n\t"\
    /* mm1= Y1, mm2=ub, mm3=ug, mm4=vg mm5=vr, mm7=Y2 */\
    "paddw           %%mm3, %%mm4       \n\t"\
    "movq            %%mm2, %%mm0       \n\t"\
    "movq            %%mm5, %%mm6       \n\t"\
    "movq            %%mm4, %%mm3       \n\t"\
    "punpcklwd       %%mm2, %%mm2       \n\t"\
    "punpcklwd       %%mm5, %%mm5       \n\t"\
    "punpcklwd       %%mm4, %%mm4       \n\t"\
    "paddw           %%mm1, %%mm2       \n\t"\
    "paddw           %%mm1, %%mm5       \n\t"\
    "paddw           %%mm1, %%mm4       \n\t"\
    "punpckhwd       %%mm0, %%mm0       \n\t"\
    "punpckhwd       %%mm6, %%mm6       \n\t"\
    "punpckhwd       %%mm3, %%mm3       \n\t"\
    "paddw           %%mm7, %%mm0       \n\t"\
    "paddw           %%mm7, %%mm6       \n\t"\
    "paddw           %%mm7, %%mm3       \n\t"\
    /* mm0=B1, mm2=B2, mm3=G2, mm4=G1, mm5=R1, mm6=R2 */\
    "packuswb        %%mm0, %%mm2       \n\t"\
    "packuswb        %%mm6, %%mm5       \n\t"\
    "packuswb        %%mm3, %%mm4       \n\t"\

#define REAL_WRITEBGR32(dst, dstw, index, b, g, r, a, q0, q2, q3, t) \
    "movq       "#b", "#q2"     \n\t" /* B */\
    "movq       "#r", "#t"      \n\t" /* R */\
    "punpcklbw  "#g", "#b"      \n\t" /* GBGBGBGB 0 */\
    "punpcklbw  "#a", "#r"      \n\t" /* ARARARAR 0 */\
    "punpckhbw  "#g", "#q2"     \n\t" /* GBGBGBGB 2 */\
    "punpckhbw  "#a", "#t"      \n\t" /* ARARARAR 2 */\
    "movq       "#b", "#q0"     \n\t" /* GBGBGBGB 0 */\
    "movq      "#q2", "#q3"     \n\t" /* GBGBGBGB 2 */\
    "punpcklwd  "#r", "#q0"     \n\t" /* ARGBARGB 0 */\
    "punpckhwd  "#r", "#b"      \n\t" /* ARGBARGB 1 */\
    "punpcklwd  "#t", "#q2"     \n\t" /* ARGBARGB 2 */\
    "punpckhwd  "#t", "#q3"     \n\t" /* ARGBARGB 3 */\
\
    MOVNTQ(   q0,   (dst, index, 4))\
    MOVNTQ(    b,  8(dst, index, 4))\
    MOVNTQ(   q2, 16(dst, index, 4))\
    MOVNTQ(   q3, 24(dst, index, 4))\
\
    "add      $8, "#index"      \n\t"\
    "cmp "#dstw", "#index"      \n\t"\
    " jb      1b                \n\t"
#define WRITEBGR32(dst, dstw, index, b, g, r, a, q0, q2, q3, t)  REAL_WRITEBGR32(dst, dstw, index, b, g, r, a, q0, q2, q3, t)

static void RENAME(yuv2rgb32_X_ar)(SwsContext *c, const int16_t *lumFilter,
                                   const int16_t **lumSrc, int lumFilterSize,
                                   const int16_t *chrFilter, const int16_t **chrUSrc,
                                   const int16_t **chrVSrc,
                                   int chrFilterSize, const int16_t **alpSrc,
                                   uint8_t *dest, int dstW, int dstY)
{
    x86_reg dummy=0;
    x86_reg dstW_reg = dstW;
    x86_reg uv_off = c->uv_off << 1;

    if (CONFIG_SWSCALE_ALPHA && c->alpPixBuf) {
        YSCALEYUV2PACKEDX_ACCURATE
        YSCALEYUV2RGBX
        "movq                      %%mm2, "U_TEMP"(%0)  \n\t"
        "movq                      %%mm4, "V_TEMP"(%0)  \n\t"
        "movq                      %%mm5, "Y_TEMP"(%0)  \n\t"
        YSCALEYUV2PACKEDX_ACCURATE_YA(ALP_MMX_FILTER_OFFSET)
        "movq               "Y_TEMP"(%0), %%mm5         \n\t"
        "psraw                        $3, %%mm1         \n\t"
        "psraw                        $3, %%mm7         \n\t"
        "packuswb                  %%mm7, %%mm1         \n\t"
        WRITEBGR32(%4, %5, %%REGa, %%mm3, %%mm4, %%mm5, %%mm1, %%mm0, %%mm7, %%mm2, %%mm6)
        YSCALEYUV2PACKEDX_END
    } else {
        YSCALEYUV2PACKEDX_ACCURATE
        YSCALEYUV2RGBX
        "pcmpeqd %%mm7, %%mm7 \n\t"
        WRITEBGR32(%4, %5, %%REGa, %%mm2, %%mm4, %%mm5, %%mm7, %%mm0, %%mm1, %%mm3, %%mm6)
        YSCALEYUV2PACKEDX_END
    }
}

static void RENAME(yuv2rgb32_X)(SwsContext *c, const int16_t *lumFilter,
                                const int16_t **lumSrc, int lumFilterSize,
                                const int16_t *chrFilter, const int16_t **chrUSrc,
                                const int16_t **chrVSrc,
                                int chrFilterSize, const int16_t **alpSrc,
                                uint8_t *dest, int dstW, int dstY)
{
    x86_reg dummy=0;
    x86_reg dstW_reg = dstW;
    x86_reg uv_off = c->uv_off << 1;

    if (CONFIG_SWSCALE_ALPHA && c->alpPixBuf) {
        YSCALEYUV2PACKEDX
        YSCALEYUV2RGBX
        YSCALEYUV2PACKEDX_YA(ALP_MMX_FILTER_OFFSET, %%mm0, %%mm3, %%mm6, %%mm1, %%mm7)
        "psraw                        $3, %%mm1         \n\t"
        "psraw                        $3, %%mm7         \n\t"
        "packuswb                  %%mm7, %%mm1         \n\t"
        WRITEBGR32(%4, %5, %%REGa, %%mm2, %%mm4, %%mm5, %%mm1, %%mm0, %%mm7, %%mm3, %%mm6)
        YSCALEYUV2PACKEDX_END
    } else {
        YSCALEYUV2PACKEDX
        YSCALEYUV2RGBX
        "pcmpeqd %%mm7, %%mm7 \n\t"
        WRITEBGR32(%4, %5, %%REGa, %%mm2, %%mm4, %%mm5, %%mm7, %%mm0, %%mm1, %%mm3, %%mm6)
        YSCALEYUV2PACKEDX_END
    }
}

#define REAL_WRITERGB16(dst, dstw, index) \
    "pand "MANGLE(bF8)", %%mm2  \n\t" /* B */\
    "pand "MANGLE(bFC)", %%mm4  \n\t" /* G */\
    "pand "MANGLE(bF8)", %%mm5  \n\t" /* R */\
    "psrlq           $3, %%mm2  \n\t"\
\
    "movq         %%mm2, %%mm1  \n\t"\
    "movq         %%mm4, %%mm3  \n\t"\
\
    "punpcklbw    %%mm7, %%mm3  \n\t"\
    "punpcklbw    %%mm5, %%mm2  \n\t"\
    "punpckhbw    %%mm7, %%mm4  \n\t"\
    "punpckhbw    %%mm5, %%mm1  \n\t"\
\
    "psllq           $3, %%mm3  \n\t"\
    "psllq           $3, %%mm4  \n\t"\
\
    "por          %%mm3, %%mm2  \n\t"\
    "por          %%mm4, %%mm1  \n\t"\
\
    MOVNTQ(%%mm2,  (dst, index, 2))\
    MOVNTQ(%%mm1, 8(dst, index, 2))\
\
    "add             $8, "#index"   \n\t"\
    "cmp        "#dstw", "#index"   \n\t"\
    " jb             1b             \n\t"
#define WRITERGB16(dst, dstw, index)  REAL_WRITERGB16(dst, dstw, index)

static void RENAME(yuv2rgb565_X_ar)(SwsContext *c, const int16_t *lumFilter,
                                    const int16_t **lumSrc, int lumFilterSize,
                                    const int16_t *chrFilter, const int16_t **chrUSrc,
                                    const int16_t **chrVSrc,
                                    int chrFilterSize, const int16_t **alpSrc,
                                    uint8_t *dest, int dstW, int dstY)
{
    x86_reg dummy=0;
    x86_reg dstW_reg = dstW;
    x86_reg uv_off = c->uv_off << 1;

    YSCALEYUV2PACKEDX_ACCURATE
    YSCALEYUV2RGBX
    "pxor %%mm7, %%mm7 \n\t"
    /* mm2=B, %%mm4=G, %%mm5=R, %%mm7=0 */
#ifdef DITHER1XBPP
    "paddusb "BLUE_DITHER"(%0), %%mm2\n\t"
    "paddusb "GREEN_DITHER"(%0), %%mm4\n\t"
    "paddusb "RED_DITHER"(%0), %%mm5\n\t"
#endif
    WRITERGB16(%4, %5, %%REGa)
    YSCALEYUV2PACKEDX_END
}

static void RENAME(yuv2rgb565_X)(SwsContext *c, const int16_t *lumFilter,
                                 const int16_t **lumSrc, int lumFilterSize,
                                 const int16_t *chrFilter, const int16_t **chrUSrc,
                                 const int16_t **chrVSrc,
                                 int chrFilterSize, const int16_t **alpSrc,
                                 uint8_t *dest, int dstW, int dstY)
{
    x86_reg dummy=0;
    x86_reg dstW_reg = dstW;
    x86_reg uv_off = c->uv_off << 1;

    YSCALEYUV2PACKEDX
    YSCALEYUV2RGBX
    "pxor %%mm7, %%mm7 \n\t"
    /* mm2=B, %%mm4=G, %%mm5=R, %%mm7=0 */
#ifdef DITHER1XBPP
    "paddusb "BLUE_DITHER"(%0), %%mm2  \n\t"
    "paddusb "GREEN_DITHER"(%0), %%mm4  \n\t"
    "paddusb "RED_DITHER"(%0), %%mm5  \n\t"
#endif
    WRITERGB16(%4, %5, %%REGa)
    YSCALEYUV2PACKEDX_END
}

#define REAL_WRITERGB15(dst, dstw, index) \
    "pand "MANGLE(bF8)", %%mm2  \n\t" /* B */\
    "pand "MANGLE(bF8)", %%mm4  \n\t" /* G */\
    "pand "MANGLE(bF8)", %%mm5  \n\t" /* R */\
    "psrlq           $3, %%mm2  \n\t"\
    "psrlq           $1, %%mm5  \n\t"\
\
    "movq         %%mm2, %%mm1  \n\t"\
    "movq         %%mm4, %%mm3  \n\t"\
\
    "punpcklbw    %%mm7, %%mm3  \n\t"\
    "punpcklbw    %%mm5, %%mm2  \n\t"\
    "punpckhbw    %%mm7, %%mm4  \n\t"\
    "punpckhbw    %%mm5, %%mm1  \n\t"\
\
    "psllq           $2, %%mm3  \n\t"\
    "psllq           $2, %%mm4  \n\t"\
\
    "por          %%mm3, %%mm2  \n\t"\
    "por          %%mm4, %%mm1  \n\t"\
\
    MOVNTQ(%%mm2,  (dst, index, 2))\
    MOVNTQ(%%mm1, 8(dst, index, 2))\
\
    "add             $8, "#index"   \n\t"\
    "cmp        "#dstw", "#index"   \n\t"\
    " jb             1b             \n\t"
#define WRITERGB15(dst, dstw, index)  REAL_WRITERGB15(dst, dstw, index)

static void RENAME(yuv2rgb555_X_ar)(SwsContext *c, const int16_t *lumFilter,
                                    const int16_t **lumSrc, int lumFilterSize,
                                    const int16_t *chrFilter, const int16_t **chrUSrc,
                                    const int16_t **chrVSrc,
                                    int chrFilterSize, const int16_t **alpSrc,
                                    uint8_t *dest, int dstW, int dstY)
{
    x86_reg dummy=0;
    x86_reg dstW_reg = dstW;
    x86_reg uv_off = c->uv_off << 1;

    YSCALEYUV2PACKEDX_ACCURATE
    YSCALEYUV2RGBX
    "pxor %%mm7, %%mm7 \n\t"
    /* mm2=B, %%mm4=G, %%mm5=R, %%mm7=0 */
#ifdef DITHER1XBPP
    "paddusb "BLUE_DITHER"(%0), %%mm2\n\t"
    "paddusb "GREEN_DITHER"(%0), %%mm4\n\t"
    "paddusb "RED_DITHER"(%0), %%mm5\n\t"
#endif
    WRITERGB15(%4, %5, %%REGa)
    YSCALEYUV2PACKEDX_END
}

static void RENAME(yuv2rgb555_X)(SwsContext *c, const int16_t *lumFilter,
                                 const int16_t **lumSrc, int lumFilterSize,
                                 const int16_t *chrFilter, const int16_t **chrUSrc,
                                 const int16_t **chrVSrc,
                                 int chrFilterSize, const int16_t **alpSrc,
                                 uint8_t *dest, int dstW, int dstY)
{
    x86_reg dummy=0;
    x86_reg dstW_reg = dstW;
    x86_reg uv_off = c->uv_off << 1;

    YSCALEYUV2PACKEDX
    YSCALEYUV2RGBX
    "pxor %%mm7, %%mm7 \n\t"
    /* mm2=B, %%mm4=G, %%mm5=R, %%mm7=0 */
#ifdef DITHER1XBPP
    "paddusb "BLUE_DITHER"(%0), %%mm2  \n\t"
    "paddusb "GREEN_DITHER"(%0), %%mm4  \n\t"
    "paddusb "RED_DITHER"(%0), %%mm5  \n\t"
#endif
    WRITERGB15(%4, %5, %%REGa)
    YSCALEYUV2PACKEDX_END
}

#define WRITEBGR24MMX(dst, dstw, index) \
    /* mm2=B, %%mm4=G, %%mm5=R, %%mm7=0 */\
    "movq      %%mm2, %%mm1     \n\t" /* B */\
    "movq      %%mm5, %%mm6     \n\t" /* R */\
    "punpcklbw %%mm4, %%mm2     \n\t" /* GBGBGBGB 0 */\
    "punpcklbw %%mm7, %%mm5     \n\t" /* 0R0R0R0R 0 */\
    "punpckhbw %%mm4, %%mm1     \n\t" /* GBGBGBGB 2 */\
    "punpckhbw %%mm7, %%mm6     \n\t" /* 0R0R0R0R 2 */\
    "movq      %%mm2, %%mm0     \n\t" /* GBGBGBGB 0 */\
    "movq      %%mm1, %%mm3     \n\t" /* GBGBGBGB 2 */\
    "punpcklwd %%mm5, %%mm0     \n\t" /* 0RGB0RGB 0 */\
    "punpckhwd %%mm5, %%mm2     \n\t" /* 0RGB0RGB 1 */\
    "punpcklwd %%mm6, %%mm1     \n\t" /* 0RGB0RGB 2 */\
    "punpckhwd %%mm6, %%mm3     \n\t" /* 0RGB0RGB 3 */\
\
    "movq      %%mm0, %%mm4     \n\t" /* 0RGB0RGB 0 */\
    "movq      %%mm2, %%mm6     \n\t" /* 0RGB0RGB 1 */\
    "movq      %%mm1, %%mm5     \n\t" /* 0RGB0RGB 2 */\
    "movq      %%mm3, %%mm7     \n\t" /* 0RGB0RGB 3 */\
\
    "psllq       $40, %%mm0     \n\t" /* RGB00000 0 */\
    "psllq       $40, %%mm2     \n\t" /* RGB00000 1 */\
    "psllq       $40, %%mm1     \n\t" /* RGB00000 2 */\
    "psllq       $40, %%mm3     \n\t" /* RGB00000 3 */\
\
    "punpckhdq %%mm4, %%mm0     \n\t" /* 0RGBRGB0 0 */\
    "punpckhdq %%mm6, %%mm2     \n\t" /* 0RGBRGB0 1 */\
    "punpckhdq %%mm5, %%mm1     \n\t" /* 0RGBRGB0 2 */\
    "punpckhdq %%mm7, %%mm3     \n\t" /* 0RGBRGB0 3 */\
\
    "psrlq        $8, %%mm0     \n\t" /* 00RGBRGB 0 */\
    "movq      %%mm2, %%mm6     \n\t" /* 0RGBRGB0 1 */\
    "psllq       $40, %%mm2     \n\t" /* GB000000 1 */\
    "por       %%mm2, %%mm0     \n\t" /* GBRGBRGB 0 */\
    MOVNTQ(%%mm0, (dst))\
\
    "psrlq       $24, %%mm6     \n\t" /* 0000RGBR 1 */\
    "movq      %%mm1, %%mm5     \n\t" /* 0RGBRGB0 2 */\
    "psllq       $24, %%mm1     \n\t" /* BRGB0000 2 */\
    "por       %%mm1, %%mm6     \n\t" /* BRGBRGBR 1 */\
    MOVNTQ(%%mm6, 8(dst))\
\
    "psrlq       $40, %%mm5     \n\t" /* 000000RG 2 */\
    "psllq        $8, %%mm3     \n\t" /* RGBRGB00 3 */\
    "por       %%mm3, %%mm5     \n\t" /* RGBRGBRG 2 */\
    MOVNTQ(%%mm5, 16(dst))\
\
    "add         $24, "#dst"    \n\t"\
\
    "add          $8, "#index"  \n\t"\
    "cmp     "#dstw", "#index"  \n\t"\
    " jb          1b            \n\t"

#define WRITEBGR24MMX2(dst, dstw, index) \
    /* mm2=B, %%mm4=G, %%mm5=R, %%mm7=0 */\
    "movq "MANGLE(ff_M24A)", %%mm0 \n\t"\
    "movq "MANGLE(ff_M24C)", %%mm7 \n\t"\
    "pshufw $0x50, %%mm2, %%mm1 \n\t" /* B3 B2 B3 B2  B1 B0 B1 B0 */\
    "pshufw $0x50, %%mm4, %%mm3 \n\t" /* G3 G2 G3 G2  G1 G0 G1 G0 */\
    "pshufw $0x00, %%mm5, %%mm6 \n\t" /* R1 R0 R1 R0  R1 R0 R1 R0 */\
\
    "pand   %%mm0, %%mm1        \n\t" /*    B2        B1       B0 */\
    "pand   %%mm0, %%mm3        \n\t" /*    G2        G1       G0 */\
    "pand   %%mm7, %%mm6        \n\t" /*       R1        R0       */\
\
    "psllq     $8, %%mm3        \n\t" /* G2        G1       G0    */\
    "por    %%mm1, %%mm6        \n\t"\
    "por    %%mm3, %%mm6        \n\t"\
    MOVNTQ(%%mm6, (dst))\
\
    "psrlq     $8, %%mm4        \n\t" /* 00 G7 G6 G5  G4 G3 G2 G1 */\
    "pshufw $0xA5, %%mm2, %%mm1 \n\t" /* B5 B4 B5 B4  B3 B2 B3 B2 */\
    "pshufw $0x55, %%mm4, %%mm3 \n\t" /* G4 G3 G4 G3  G4 G3 G4 G3 */\
    "pshufw $0xA5, %%mm5, %%mm6 \n\t" /* R5 R4 R5 R4  R3 R2 R3 R2 */\
\
    "pand "MANGLE(ff_M24B)", %%mm1 \n\t" /* B5       B4        B3    */\
    "pand   %%mm7, %%mm3        \n\t" /*       G4        G3       */\
    "pand   %%mm0, %%mm6        \n\t" /*    R4        R3       R2 */\
\
    "por    %%mm1, %%mm3        \n\t" /* B5    G4 B4     G3 B3    */\
    "por    %%mm3, %%mm6        \n\t"\
    MOVNTQ(%%mm6, 8(dst))\
\
    "pshufw $0xFF, %%mm2, %%mm1 \n\t" /* B7 B6 B7 B6  B7 B6 B6 B7 */\
    "pshufw $0xFA, %%mm4, %%mm3 \n\t" /* 00 G7 00 G7  G6 G5 G6 G5 */\
    "pshufw $0xFA, %%mm5, %%mm6 \n\t" /* R7 R6 R7 R6  R5 R4 R5 R4 */\
\
    "pand   %%mm7, %%mm1        \n\t" /*       B7        B6       */\
    "pand   %%mm0, %%mm3        \n\t" /*    G7        G6       G5 */\
    "pand "MANGLE(ff_M24B)", %%mm6 \n\t" /* R7       R6        R5    */\
\
    "por    %%mm1, %%mm3        \n\t"\
    "por    %%mm3, %%mm6        \n\t"\
    MOVNTQ(%%mm6, 16(dst))\
\
    "add      $24, "#dst"       \n\t"\
\
    "add       $8, "#index"     \n\t"\
    "cmp  "#dstw", "#index"     \n\t"\
    " jb       1b               \n\t"

#if COMPILE_TEMPLATE_MMX2
#undef WRITEBGR24
#define WRITEBGR24(dst, dstw, index)  WRITEBGR24MMX2(dst, dstw, index)
#else
#undef WRITEBGR24
#define WRITEBGR24(dst, dstw, index)  WRITEBGR24MMX(dst, dstw, index)
#endif

static void RENAME(yuv2bgr24_X_ar)(SwsContext *c, const int16_t *lumFilter,
                                   const int16_t **lumSrc, int lumFilterSize,
                                   const int16_t *chrFilter, const int16_t **chrUSrc,
                                   const int16_t **chrVSrc,
                                   int chrFilterSize, const int16_t **alpSrc,
                                   uint8_t *dest, int dstW, int dstY)
{
    x86_reg dummy=0;
    x86_reg dstW_reg = dstW;
    x86_reg uv_off = c->uv_off << 1;

    YSCALEYUV2PACKEDX_ACCURATE
    YSCALEYUV2RGBX
    "pxor %%mm7, %%mm7 \n\t"
    "lea (%%"REG_a", %%"REG_a", 2), %%"REG_c"\n\t" //FIXME optimize
    "add %4, %%"REG_c"                        \n\t"
    WRITEBGR24(%%REGc, %5, %%REGa)
    :: "r" (&c->redDither),
       "m" (dummy), "m" (dummy), "m" (dummy),
       "r" (dest), "m" (dstW_reg), "m"(uv_off)
    : "%"REG_a, "%"REG_c, "%"REG_d, "%"REG_S
    );
}

static void RENAME(yuv2bgr24_X)(SwsContext *c, const int16_t *lumFilter,
                                const int16_t **lumSrc, int lumFilterSize,
                                const int16_t *chrFilter, const int16_t **chrUSrc,
                                const int16_t **chrVSrc,
                                int chrFilterSize, const int16_t **alpSrc,
                                uint8_t *dest, int dstW, int dstY)
{
    x86_reg dummy=0;
    x86_reg dstW_reg = dstW;
    x86_reg uv_off = c->uv_off << 1;

    YSCALEYUV2PACKEDX
    YSCALEYUV2RGBX
    "pxor                    %%mm7, %%mm7       \n\t"
    "lea (%%"REG_a", %%"REG_a", 2), %%"REG_c"   \n\t" //FIXME optimize
    "add                        %4, %%"REG_c"   \n\t"
    WRITEBGR24(%%REGc, %5, %%REGa)
    :: "r" (&c->redDither),
       "m" (dummy), "m" (dummy), "m" (dummy),
       "r" (dest),  "m" (dstW_reg), "m"(uv_off)
    : "%"REG_a, "%"REG_c, "%"REG_d, "%"REG_S
    );
}

#define REAL_WRITEYUY2(dst, dstw, index) \
    "packuswb  %%mm3, %%mm3     \n\t"\
    "packuswb  %%mm4, %%mm4     \n\t"\
    "packuswb  %%mm7, %%mm1     \n\t"\
    "punpcklbw %%mm4, %%mm3     \n\t"\
    "movq      %%mm1, %%mm7     \n\t"\
    "punpcklbw %%mm3, %%mm1     \n\t"\
    "punpckhbw %%mm3, %%mm7     \n\t"\
\
    MOVNTQ(%%mm1, (dst, index, 2))\
    MOVNTQ(%%mm7, 8(dst, index, 2))\
\
    "add          $8, "#index"  \n\t"\
    "cmp     "#dstw", "#index"  \n\t"\
    " jb          1b            \n\t"
#define WRITEYUY2(dst, dstw, index)  REAL_WRITEYUY2(dst, dstw, index)

static void RENAME(yuv2yuyv422_X_ar)(SwsContext *c, const int16_t *lumFilter,
                                     const int16_t **lumSrc, int lumFilterSize,
                                     const int16_t *chrFilter, const int16_t **chrUSrc,
                                     const int16_t **chrVSrc,
                                     int chrFilterSize, const int16_t **alpSrc,
                                     uint8_t *dest, int dstW, int dstY)
{
    x86_reg dummy=0;
    x86_reg dstW_reg = dstW;
    x86_reg uv_off = c->uv_off << 1;

    YSCALEYUV2PACKEDX_ACCURATE
    /* mm2=B, %%mm4=G, %%mm5=R, %%mm7=0 */
    "psraw $3, %%mm3    \n\t"
    "psraw $3, %%mm4    \n\t"
    "psraw $3, %%mm1    \n\t"
    "psraw $3, %%mm7    \n\t"
    WRITEYUY2(%4, %5, %%REGa)
    YSCALEYUV2PACKEDX_END
}

static void RENAME(yuv2yuyv422_X)(SwsContext *c, const int16_t *lumFilter,
                                  const int16_t **lumSrc, int lumFilterSize,
                                  const int16_t *chrFilter, const int16_t **chrUSrc,
                                  const int16_t **chrVSrc,
                                  int chrFilterSize, const int16_t **alpSrc,
                                  uint8_t *dest, int dstW, int dstY)
{
    x86_reg dummy=0;
    x86_reg dstW_reg = dstW;
    x86_reg uv_off = c->uv_off << 1;

    YSCALEYUV2PACKEDX
    /* mm2=B, %%mm4=G, %%mm5=R, %%mm7=0 */
    "psraw $3, %%mm3    \n\t"
    "psraw $3, %%mm4    \n\t"
    "psraw $3, %%mm1    \n\t"
    "psraw $3, %%mm7    \n\t"
    WRITEYUY2(%4, %5, %%REGa)
    YSCALEYUV2PACKEDX_END
}

#define REAL_YSCALEYUV2RGB_UV(index, c) \
    "xor            "#index", "#index"  \n\t"\
    ".p2align              4            \n\t"\
    "1:                                 \n\t"\
    "movq     (%2, "#index"), %%mm2     \n\t" /* uvbuf0[eax]*/\
    "movq     (%3, "#index"), %%mm3     \n\t" /* uvbuf1[eax]*/\
    "add           "UV_OFFx2"("#c"), "#index"  \n\t" \
    "movq     (%2, "#index"), %%mm5     \n\t" /* uvbuf0[eax+2048]*/\
    "movq     (%3, "#index"), %%mm4     \n\t" /* uvbuf1[eax+2048]*/\
    "sub           "UV_OFFx2"("#c"), "#index"  \n\t" \
    "psubw             %%mm3, %%mm2     \n\t" /* uvbuf0[eax] - uvbuf1[eax]*/\
    "psubw             %%mm4, %%mm5     \n\t" /* uvbuf0[eax+2048] - uvbuf1[eax+2048]*/\
    "movq "CHR_MMX_FILTER_OFFSET"+8("#c"), %%mm0    \n\t"\
    "pmulhw            %%mm0, %%mm2     \n\t" /* (uvbuf0[eax] - uvbuf1[eax])uvalpha1>>16*/\
    "pmulhw            %%mm0, %%mm5     \n\t" /* (uvbuf0[eax+2048] - uvbuf1[eax+2048])uvalpha1>>16*/\
    "psraw                $4, %%mm3     \n\t" /* uvbuf0[eax] - uvbuf1[eax] >>4*/\
    "psraw                $4, %%mm4     \n\t" /* uvbuf0[eax+2048] - uvbuf1[eax+2048] >>4*/\
    "paddw             %%mm2, %%mm3     \n\t" /* uvbuf0[eax]uvalpha1 - uvbuf1[eax](1-uvalpha1)*/\
    "paddw             %%mm5, %%mm4     \n\t" /* uvbuf0[eax+2048]uvalpha1 - uvbuf1[eax+2048](1-uvalpha1)*/\
    "psubw  "U_OFFSET"("#c"), %%mm3     \n\t" /* (U-128)8*/\
    "psubw  "V_OFFSET"("#c"), %%mm4     \n\t" /* (V-128)8*/\
    "movq              %%mm3, %%mm2     \n\t" /* (U-128)8*/\
    "movq              %%mm4, %%mm5     \n\t" /* (V-128)8*/\
    "pmulhw "UG_COEFF"("#c"), %%mm3     \n\t"\
    "pmulhw "VG_COEFF"("#c"), %%mm4     \n\t"\
    /* mm2=(U-128)8, mm3=ug, mm4=vg mm5=(V-128)8 */\

#define REAL_YSCALEYUV2RGB_YA(index, c, b1, b2) \
    "movq  ("#b1", "#index", 2), %%mm0     \n\t" /*buf0[eax]*/\
    "movq  ("#b2", "#index", 2), %%mm1     \n\t" /*buf1[eax]*/\
    "movq 8("#b1", "#index", 2), %%mm6     \n\t" /*buf0[eax]*/\
    "movq 8("#b2", "#index", 2), %%mm7     \n\t" /*buf1[eax]*/\
    "psubw             %%mm1, %%mm0     \n\t" /* buf0[eax] - buf1[eax]*/\
    "psubw             %%mm7, %%mm6     \n\t" /* buf0[eax] - buf1[eax]*/\
    "pmulhw "LUM_MMX_FILTER_OFFSET"+8("#c"), %%mm0  \n\t" /* (buf0[eax] - buf1[eax])yalpha1>>16*/\
    "pmulhw "LUM_MMX_FILTER_OFFSET"+8("#c"), %%mm6  \n\t" /* (buf0[eax] - buf1[eax])yalpha1>>16*/\
    "psraw                $4, %%mm1     \n\t" /* buf0[eax] - buf1[eax] >>4*/\
    "psraw                $4, %%mm7     \n\t" /* buf0[eax] - buf1[eax] >>4*/\
    "paddw             %%mm0, %%mm1     \n\t" /* buf0[eax]yalpha1 + buf1[eax](1-yalpha1) >>16*/\
    "paddw             %%mm6, %%mm7     \n\t" /* buf0[eax]yalpha1 + buf1[eax](1-yalpha1) >>16*/\

#define REAL_YSCALEYUV2RGB_COEFF(c) \
    "pmulhw "UB_COEFF"("#c"), %%mm2     \n\t"\
    "pmulhw "VR_COEFF"("#c"), %%mm5     \n\t"\
    "psubw  "Y_OFFSET"("#c"), %%mm1     \n\t" /* 8(Y-16)*/\
    "psubw  "Y_OFFSET"("#c"), %%mm7     \n\t" /* 8(Y-16)*/\
    "pmulhw  "Y_COEFF"("#c"), %%mm1     \n\t"\
    "pmulhw  "Y_COEFF"("#c"), %%mm7     \n\t"\
    /* mm1= Y1, mm2=ub, mm3=ug, mm4=vg mm5=vr, mm7=Y2 */\
    "paddw             %%mm3, %%mm4     \n\t"\
    "movq              %%mm2, %%mm0     \n\t"\
    "movq              %%mm5, %%mm6     \n\t"\
    "movq              %%mm4, %%mm3     \n\t"\
    "punpcklwd         %%mm2, %%mm2     \n\t"\
    "punpcklwd         %%mm5, %%mm5     \n\t"\
    "punpcklwd         %%mm4, %%mm4     \n\t"\
    "paddw             %%mm1, %%mm2     \n\t"\
    "paddw             %%mm1, %%mm5     \n\t"\
    "paddw             %%mm1, %%mm4     \n\t"\
    "punpckhwd         %%mm0, %%mm0     \n\t"\
    "punpckhwd         %%mm6, %%mm6     \n\t"\
    "punpckhwd         %%mm3, %%mm3     \n\t"\
    "paddw             %%mm7, %%mm0     \n\t"\
    "paddw             %%mm7, %%mm6     \n\t"\
    "paddw             %%mm7, %%mm3     \n\t"\
    /* mm0=B1, mm2=B2, mm3=G2, mm4=G1, mm5=R1, mm6=R2 */\
    "packuswb          %%mm0, %%mm2     \n\t"\
    "packuswb          %%mm6, %%mm5     \n\t"\
    "packuswb          %%mm3, %%mm4     \n\t"\

#define YSCALEYUV2RGB_YA(index, c, b1, b2) REAL_YSCALEYUV2RGB_YA(index, c, b1, b2)

#define YSCALEYUV2RGB(index, c) \
    REAL_YSCALEYUV2RGB_UV(index, c) \
    REAL_YSCALEYUV2RGB_YA(index, c, %0, %1) \
    REAL_YSCALEYUV2RGB_COEFF(c)

/**
 * vertical bilinear scale YV12 to RGB
 */
static void RENAME(yuv2rgb32_2)(SwsContext *c, const int16_t *buf[2],
                                const int16_t *ubuf[2], const int16_t *vbuf[2],
                                const int16_t *abuf[2], uint8_t *dest,
                                int dstW, int yalpha, int uvalpha, int y)
{
    const int16_t *buf0  = buf[0],  *buf1  = buf[1],
                  *ubuf0 = ubuf[0], *ubuf1 = ubuf[1];

    if (CONFIG_SWSCALE_ALPHA && c->alpPixBuf) {
        const int16_t *abuf0 = abuf[0], *abuf1 = abuf[1];
#if ARCH_X86_64
        __asm__ volatile(
            YSCALEYUV2RGB(%%r8, %5)
            YSCALEYUV2RGB_YA(%%r8, %5, %6, %7)
            "psraw                  $3, %%mm1       \n\t" /* abuf0[eax] - abuf1[eax] >>7*/
            "psraw                  $3, %%mm7       \n\t" /* abuf0[eax] - abuf1[eax] >>7*/
            "packuswb            %%mm7, %%mm1       \n\t"
            WRITEBGR32(%4, 8280(%5), %%r8, %%mm2, %%mm4, %%mm5, %%mm1, %%mm0, %%mm7, %%mm3, %%mm6)
            :: "c" (buf0), "d" (buf1), "S" (ubuf0), "D" (ubuf1), "r" (dest),
               "a" (&c->redDither),
               "r" (abuf0), "r" (abuf1)
            : "%r8"
        );
#else
        c->u_temp=(intptr_t)abuf0;
        c->v_temp=(intptr_t)abuf1;
        __asm__ volatile(
            "mov %%"REG_b", "ESP_OFFSET"(%5)        \n\t"
            "mov        %4, %%"REG_b"               \n\t"
            "push %%"REG_BP"                        \n\t"
            YSCALEYUV2RGB(%%REGBP, %5)
            "push                   %0              \n\t"
            "push                   %1              \n\t"
            "mov          "U_TEMP"(%5), %0          \n\t"
            "mov          "V_TEMP"(%5), %1          \n\t"
            YSCALEYUV2RGB_YA(%%REGBP, %5, %0, %1)
            "psraw                  $3, %%mm1       \n\t" /* abuf0[eax] - abuf1[eax] >>7*/
            "psraw                  $3, %%mm7       \n\t" /* abuf0[eax] - abuf1[eax] >>7*/
            "packuswb            %%mm7, %%mm1       \n\t"
            "pop                    %1              \n\t"
            "pop                    %0              \n\t"
            WRITEBGR32(%%REGb, 8280(%5), %%REGBP, %%mm2, %%mm4, %%mm5, %%mm1, %%mm0, %%mm7, %%mm3, %%mm6)
            "pop %%"REG_BP"                         \n\t"
            "mov "ESP_OFFSET"(%5), %%"REG_b"        \n\t"
            :: "c" (buf0), "d" (buf1), "S" (ubuf0), "D" (ubuf1), "m" (dest),
               "a" (&c->redDither)
        );
#endif
    } else {
        __asm__ volatile(
            "mov %%"REG_b", "ESP_OFFSET"(%5)        \n\t"
            "mov        %4, %%"REG_b"               \n\t"
            "push %%"REG_BP"                        \n\t"
            YSCALEYUV2RGB(%%REGBP, %5)
            "pcmpeqd %%mm7, %%mm7                   \n\t"
            WRITEBGR32(%%REGb, 8280(%5), %%REGBP, %%mm2, %%mm4, %%mm5, %%mm7, %%mm0, %%mm1, %%mm3, %%mm6)
            "pop %%"REG_BP"                         \n\t"
            "mov "ESP_OFFSET"(%5), %%"REG_b"        \n\t"
            :: "c" (buf0), "d" (buf1), "S" (ubuf0), "D" (ubuf1), "m" (dest),
               "a" (&c->redDither)
        );
    }
}

static void RENAME(yuv2bgr24_2)(SwsContext *c, const int16_t *buf[2],
                                const int16_t *ubuf[2], const int16_t *vbuf[2],
                                const int16_t *abuf[2], uint8_t *dest,
                                int dstW, int yalpha, int uvalpha, int y)
{
    const int16_t *buf0  = buf[0],  *buf1  = buf[1],
                  *ubuf0 = ubuf[0], *ubuf1 = ubuf[1];

    //Note 8280 == DSTW_OFFSET but the preprocessor can't handle that there :(
    __asm__ volatile(
        "mov %%"REG_b", "ESP_OFFSET"(%5)        \n\t"
        "mov        %4, %%"REG_b"               \n\t"
        "push %%"REG_BP"                        \n\t"
        YSCALEYUV2RGB(%%REGBP, %5)
        "pxor    %%mm7, %%mm7                   \n\t"
        WRITEBGR24(%%REGb, 8280(%5), %%REGBP)
        "pop %%"REG_BP"                         \n\t"
        "mov "ESP_OFFSET"(%5), %%"REG_b"        \n\t"
        :: "c" (buf0), "d" (buf1), "S" (ubuf0), "D" (ubuf1), "m" (dest),
           "a" (&c->redDither)
    );
}

static void RENAME(yuv2rgb555_2)(SwsContext *c, const int16_t *buf[2],
                                 const int16_t *ubuf[2], const int16_t *vbuf[2],
                                 const int16_t *abuf[2], uint8_t *dest,
                                 int dstW, int yalpha, int uvalpha, int y)
{
    const int16_t *buf0  = buf[0],  *buf1  = buf[1],
                  *ubuf0 = ubuf[0], *ubuf1 = ubuf[1];

    //Note 8280 == DSTW_OFFSET but the preprocessor can't handle that there :(
    __asm__ volatile(
        "mov %%"REG_b", "ESP_OFFSET"(%5)        \n\t"
        "mov        %4, %%"REG_b"               \n\t"
        "push %%"REG_BP"                        \n\t"
        YSCALEYUV2RGB(%%REGBP, %5)
        "pxor    %%mm7, %%mm7                   \n\t"
        /* mm2=B, %%mm4=G, %%mm5=R, %%mm7=0 */
#ifdef DITHER1XBPP
        "paddusb "BLUE_DITHER"(%5), %%mm2      \n\t"
        "paddusb "GREEN_DITHER"(%5), %%mm4      \n\t"
        "paddusb "RED_DITHER"(%5), %%mm5      \n\t"
#endif
        WRITERGB15(%%REGb, 8280(%5), %%REGBP)
        "pop %%"REG_BP"                         \n\t"
        "mov "ESP_OFFSET"(%5), %%"REG_b"        \n\t"
        :: "c" (buf0), "d" (buf1), "S" (ubuf0), "D" (ubuf1), "m" (dest),
           "a" (&c->redDither)
    );
}

static void RENAME(yuv2rgb565_2)(SwsContext *c, const int16_t *buf[2],
                                 const int16_t *ubuf[2], const int16_t *vbuf[2],
                                 const int16_t *abuf[2], uint8_t *dest,
                                 int dstW, int yalpha, int uvalpha, int y)
{
    const int16_t *buf0  = buf[0],  *buf1  = buf[1],
                  *ubuf0 = ubuf[0], *ubuf1 = ubuf[1];

    //Note 8280 == DSTW_OFFSET but the preprocessor can't handle that there :(
    __asm__ volatile(
        "mov %%"REG_b", "ESP_OFFSET"(%5)        \n\t"
        "mov        %4, %%"REG_b"               \n\t"
        "push %%"REG_BP"                        \n\t"
        YSCALEYUV2RGB(%%REGBP, %5)
        "pxor    %%mm7, %%mm7                   \n\t"
        /* mm2=B, %%mm4=G, %%mm5=R, %%mm7=0 */
#ifdef DITHER1XBPP
        "paddusb "BLUE_DITHER"(%5), %%mm2      \n\t"
        "paddusb "GREEN_DITHER"(%5), %%mm4      \n\t"
        "paddusb "RED_DITHER"(%5), %%mm5      \n\t"
#endif
        WRITERGB16(%%REGb, 8280(%5), %%REGBP)
        "pop %%"REG_BP"                         \n\t"
        "mov "ESP_OFFSET"(%5), %%"REG_b"        \n\t"
        :: "c" (buf0), "d" (buf1), "S" (ubuf0), "D" (ubuf1), "m" (dest),
           "a" (&c->redDither)
    );
}

#define REAL_YSCALEYUV2PACKED(index, c) \
    "movq "CHR_MMX_FILTER_OFFSET"+8("#c"), %%mm0              \n\t"\
    "movq "LUM_MMX_FILTER_OFFSET"+8("#c"), %%mm1              \n\t"\
    "psraw                $3, %%mm0                           \n\t"\
    "psraw                $3, %%mm1                           \n\t"\
    "movq              %%mm0, "CHR_MMX_FILTER_OFFSET"+8("#c") \n\t"\
    "movq              %%mm1, "LUM_MMX_FILTER_OFFSET"+8("#c") \n\t"\
    "xor            "#index", "#index"                        \n\t"\
    ".p2align              4            \n\t"\
    "1:                                 \n\t"\
    "movq     (%2, "#index"), %%mm2     \n\t" /* uvbuf0[eax]*/\
    "movq     (%3, "#index"), %%mm3     \n\t" /* uvbuf1[eax]*/\
    "add           "UV_OFFx2"("#c"), "#index"  \n\t" \
    "movq     (%2, "#index"), %%mm5     \n\t" /* uvbuf0[eax+2048]*/\
    "movq     (%3, "#index"), %%mm4     \n\t" /* uvbuf1[eax+2048]*/\
    "sub           "UV_OFFx2"("#c"), "#index"  \n\t" \
    "psubw             %%mm3, %%mm2     \n\t" /* uvbuf0[eax] - uvbuf1[eax]*/\
    "psubw             %%mm4, %%mm5     \n\t" /* uvbuf0[eax+2048] - uvbuf1[eax+2048]*/\
    "movq "CHR_MMX_FILTER_OFFSET"+8("#c"), %%mm0    \n\t"\
    "pmulhw            %%mm0, %%mm2     \n\t" /* (uvbuf0[eax] - uvbuf1[eax])uvalpha1>>16*/\
    "pmulhw            %%mm0, %%mm5     \n\t" /* (uvbuf0[eax+2048] - uvbuf1[eax+2048])uvalpha1>>16*/\
    "psraw                $7, %%mm3     \n\t" /* uvbuf0[eax] - uvbuf1[eax] >>4*/\
    "psraw                $7, %%mm4     \n\t" /* uvbuf0[eax+2048] - uvbuf1[eax+2048] >>4*/\
    "paddw             %%mm2, %%mm3     \n\t" /* uvbuf0[eax]uvalpha1 - uvbuf1[eax](1-uvalpha1)*/\
    "paddw             %%mm5, %%mm4     \n\t" /* uvbuf0[eax+2048]uvalpha1 - uvbuf1[eax+2048](1-uvalpha1)*/\
    "movq  (%0, "#index", 2), %%mm0     \n\t" /*buf0[eax]*/\
    "movq  (%1, "#index", 2), %%mm1     \n\t" /*buf1[eax]*/\
    "movq 8(%0, "#index", 2), %%mm6     \n\t" /*buf0[eax]*/\
    "movq 8(%1, "#index", 2), %%mm7     \n\t" /*buf1[eax]*/\
    "psubw             %%mm1, %%mm0     \n\t" /* buf0[eax] - buf1[eax]*/\
    "psubw             %%mm7, %%mm6     \n\t" /* buf0[eax] - buf1[eax]*/\
    "pmulhw "LUM_MMX_FILTER_OFFSET"+8("#c"), %%mm0  \n\t" /* (buf0[eax] - buf1[eax])yalpha1>>16*/\
    "pmulhw "LUM_MMX_FILTER_OFFSET"+8("#c"), %%mm6  \n\t" /* (buf0[eax] - buf1[eax])yalpha1>>16*/\
    "psraw                $7, %%mm1     \n\t" /* buf0[eax] - buf1[eax] >>4*/\
    "psraw                $7, %%mm7     \n\t" /* buf0[eax] - buf1[eax] >>4*/\
    "paddw             %%mm0, %%mm1     \n\t" /* buf0[eax]yalpha1 + buf1[eax](1-yalpha1) >>16*/\
    "paddw             %%mm6, %%mm7     \n\t" /* buf0[eax]yalpha1 + buf1[eax](1-yalpha1) >>16*/\

#define YSCALEYUV2PACKED(index, c)  REAL_YSCALEYUV2PACKED(index, c)

static void RENAME(yuv2yuyv422_2)(SwsContext *c, const int16_t *buf[2],
                                  const int16_t *ubuf[2], const int16_t *vbuf[2],
                                  const int16_t *abuf[2], uint8_t *dest,
                                  int dstW, int yalpha, int uvalpha, int y)
{
    const int16_t *buf0  = buf[0],  *buf1  = buf[1],
                  *ubuf0 = ubuf[0], *ubuf1 = ubuf[1];

    //Note 8280 == DSTW_OFFSET but the preprocessor can't handle that there :(
    __asm__ volatile(
        "mov %%"REG_b", "ESP_OFFSET"(%5)        \n\t"
        "mov %4, %%"REG_b"                        \n\t"
        "push %%"REG_BP"                        \n\t"
        YSCALEYUV2PACKED(%%REGBP, %5)
        WRITEYUY2(%%REGb, 8280(%5), %%REGBP)
        "pop %%"REG_BP"                         \n\t"
        "mov "ESP_OFFSET"(%5), %%"REG_b"        \n\t"
        :: "c" (buf0), "d" (buf1), "S" (ubuf0), "D" (ubuf1), "m" (dest),
           "a" (&c->redDither)
    );
}

#define REAL_YSCALEYUV2RGB1(index, c) \
    "xor            "#index", "#index"  \n\t"\
    ".p2align              4            \n\t"\
    "1:                                 \n\t"\
    "movq     (%2, "#index"), %%mm3     \n\t" /* uvbuf0[eax]*/\
    "add           "UV_OFFx2"("#c"), "#index"  \n\t" \
    "movq     (%2, "#index"), %%mm4     \n\t" /* uvbuf0[eax+2048]*/\
    "sub           "UV_OFFx2"("#c"), "#index"  \n\t" \
    "psraw                $4, %%mm3     \n\t" /* uvbuf0[eax] - uvbuf1[eax] >>4*/\
    "psraw                $4, %%mm4     \n\t" /* uvbuf0[eax+2048] - uvbuf1[eax+2048] >>4*/\
    "psubw  "U_OFFSET"("#c"), %%mm3     \n\t" /* (U-128)8*/\
    "psubw  "V_OFFSET"("#c"), %%mm4     \n\t" /* (V-128)8*/\
    "movq              %%mm3, %%mm2     \n\t" /* (U-128)8*/\
    "movq              %%mm4, %%mm5     \n\t" /* (V-128)8*/\
    "pmulhw "UG_COEFF"("#c"), %%mm3     \n\t"\
    "pmulhw "VG_COEFF"("#c"), %%mm4     \n\t"\
    /* mm2=(U-128)8, mm3=ug, mm4=vg mm5=(V-128)8 */\
    "movq  (%0, "#index", 2), %%mm1     \n\t" /*buf0[eax]*/\
    "movq 8(%0, "#index", 2), %%mm7     \n\t" /*buf0[eax]*/\
    "psraw                $4, %%mm1     \n\t" /* buf0[eax] - buf1[eax] >>4*/\
    "psraw                $4, %%mm7     \n\t" /* buf0[eax] - buf1[eax] >>4*/\
    "pmulhw "UB_COEFF"("#c"), %%mm2     \n\t"\
    "pmulhw "VR_COEFF"("#c"), %%mm5     \n\t"\
    "psubw  "Y_OFFSET"("#c"), %%mm1     \n\t" /* 8(Y-16)*/\
    "psubw  "Y_OFFSET"("#c"), %%mm7     \n\t" /* 8(Y-16)*/\
    "pmulhw  "Y_COEFF"("#c"), %%mm1     \n\t"\
    "pmulhw  "Y_COEFF"("#c"), %%mm7     \n\t"\
    /* mm1= Y1, mm2=ub, mm3=ug, mm4=vg mm5=vr, mm7=Y2 */\
    "paddw             %%mm3, %%mm4     \n\t"\
    "movq              %%mm2, %%mm0     \n\t"\
    "movq              %%mm5, %%mm6     \n\t"\
    "movq              %%mm4, %%mm3     \n\t"\
    "punpcklwd         %%mm2, %%mm2     \n\t"\
    "punpcklwd         %%mm5, %%mm5     \n\t"\
    "punpcklwd         %%mm4, %%mm4     \n\t"\
    "paddw             %%mm1, %%mm2     \n\t"\
    "paddw             %%mm1, %%mm5     \n\t"\
    "paddw             %%mm1, %%mm4     \n\t"\
    "punpckhwd         %%mm0, %%mm0     \n\t"\
    "punpckhwd         %%mm6, %%mm6     \n\t"\
    "punpckhwd         %%mm3, %%mm3     \n\t"\
    "paddw             %%mm7, %%mm0     \n\t"\
    "paddw             %%mm7, %%mm6     \n\t"\
    "paddw             %%mm7, %%mm3     \n\t"\
    /* mm0=B1, mm2=B2, mm3=G2, mm4=G1, mm5=R1, mm6=R2 */\
    "packuswb          %%mm0, %%mm2     \n\t"\
    "packuswb          %%mm6, %%mm5     \n\t"\
    "packuswb          %%mm3, %%mm4     \n\t"\

#define YSCALEYUV2RGB1(index, c)  REAL_YSCALEYUV2RGB1(index, c)

// do vertical chrominance interpolation
#define REAL_YSCALEYUV2RGB1b(index, c) \
    "xor            "#index", "#index"  \n\t"\
    ".p2align              4            \n\t"\
    "1:                                 \n\t"\
    "movq     (%2, "#index"), %%mm2     \n\t" /* uvbuf0[eax]*/\
    "movq     (%3, "#index"), %%mm3     \n\t" /* uvbuf1[eax]*/\
    "add           "UV_OFFx2"("#c"), "#index"  \n\t" \
    "movq     (%2, "#index"), %%mm5     \n\t" /* uvbuf0[eax+2048]*/\
    "movq     (%3, "#index"), %%mm4     \n\t" /* uvbuf1[eax+2048]*/\
    "sub           "UV_OFFx2"("#c"), "#index"  \n\t" \
    "paddw             %%mm2, %%mm3     \n\t" /* uvbuf0[eax] + uvbuf1[eax]*/\
    "paddw             %%mm5, %%mm4     \n\t" /* uvbuf0[eax+2048] + uvbuf1[eax+2048]*/\
    "psrlw                $5, %%mm3     \n\t" /*FIXME might overflow*/\
    "psrlw                $5, %%mm4     \n\t" /*FIXME might overflow*/\
    "psubw  "U_OFFSET"("#c"), %%mm3     \n\t" /* (U-128)8*/\
    "psubw  "V_OFFSET"("#c"), %%mm4     \n\t" /* (V-128)8*/\
    "movq              %%mm3, %%mm2     \n\t" /* (U-128)8*/\
    "movq              %%mm4, %%mm5     \n\t" /* (V-128)8*/\
    "pmulhw "UG_COEFF"("#c"), %%mm3     \n\t"\
    "pmulhw "VG_COEFF"("#c"), %%mm4     \n\t"\
    /* mm2=(U-128)8, mm3=ug, mm4=vg mm5=(V-128)8 */\
    "movq  (%0, "#index", 2), %%mm1     \n\t" /*buf0[eax]*/\
    "movq 8(%0, "#index", 2), %%mm7     \n\t" /*buf0[eax]*/\
    "psraw                $4, %%mm1     \n\t" /* buf0[eax] - buf1[eax] >>4*/\
    "psraw                $4, %%mm7     \n\t" /* buf0[eax] - buf1[eax] >>4*/\
    "pmulhw "UB_COEFF"("#c"), %%mm2     \n\t"\
    "pmulhw "VR_COEFF"("#c"), %%mm5     \n\t"\
    "psubw  "Y_OFFSET"("#c"), %%mm1     \n\t" /* 8(Y-16)*/\
    "psubw  "Y_OFFSET"("#c"), %%mm7     \n\t" /* 8(Y-16)*/\
    "pmulhw  "Y_COEFF"("#c"), %%mm1     \n\t"\
    "pmulhw  "Y_COEFF"("#c"), %%mm7     \n\t"\
    /* mm1= Y1, mm2=ub, mm3=ug, mm4=vg mm5=vr, mm7=Y2 */\
    "paddw             %%mm3, %%mm4     \n\t"\
    "movq              %%mm2, %%mm0     \n\t"\
    "movq              %%mm5, %%mm6     \n\t"\
    "movq              %%mm4, %%mm3     \n\t"\
    "punpcklwd         %%mm2, %%mm2     \n\t"\
    "punpcklwd         %%mm5, %%mm5     \n\t"\
    "punpcklwd         %%mm4, %%mm4     \n\t"\
    "paddw             %%mm1, %%mm2     \n\t"\
    "paddw             %%mm1, %%mm5     \n\t"\
    "paddw             %%mm1, %%mm4     \n\t"\
    "punpckhwd         %%mm0, %%mm0     \n\t"\
    "punpckhwd         %%mm6, %%mm6     \n\t"\
    "punpckhwd         %%mm3, %%mm3     \n\t"\
    "paddw             %%mm7, %%mm0     \n\t"\
    "paddw             %%mm7, %%mm6     \n\t"\
    "paddw             %%mm7, %%mm3     \n\t"\
    /* mm0=B1, mm2=B2, mm3=G2, mm4=G1, mm5=R1, mm6=R2 */\
    "packuswb          %%mm0, %%mm2     \n\t"\
    "packuswb          %%mm6, %%mm5     \n\t"\
    "packuswb          %%mm3, %%mm4     \n\t"\

#define YSCALEYUV2RGB1b(index, c)  REAL_YSCALEYUV2RGB1b(index, c)

#define REAL_YSCALEYUV2RGB1_ALPHA(index) \
    "movq  (%1, "#index", 2), %%mm7     \n\t" /* abuf0[index  ]     */\
    "movq 8(%1, "#index", 2), %%mm1     \n\t" /* abuf0[index+4]     */\
    "psraw                $7, %%mm7     \n\t" /* abuf0[index  ] >>7 */\
    "psraw                $7, %%mm1     \n\t" /* abuf0[index+4] >>7 */\
    "packuswb          %%mm1, %%mm7     \n\t"
#define YSCALEYUV2RGB1_ALPHA(index) REAL_YSCALEYUV2RGB1_ALPHA(index)

/**
 * YV12 to RGB without scaling or interpolating
 */
static void RENAME(yuv2rgb32_1)(SwsContext *c, const int16_t *buf0,
                                const int16_t *ubuf[2], const int16_t *bguf[2],
                                const int16_t *abuf0, uint8_t *dest,
                                int dstW, int uvalpha, int y)
{
    const int16_t *ubuf0 = ubuf[0], *ubuf1 = ubuf[1];
    const int16_t *buf1= buf0; //FIXME needed for RGB1/BGR1

    if (uvalpha < 2048) { // note this is not correct (shifts chrominance by 0.5 pixels) but it is a bit faster
        if (CONFIG_SWSCALE_ALPHA && c->alpPixBuf) {
            __asm__ volatile(
                "mov %%"REG_b", "ESP_OFFSET"(%5)        \n\t"
                "mov        %4, %%"REG_b"               \n\t"
                "push %%"REG_BP"                        \n\t"
                YSCALEYUV2RGB1(%%REGBP, %5)
                YSCALEYUV2RGB1_ALPHA(%%REGBP)
                WRITEBGR32(%%REGb, 8280(%5), %%REGBP, %%mm2, %%mm4, %%mm5, %%mm7, %%mm0, %%mm1, %%mm3, %%mm6)
                "pop %%"REG_BP"                         \n\t"
                "mov "ESP_OFFSET"(%5), %%"REG_b"        \n\t"
                :: "c" (buf0), "d" (abuf0), "S" (ubuf0), "D" (ubuf1), "m" (dest),
                   "a" (&c->redDither)
            );
        } else {
            __asm__ volatile(
                "mov %%"REG_b", "ESP_OFFSET"(%5)        \n\t"
                "mov        %4, %%"REG_b"               \n\t"
                "push %%"REG_BP"                        \n\t"
                YSCALEYUV2RGB1(%%REGBP, %5)
                "pcmpeqd %%mm7, %%mm7                   \n\t"
                WRITEBGR32(%%REGb, 8280(%5), %%REGBP, %%mm2, %%mm4, %%mm5, %%mm7, %%mm0, %%mm1, %%mm3, %%mm6)
                "pop %%"REG_BP"                         \n\t"
                "mov "ESP_OFFSET"(%5), %%"REG_b"        \n\t"
                :: "c" (buf0), "d" (buf1), "S" (ubuf0), "D" (ubuf1), "m" (dest),
                   "a" (&c->redDither)
            );
        }
    } else {
        if (CONFIG_SWSCALE_ALPHA && c->alpPixBuf) {
            __asm__ volatile(
                "mov %%"REG_b", "ESP_OFFSET"(%5)        \n\t"
                "mov        %4, %%"REG_b"               \n\t"
                "push %%"REG_BP"                        \n\t"
                YSCALEYUV2RGB1b(%%REGBP, %5)
                YSCALEYUV2RGB1_ALPHA(%%REGBP)
                WRITEBGR32(%%REGb, 8280(%5), %%REGBP, %%mm2, %%mm4, %%mm5, %%mm7, %%mm0, %%mm1, %%mm3, %%mm6)
                "pop %%"REG_BP"                         \n\t"
                "mov "ESP_OFFSET"(%5), %%"REG_b"        \n\t"
                :: "c" (buf0), "d" (abuf0), "S" (ubuf0), "D" (ubuf1), "m" (dest),
                   "a" (&c->redDither)
            );
        } else {
            __asm__ volatile(
                "mov %%"REG_b", "ESP_OFFSET"(%5)        \n\t"
                "mov        %4, %%"REG_b"               \n\t"
                "push %%"REG_BP"                        \n\t"
                YSCALEYUV2RGB1b(%%REGBP, %5)
                "pcmpeqd %%mm7, %%mm7                   \n\t"
                WRITEBGR32(%%REGb, 8280(%5), %%REGBP, %%mm2, %%mm4, %%mm5, %%mm7, %%mm0, %%mm1, %%mm3, %%mm6)
                "pop %%"REG_BP"                         \n\t"
                "mov "ESP_OFFSET"(%5), %%"REG_b"        \n\t"
                :: "c" (buf0), "d" (buf1), "S" (ubuf0), "D" (ubuf1), "m" (dest),
                   "a" (&c->redDither)
            );
        }
    }
}

static void RENAME(yuv2bgr24_1)(SwsContext *c, const int16_t *buf0,
                                const int16_t *ubuf[2], const int16_t *bguf[2],
                                const int16_t *abuf0, uint8_t *dest,
                                int dstW, int uvalpha, int y)
{
    const int16_t *ubuf0 = ubuf[0], *ubuf1 = ubuf[1];
    const int16_t *buf1= buf0; //FIXME needed for RGB1/BGR1

    if (uvalpha < 2048) { // note this is not correct (shifts chrominance by 0.5 pixels) but it is a bit faster
        __asm__ volatile(
            "mov %%"REG_b", "ESP_OFFSET"(%5)        \n\t"
            "mov        %4, %%"REG_b"               \n\t"
            "push %%"REG_BP"                        \n\t"
            YSCALEYUV2RGB1(%%REGBP, %5)
            "pxor    %%mm7, %%mm7                   \n\t"
            WRITEBGR24(%%REGb, 8280(%5), %%REGBP)
            "pop %%"REG_BP"                         \n\t"
            "mov "ESP_OFFSET"(%5), %%"REG_b"        \n\t"
            :: "c" (buf0), "d" (buf1), "S" (ubuf0), "D" (ubuf1), "m" (dest),
               "a" (&c->redDither)
        );
    } else {
        __asm__ volatile(
            "mov %%"REG_b", "ESP_OFFSET"(%5)        \n\t"
            "mov        %4, %%"REG_b"               \n\t"
            "push %%"REG_BP"                        \n\t"
            YSCALEYUV2RGB1b(%%REGBP, %5)
            "pxor    %%mm7, %%mm7                   \n\t"
            WRITEBGR24(%%REGb, 8280(%5), %%REGBP)
            "pop %%"REG_BP"                         \n\t"
            "mov "ESP_OFFSET"(%5), %%"REG_b"        \n\t"
            :: "c" (buf0), "d" (buf1), "S" (ubuf0), "D" (ubuf1), "m" (dest),
               "a" (&c->redDither)
        );
    }
}

static void RENAME(yuv2rgb555_1)(SwsContext *c, const int16_t *buf0,
                                 const int16_t *ubuf[2], const int16_t *bguf[2],
                                 const int16_t *abuf0, uint8_t *dest,
                                 int dstW, int uvalpha, int y)
{
    const int16_t *ubuf0 = ubuf[0], *ubuf1 = ubuf[1];
    const int16_t *buf1= buf0; //FIXME needed for RGB1/BGR1

    if (uvalpha < 2048) { // note this is not correct (shifts chrominance by 0.5 pixels) but it is a bit faster
        __asm__ volatile(
            "mov %%"REG_b", "ESP_OFFSET"(%5)        \n\t"
            "mov        %4, %%"REG_b"               \n\t"
            "push %%"REG_BP"                        \n\t"
            YSCALEYUV2RGB1(%%REGBP, %5)
            "pxor    %%mm7, %%mm7                   \n\t"
            /* mm2=B, %%mm4=G, %%mm5=R, %%mm7=0 */
#ifdef DITHER1XBPP
            "paddusb "BLUE_DITHER"(%5), %%mm2      \n\t"
            "paddusb "GREEN_DITHER"(%5), %%mm4      \n\t"
            "paddusb "RED_DITHER"(%5), %%mm5      \n\t"
#endif
            WRITERGB15(%%REGb, 8280(%5), %%REGBP)
            "pop %%"REG_BP"                         \n\t"
            "mov "ESP_OFFSET"(%5), %%"REG_b"        \n\t"
            :: "c" (buf0), "d" (buf1), "S" (ubuf0), "D" (ubuf1), "m" (dest),
               "a" (&c->redDither)
        );
    } else {
        __asm__ volatile(
            "mov %%"REG_b", "ESP_OFFSET"(%5)        \n\t"
            "mov        %4, %%"REG_b"               \n\t"
            "push %%"REG_BP"                        \n\t"
            YSCALEYUV2RGB1b(%%REGBP, %5)
            "pxor    %%mm7, %%mm7                   \n\t"
            /* mm2=B, %%mm4=G, %%mm5=R, %%mm7=0 */
#ifdef DITHER1XBPP
            "paddusb "BLUE_DITHER"(%5), %%mm2      \n\t"
            "paddusb "GREEN_DITHER"(%5), %%mm4      \n\t"
            "paddusb "RED_DITHER"(%5), %%mm5      \n\t"
#endif
            WRITERGB15(%%REGb, 8280(%5), %%REGBP)
            "pop %%"REG_BP"                         \n\t"
            "mov "ESP_OFFSET"(%5), %%"REG_b"        \n\t"
            :: "c" (buf0), "d" (buf1), "S" (ubuf0), "D" (ubuf1), "m" (dest),
               "a" (&c->redDither)
        );
    }
}

static void RENAME(yuv2rgb565_1)(SwsContext *c, const int16_t *buf0,
                                 const int16_t *ubuf[2], const int16_t *bguf[2],
                                 const int16_t *abuf0, uint8_t *dest,
                                 int dstW, int uvalpha, int y)
{
    const int16_t *ubuf0 = ubuf[0], *ubuf1 = ubuf[1];
    const int16_t *buf1= buf0; //FIXME needed for RGB1/BGR1

    if (uvalpha < 2048) { // note this is not correct (shifts chrominance by 0.5 pixels) but it is a bit faster
        __asm__ volatile(
            "mov %%"REG_b", "ESP_OFFSET"(%5)        \n\t"
            "mov        %4, %%"REG_b"               \n\t"
            "push %%"REG_BP"                        \n\t"
            YSCALEYUV2RGB1(%%REGBP, %5)
            "pxor    %%mm7, %%mm7                   \n\t"
            /* mm2=B, %%mm4=G, %%mm5=R, %%mm7=0 */
#ifdef DITHER1XBPP
            "paddusb "BLUE_DITHER"(%5), %%mm2      \n\t"
            "paddusb "GREEN_DITHER"(%5), %%mm4      \n\t"
            "paddusb "RED_DITHER"(%5), %%mm5      \n\t"
#endif
            WRITERGB16(%%REGb, 8280(%5), %%REGBP)
            "pop %%"REG_BP"                         \n\t"
            "mov "ESP_OFFSET"(%5), %%"REG_b"        \n\t"
            :: "c" (buf0), "d" (buf1), "S" (ubuf0), "D" (ubuf1), "m" (dest),
               "a" (&c->redDither)
        );
    } else {
        __asm__ volatile(
            "mov %%"REG_b", "ESP_OFFSET"(%5)        \n\t"
            "mov        %4, %%"REG_b"               \n\t"
            "push %%"REG_BP"                        \n\t"
            YSCALEYUV2RGB1b(%%REGBP, %5)
            "pxor    %%mm7, %%mm7                   \n\t"
            /* mm2=B, %%mm4=G, %%mm5=R, %%mm7=0 */
#ifdef DITHER1XBPP
            "paddusb "BLUE_DITHER"(%5), %%mm2      \n\t"
            "paddusb "GREEN_DITHER"(%5), %%mm4      \n\t"
            "paddusb "RED_DITHER"(%5), %%mm5      \n\t"
#endif
            WRITERGB16(%%REGb, 8280(%5), %%REGBP)
            "pop %%"REG_BP"                         \n\t"
            "mov "ESP_OFFSET"(%5), %%"REG_b"        \n\t"
            :: "c" (buf0), "d" (buf1), "S" (ubuf0), "D" (ubuf1), "m" (dest),
               "a" (&c->redDither)
        );
    }
}

#define REAL_YSCALEYUV2PACKED1(index, c) \
    "xor            "#index", "#index"  \n\t"\
    ".p2align              4            \n\t"\
    "1:                                 \n\t"\
    "movq     (%2, "#index"), %%mm3     \n\t" /* uvbuf0[eax]*/\
    "add           "UV_OFFx2"("#c"), "#index"  \n\t" \
    "movq     (%2, "#index"), %%mm4     \n\t" /* uvbuf0[eax+2048]*/\
    "sub           "UV_OFFx2"("#c"), "#index"  \n\t" \
    "psraw                $7, %%mm3     \n\t" \
    "psraw                $7, %%mm4     \n\t" \
    "movq  (%0, "#index", 2), %%mm1     \n\t" /*buf0[eax]*/\
    "movq 8(%0, "#index", 2), %%mm7     \n\t" /*buf0[eax]*/\
    "psraw                $7, %%mm1     \n\t" \
    "psraw                $7, %%mm7     \n\t" \

#define YSCALEYUV2PACKED1(index, c)  REAL_YSCALEYUV2PACKED1(index, c)

#define REAL_YSCALEYUV2PACKED1b(index, c) \
    "xor "#index", "#index"             \n\t"\
    ".p2align              4            \n\t"\
    "1:                                 \n\t"\
    "movq     (%2, "#index"), %%mm2     \n\t" /* uvbuf0[eax]*/\
    "movq     (%3, "#index"), %%mm3     \n\t" /* uvbuf1[eax]*/\
    "add           "UV_OFFx2"("#c"), "#index"  \n\t" \
    "movq     (%2, "#index"), %%mm5     \n\t" /* uvbuf0[eax+2048]*/\
    "movq     (%3, "#index"), %%mm4     \n\t" /* uvbuf1[eax+2048]*/\
    "sub           "UV_OFFx2"("#c"), "#index"  \n\t" \
    "paddw             %%mm2, %%mm3     \n\t" /* uvbuf0[eax] + uvbuf1[eax]*/\
    "paddw             %%mm5, %%mm4     \n\t" /* uvbuf0[eax+2048] + uvbuf1[eax+2048]*/\
    "psrlw                $8, %%mm3     \n\t" \
    "psrlw                $8, %%mm4     \n\t" \
    "movq  (%0, "#index", 2), %%mm1     \n\t" /*buf0[eax]*/\
    "movq 8(%0, "#index", 2), %%mm7     \n\t" /*buf0[eax]*/\
    "psraw                $7, %%mm1     \n\t" \
    "psraw                $7, %%mm7     \n\t"
#define YSCALEYUV2PACKED1b(index, c)  REAL_YSCALEYUV2PACKED1b(index, c)

static void RENAME(yuv2yuyv422_1)(SwsContext *c, const int16_t *buf0,
                                  const int16_t *ubuf[2], const int16_t *bguf[2],
                                  const int16_t *abuf0, uint8_t *dest,
                                  int dstW, int uvalpha, int y)
{
    const int16_t *ubuf0 = ubuf[0], *ubuf1 = ubuf[1];
    const int16_t *buf1= buf0; //FIXME needed for RGB1/BGR1

    if (uvalpha < 2048) { // note this is not correct (shifts chrominance by 0.5 pixels) but it is a bit faster
        __asm__ volatile(
            "mov %%"REG_b", "ESP_OFFSET"(%5)        \n\t"
            "mov        %4, %%"REG_b"               \n\t"
            "push %%"REG_BP"                        \n\t"
            YSCALEYUV2PACKED1(%%REGBP, %5)
            WRITEYUY2(%%REGb, 8280(%5), %%REGBP)
            "pop %%"REG_BP"                         \n\t"
            "mov "ESP_OFFSET"(%5), %%"REG_b"        \n\t"
            :: "c" (buf0), "d" (buf1), "S" (ubuf0), "D" (ubuf1), "m" (dest),
               "a" (&c->redDither)
        );
    } else {
        __asm__ volatile(
            "mov %%"REG_b", "ESP_OFFSET"(%5)        \n\t"
            "mov        %4, %%"REG_b"               \n\t"
            "push %%"REG_BP"                        \n\t"
            YSCALEYUV2PACKED1b(%%REGBP, %5)
            WRITEYUY2(%%REGb, 8280(%5), %%REGBP)
            "pop %%"REG_BP"                         \n\t"
            "mov "ESP_OFFSET"(%5), %%"REG_b"        \n\t"
            :: "c" (buf0), "d" (buf1), "S" (ubuf0), "D" (ubuf1), "m" (dest),
               "a" (&c->redDither)
        );
    }
}

#if !COMPILE_TEMPLATE_MMX2
//FIXME yuy2* can read up to 7 samples too much

static void RENAME(yuy2ToY)(uint8_t *dst, const uint8_t *src,
                            int width, uint32_t *unused)
{
    __asm__ volatile(
        "movq "MANGLE(bm01010101)", %%mm2           \n\t"
        "mov                    %0, %%"REG_a"       \n\t"
        "1:                                         \n\t"
        "movq    (%1, %%"REG_a",2), %%mm0           \n\t"
        "movq   8(%1, %%"REG_a",2), %%mm1           \n\t"
        "pand                %%mm2, %%mm0           \n\t"
        "pand                %%mm2, %%mm1           \n\t"
        "packuswb            %%mm1, %%mm0           \n\t"
        "movq                %%mm0, (%2, %%"REG_a") \n\t"
        "add                    $8, %%"REG_a"       \n\t"
        " js                    1b                  \n\t"
        : : "g" ((x86_reg)-width), "r" (src+width*2), "r" (dst+width)
        : "%"REG_a
    );
}

static void RENAME(yuy2ToUV)(uint8_t *dstU, uint8_t *dstV,
                             const uint8_t *src1, const uint8_t *src2,
                             int width, uint32_t *unused)
{
    __asm__ volatile(
        "movq "MANGLE(bm01010101)", %%mm4           \n\t"
        "mov                    %0, %%"REG_a"       \n\t"
        "1:                                         \n\t"
        "movq    (%1, %%"REG_a",4), %%mm0           \n\t"
        "movq   8(%1, %%"REG_a",4), %%mm1           \n\t"
        "psrlw                  $8, %%mm0           \n\t"
        "psrlw                  $8, %%mm1           \n\t"
        "packuswb            %%mm1, %%mm0           \n\t"
        "movq                %%mm0, %%mm1           \n\t"
        "psrlw                  $8, %%mm0           \n\t"
        "pand                %%mm4, %%mm1           \n\t"
        "packuswb            %%mm0, %%mm0           \n\t"
        "packuswb            %%mm1, %%mm1           \n\t"
        "movd                %%mm0, (%3, %%"REG_a") \n\t"
        "movd                %%mm1, (%2, %%"REG_a") \n\t"
        "add                    $4, %%"REG_a"       \n\t"
        " js                    1b                  \n\t"
        : : "g" ((x86_reg)-width), "r" (src1+width*4), "r" (dstU+width), "r" (dstV+width)
        : "%"REG_a
    );
    assert(src1 == src2);
}

/* This is almost identical to the previous, end exists only because
 * yuy2ToY/UV)(dst, src+1, ...) would have 100% unaligned accesses. */
static void RENAME(uyvyToY)(uint8_t *dst, const uint8_t *src,
                            int width, uint32_t *unused)
{
    __asm__ volatile(
        "mov                  %0, %%"REG_a"         \n\t"
        "1:                                         \n\t"
        "movq  (%1, %%"REG_a",2), %%mm0             \n\t"
        "movq 8(%1, %%"REG_a",2), %%mm1             \n\t"
        "psrlw                $8, %%mm0             \n\t"
        "psrlw                $8, %%mm1             \n\t"
        "packuswb          %%mm1, %%mm0             \n\t"
        "movq              %%mm0, (%2, %%"REG_a")   \n\t"
        "add                  $8, %%"REG_a"         \n\t"
        " js                  1b                    \n\t"
        : : "g" ((x86_reg)-width), "r" (src+width*2), "r" (dst+width)
        : "%"REG_a
    );
}

static void RENAME(uyvyToUV)(uint8_t *dstU, uint8_t *dstV,
                             const uint8_t *src1, const uint8_t *src2,
                             int width, uint32_t *unused)
{
    __asm__ volatile(
        "movq "MANGLE(bm01010101)", %%mm4           \n\t"
        "mov                    %0, %%"REG_a"       \n\t"
        "1:                                         \n\t"
        "movq    (%1, %%"REG_a",4), %%mm0           \n\t"
        "movq   8(%1, %%"REG_a",4), %%mm1           \n\t"
        "pand                %%mm4, %%mm0           \n\t"
        "pand                %%mm4, %%mm1           \n\t"
        "packuswb            %%mm1, %%mm0           \n\t"
        "movq                %%mm0, %%mm1           \n\t"
        "psrlw                  $8, %%mm0           \n\t"
        "pand                %%mm4, %%mm1           \n\t"
        "packuswb            %%mm0, %%mm0           \n\t"
        "packuswb            %%mm1, %%mm1           \n\t"
        "movd                %%mm0, (%3, %%"REG_a") \n\t"
        "movd                %%mm1, (%2, %%"REG_a") \n\t"
        "add                    $4, %%"REG_a"       \n\t"
        " js                    1b                  \n\t"
        : : "g" ((x86_reg)-width), "r" (src1+width*4), "r" (dstU+width), "r" (dstV+width)
        : "%"REG_a
    );
    assert(src1 == src2);
}

static av_always_inline void RENAME(nvXXtoUV)(uint8_t *dst1, uint8_t *dst2,
                                              const uint8_t *src, int width)
{
    __asm__ volatile(
        "movq "MANGLE(bm01010101)", %%mm4           \n\t"
        "mov                    %0, %%"REG_a"       \n\t"
        "1:                                         \n\t"
        "movq    (%1, %%"REG_a",2), %%mm0           \n\t"
        "movq   8(%1, %%"REG_a",2), %%mm1           \n\t"
        "movq                %%mm0, %%mm2           \n\t"
        "movq                %%mm1, %%mm3           \n\t"
        "pand                %%mm4, %%mm0           \n\t"
        "pand                %%mm4, %%mm1           \n\t"
        "psrlw                  $8, %%mm2           \n\t"
        "psrlw                  $8, %%mm3           \n\t"
        "packuswb            %%mm1, %%mm0           \n\t"
        "packuswb            %%mm3, %%mm2           \n\t"
        "movq                %%mm0, (%2, %%"REG_a") \n\t"
        "movq                %%mm2, (%3, %%"REG_a") \n\t"
        "add                    $8, %%"REG_a"       \n\t"
        " js                    1b                  \n\t"
        : : "g" ((x86_reg)-width), "r" (src+width*2), "r" (dst1+width), "r" (dst2+width)
        : "%"REG_a
    );
}

static void RENAME(nv12ToUV)(uint8_t *dstU, uint8_t *dstV,
                             const uint8_t *src1, const uint8_t *src2,
                             int width, uint32_t *unused)
{
    RENAME(nvXXtoUV)(dstU, dstV, src1, width);
}

static void RENAME(nv21ToUV)(uint8_t *dstU, uint8_t *dstV,
                             const uint8_t *src1, const uint8_t *src2,
                             int width, uint32_t *unused)
{
    RENAME(nvXXtoUV)(dstV, dstU, src1, width);
}
#endif /* !COMPILE_TEMPLATE_MMX2 */

static av_always_inline void RENAME(bgr24ToY_mmx)(int16_t *dst, const uint8_t *src,
                                                  int width, enum PixelFormat srcFormat)
{

    if(srcFormat == PIX_FMT_BGR24) {
        __asm__ volatile(
            "movq  "MANGLE(ff_bgr24toY1Coeff)", %%mm5       \n\t"
            "movq  "MANGLE(ff_bgr24toY2Coeff)", %%mm6       \n\t"
            :
        );
    } else {
        __asm__ volatile(
            "movq  "MANGLE(ff_rgb24toY1Coeff)", %%mm5       \n\t"
            "movq  "MANGLE(ff_rgb24toY2Coeff)", %%mm6       \n\t"
            :
        );
    }

    __asm__ volatile(
        "movq  "MANGLE(ff_bgr24toYOffset)", %%mm4   \n\t"
        "mov                        %2, %%"REG_a"   \n\t"
        "pxor                    %%mm7, %%mm7       \n\t"
        "1:                                         \n\t"
        PREFETCH"               64(%0)              \n\t"
        "movd                     (%0), %%mm0       \n\t"
        "movd                    2(%0), %%mm1       \n\t"
        "movd                    6(%0), %%mm2       \n\t"
        "movd                    8(%0), %%mm3       \n\t"
        "add                       $12, %0          \n\t"
        "punpcklbw               %%mm7, %%mm0       \n\t"
        "punpcklbw               %%mm7, %%mm1       \n\t"
        "punpcklbw               %%mm7, %%mm2       \n\t"
        "punpcklbw               %%mm7, %%mm3       \n\t"
        "pmaddwd                 %%mm5, %%mm0       \n\t"
        "pmaddwd                 %%mm6, %%mm1       \n\t"
        "pmaddwd                 %%mm5, %%mm2       \n\t"
        "pmaddwd                 %%mm6, %%mm3       \n\t"
        "paddd                   %%mm1, %%mm0       \n\t"
        "paddd                   %%mm3, %%mm2       \n\t"
        "paddd                   %%mm4, %%mm0       \n\t"
        "paddd                   %%mm4, %%mm2       \n\t"
        "psrad                     $9, %%mm0       \n\t"
        "psrad                     $9, %%mm2       \n\t"
        "packssdw                %%mm2, %%mm0       \n\t"
        "movq                %%mm0, (%1, %%"REG_a") \n\t"
        "add                        $8, %%"REG_a"   \n\t"
        " js                        1b              \n\t"
    : "+r" (src)
    : "r" (dst+width), "g" ((x86_reg)-2*width)
    : "%"REG_a
    );
}

static void RENAME(bgr24ToY)(int16_t *dst, const uint8_t *src,
                             int width, uint32_t *unused)
{
    RENAME(bgr24ToY_mmx)(dst, src, width, PIX_FMT_BGR24);
}

static void RENAME(rgb24ToY)(int16_t *dst, const uint8_t *src,
                             int width, uint32_t *unused)
{
    RENAME(bgr24ToY_mmx)(dst, src, width, PIX_FMT_RGB24);
}

static av_always_inline void RENAME(bgr24ToUV_mmx)(int16_t *dstU, int16_t *dstV,
                                                   const uint8_t *src, int width,
                                                   enum PixelFormat srcFormat)
{
    __asm__ volatile(
        "movq                    24(%4), %%mm6       \n\t"
        "mov                        %3, %%"REG_a"   \n\t"
        "pxor                    %%mm7, %%mm7       \n\t"
        "1:                                         \n\t"
        PREFETCH"               64(%0)              \n\t"
        "movd                     (%0), %%mm0       \n\t"
        "movd                    2(%0), %%mm1       \n\t"
        "punpcklbw               %%mm7, %%mm0       \n\t"
        "punpcklbw               %%mm7, %%mm1       \n\t"
        "movq                    %%mm0, %%mm2       \n\t"
        "movq                    %%mm1, %%mm3       \n\t"
        "pmaddwd                  (%4), %%mm0       \n\t"
        "pmaddwd                 8(%4), %%mm1       \n\t"
        "pmaddwd                16(%4), %%mm2       \n\t"
        "pmaddwd                 %%mm6, %%mm3       \n\t"
        "paddd                   %%mm1, %%mm0       \n\t"
        "paddd                   %%mm3, %%mm2       \n\t"

        "movd                    6(%0), %%mm1       \n\t"
        "movd                    8(%0), %%mm3       \n\t"
        "add                       $12, %0          \n\t"
        "punpcklbw               %%mm7, %%mm1       \n\t"
        "punpcklbw               %%mm7, %%mm3       \n\t"
        "movq                    %%mm1, %%mm4       \n\t"
        "movq                    %%mm3, %%mm5       \n\t"
        "pmaddwd                  (%4), %%mm1       \n\t"
        "pmaddwd                 8(%4), %%mm3       \n\t"
        "pmaddwd                16(%4), %%mm4       \n\t"
        "pmaddwd                 %%mm6, %%mm5       \n\t"
        "paddd                   %%mm3, %%mm1       \n\t"
        "paddd                   %%mm5, %%mm4       \n\t"

        "movq "MANGLE(ff_bgr24toUVOffset)", %%mm3       \n\t"
        "paddd                   %%mm3, %%mm0       \n\t"
        "paddd                   %%mm3, %%mm2       \n\t"
        "paddd                   %%mm3, %%mm1       \n\t"
        "paddd                   %%mm3, %%mm4       \n\t"
        "psrad                     $9, %%mm0       \n\t"
        "psrad                     $9, %%mm2       \n\t"
        "psrad                     $9, %%mm1       \n\t"
        "psrad                     $9, %%mm4       \n\t"
        "packssdw                %%mm1, %%mm0       \n\t"
        "packssdw                %%mm4, %%mm2       \n\t"
        "movq                %%mm0, (%1, %%"REG_a") \n\t"
        "movq                %%mm2, (%2, %%"REG_a") \n\t"
        "add                        $8, %%"REG_a"   \n\t"
        " js                        1b              \n\t"
    : "+r" (src)
    : "r" (dstU+width), "r" (dstV+width), "g" ((x86_reg)-2*width), "r"(ff_bgr24toUV[srcFormat == PIX_FMT_RGB24])
    : "%"REG_a
    );
}

static void RENAME(bgr24ToUV)(int16_t *dstU, int16_t *dstV,
                              const uint8_t *src1, const uint8_t *src2,
                              int width, uint32_t *unused)
{
    RENAME(bgr24ToUV_mmx)(dstU, dstV, src1, width, PIX_FMT_BGR24);
    assert(src1 == src2);
}

static void RENAME(rgb24ToUV)(int16_t *dstU, int16_t *dstV,
                              const uint8_t *src1, const uint8_t *src2,
                              int width, uint32_t *unused)
{
    assert(src1==src2);
    RENAME(bgr24ToUV_mmx)(dstU, dstV, src1, width, PIX_FMT_RGB24);
}

#if !COMPILE_TEMPLATE_MMX2
// bilinear / bicubic scaling
static void RENAME(hScale)(int16_t *dst, int dstW,
                           const uint8_t *src, const int16_t *filter,
                           const int16_t *filterPos, int filterSize)
{
    assert(filterSize % 4 == 0 && filterSize>0);
    if (filterSize==4) { // Always true for upscaling, sometimes for down, too.
        x86_reg counter= -2*dstW;
        filter-= counter*2;
        filterPos-= counter/2;
        dst-= counter/2;
        __asm__ volatile(
#if defined(PIC)
            "push            %%"REG_b"              \n\t"
#endif
            "pxor                %%mm7, %%mm7       \n\t"
            "push           %%"REG_BP"              \n\t" // we use 7 regs here ...
            "mov             %%"REG_a", %%"REG_BP"  \n\t"
            ".p2align                4              \n\t"
            "1:                                     \n\t"
            "movzwl   (%2, %%"REG_BP"), %%eax       \n\t"
            "movzwl  2(%2, %%"REG_BP"), %%ebx       \n\t"
            "movq  (%1, %%"REG_BP", 4), %%mm1       \n\t"
            "movq 8(%1, %%"REG_BP", 4), %%mm3       \n\t"
            "movd      (%3, %%"REG_a"), %%mm0       \n\t"
            "movd      (%3, %%"REG_b"), %%mm2       \n\t"
            "punpcklbw           %%mm7, %%mm0       \n\t"
            "punpcklbw           %%mm7, %%mm2       \n\t"
            "pmaddwd             %%mm1, %%mm0       \n\t"
            "pmaddwd             %%mm2, %%mm3       \n\t"
            "movq                %%mm0, %%mm4       \n\t"
            "punpckldq           %%mm3, %%mm0       \n\t"
            "punpckhdq           %%mm3, %%mm4       \n\t"
            "paddd               %%mm4, %%mm0       \n\t"
            "psrad                  $7, %%mm0       \n\t"
            "packssdw            %%mm0, %%mm0       \n\t"
            "movd                %%mm0, (%4, %%"REG_BP")    \n\t"
            "add                    $4, %%"REG_BP"  \n\t"
            " jnc                   1b              \n\t"

            "pop            %%"REG_BP"              \n\t"
#if defined(PIC)
            "pop             %%"REG_b"              \n\t"
#endif
            : "+a" (counter)
            : "c" (filter), "d" (filterPos), "S" (src), "D" (dst)
#if !defined(PIC)
            : "%"REG_b
#endif
        );
    } else if (filterSize==8) {
        x86_reg counter= -2*dstW;
        filter-= counter*4;
        filterPos-= counter/2;
        dst-= counter/2;
        __asm__ volatile(
#if defined(PIC)
            "push             %%"REG_b"             \n\t"
#endif
            "pxor                 %%mm7, %%mm7      \n\t"
            "push            %%"REG_BP"             \n\t" // we use 7 regs here ...
            "mov              %%"REG_a", %%"REG_BP" \n\t"
            ".p2align                 4             \n\t"
            "1:                                     \n\t"
            "movzwl    (%2, %%"REG_BP"), %%eax      \n\t"
            "movzwl   2(%2, %%"REG_BP"), %%ebx      \n\t"
            "movq   (%1, %%"REG_BP", 8), %%mm1      \n\t"
            "movq 16(%1, %%"REG_BP", 8), %%mm3      \n\t"
            "movd       (%3, %%"REG_a"), %%mm0      \n\t"
            "movd       (%3, %%"REG_b"), %%mm2      \n\t"
            "punpcklbw            %%mm7, %%mm0      \n\t"
            "punpcklbw            %%mm7, %%mm2      \n\t"
            "pmaddwd              %%mm1, %%mm0      \n\t"
            "pmaddwd              %%mm2, %%mm3      \n\t"

            "movq  8(%1, %%"REG_BP", 8), %%mm1      \n\t"
            "movq 24(%1, %%"REG_BP", 8), %%mm5      \n\t"
            "movd      4(%3, %%"REG_a"), %%mm4      \n\t"
            "movd      4(%3, %%"REG_b"), %%mm2      \n\t"
            "punpcklbw            %%mm7, %%mm4      \n\t"
            "punpcklbw            %%mm7, %%mm2      \n\t"
            "pmaddwd              %%mm1, %%mm4      \n\t"
            "pmaddwd              %%mm2, %%mm5      \n\t"
            "paddd                %%mm4, %%mm0      \n\t"
            "paddd                %%mm5, %%mm3      \n\t"
            "movq                 %%mm0, %%mm4      \n\t"
            "punpckldq            %%mm3, %%mm0      \n\t"
            "punpckhdq            %%mm3, %%mm4      \n\t"
            "paddd                %%mm4, %%mm0      \n\t"
            "psrad                   $7, %%mm0      \n\t"
            "packssdw             %%mm0, %%mm0      \n\t"
            "movd                 %%mm0, (%4, %%"REG_BP")   \n\t"
            "add                     $4, %%"REG_BP" \n\t"
            " jnc                    1b             \n\t"

            "pop             %%"REG_BP"             \n\t"
#if defined(PIC)
            "pop              %%"REG_b"             \n\t"
#endif
            : "+a" (counter)
            : "c" (filter), "d" (filterPos), "S" (src), "D" (dst)
#if !defined(PIC)
            : "%"REG_b
#endif
        );
    } else {
        const uint8_t *offset = src+filterSize;
        x86_reg counter= -2*dstW;
        //filter-= counter*filterSize/2;
        filterPos-= counter/2;
        dst-= counter/2;
        __asm__ volatile(
            "pxor                  %%mm7, %%mm7     \n\t"
            ".p2align                  4            \n\t"
            "1:                                     \n\t"
            "mov                      %2, %%"REG_c" \n\t"
            "movzwl      (%%"REG_c", %0), %%eax     \n\t"
            "movzwl     2(%%"REG_c", %0), %%edx     \n\t"
            "mov                      %5, %%"REG_c" \n\t"
            "pxor                  %%mm4, %%mm4     \n\t"
            "pxor                  %%mm5, %%mm5     \n\t"
            "2:                                     \n\t"
            "movq                   (%1), %%mm1     \n\t"
            "movq               (%1, %6), %%mm3     \n\t"
            "movd (%%"REG_c", %%"REG_a"), %%mm0     \n\t"
            "movd (%%"REG_c", %%"REG_d"), %%mm2     \n\t"
            "punpcklbw             %%mm7, %%mm0     \n\t"
            "punpcklbw             %%mm7, %%mm2     \n\t"
            "pmaddwd               %%mm1, %%mm0     \n\t"
            "pmaddwd               %%mm2, %%mm3     \n\t"
            "paddd                 %%mm3, %%mm5     \n\t"
            "paddd                 %%mm0, %%mm4     \n\t"
            "add                      $8, %1        \n\t"
            "add                      $4, %%"REG_c" \n\t"
            "cmp                      %4, %%"REG_c" \n\t"
            " jb                      2b            \n\t"
            "add                      %6, %1        \n\t"
            "movq                  %%mm4, %%mm0     \n\t"
            "punpckldq             %%mm5, %%mm4     \n\t"
            "punpckhdq             %%mm5, %%mm0     \n\t"
            "paddd                 %%mm0, %%mm4     \n\t"
            "psrad                    $7, %%mm4     \n\t"
            "packssdw              %%mm4, %%mm4     \n\t"
            "mov                      %3, %%"REG_a" \n\t"
            "movd                  %%mm4, (%%"REG_a", %0)   \n\t"
            "add                      $4, %0        \n\t"
            " jnc                     1b            \n\t"

            : "+r" (counter), "+r" (filter)
            : "m" (filterPos), "m" (dst), "m"(offset),
            "m" (src), "r" ((x86_reg)filterSize*2)
            : "%"REG_a, "%"REG_c, "%"REG_d
        );
    }
}
#endif /* !COMPILE_TEMPLATE_MMX2 */

static inline void RENAME(hScale16)(int16_t *dst, int dstW, const uint16_t *src, int srcW, int xInc,
                                    const int16_t *filter, const int16_t *filterPos, long filterSize, int shift)
{
    int i, j;

    assert(filterSize % 4 == 0 && filterSize>0);
    if (filterSize==4 && shift<15) { // Always true for upscaling, sometimes for down, too.
        x86_reg counter= -2*dstW;
        filter-= counter*2;
        filterPos-= counter/2;
        dst-= counter/2;
        __asm__ volatile(
            "movd                   %5, %%mm7       \n\t"
#if defined(PIC)
            "push            %%"REG_b"              \n\t"
#endif
            "push           %%"REG_BP"              \n\t" // we use 7 regs here ...
            "mov             %%"REG_a", %%"REG_BP"  \n\t"
            ".p2align                4              \n\t"
            "1:                                     \n\t"
            "movzwl   (%2, %%"REG_BP"), %%eax       \n\t"
            "movzwl  2(%2, %%"REG_BP"), %%ebx       \n\t"
            "movq  (%1, %%"REG_BP", 4), %%mm1       \n\t"
            "movq 8(%1, %%"REG_BP", 4), %%mm3       \n\t"
            "movq      (%3, %%"REG_a", 2), %%mm0    \n\t"
            "movq      (%3, %%"REG_b", 2), %%mm2    \n\t"
            "pmaddwd             %%mm1, %%mm0       \n\t"
            "pmaddwd             %%mm2, %%mm3       \n\t"
            "movq                %%mm0, %%mm4       \n\t"
            "punpckldq           %%mm3, %%mm0       \n\t"
            "punpckhdq           %%mm3, %%mm4       \n\t"
            "paddd               %%mm4, %%mm0       \n\t"
            "psrad               %%mm7, %%mm0       \n\t"
            "packssdw            %%mm0, %%mm0       \n\t"
            "movd                %%mm0, (%4, %%"REG_BP")    \n\t"
            "add                    $4, %%"REG_BP"  \n\t"
            " jnc                   1b              \n\t"

            "pop            %%"REG_BP"              \n\t"
#if defined(PIC)
            "pop             %%"REG_b"              \n\t"
#endif
            : "+a" (counter)
            : "c" (filter), "d" (filterPos), "S" (src), "D" (dst), "m"(shift)
#if !defined(PIC)
            : "%"REG_b
#endif
        );
    } else if (filterSize==8 && shift<15) {
        x86_reg counter= -2*dstW;
        filter-= counter*4;
        filterPos-= counter/2;
        dst-= counter/2;
        __asm__ volatile(
            "movd                   %5, %%mm7       \n\t"
#if defined(PIC)
            "push            %%"REG_b"              \n\t"
#endif
            "push            %%"REG_BP"             \n\t" // we use 7 regs here ...
            "mov              %%"REG_a", %%"REG_BP" \n\t"
            ".p2align                 4             \n\t"
            "1:                                     \n\t"
            "movzwl    (%2, %%"REG_BP"), %%eax      \n\t"
            "movzwl   2(%2, %%"REG_BP"), %%ebx      \n\t"
            "movq   (%1, %%"REG_BP", 8), %%mm1      \n\t"
            "movq 16(%1, %%"REG_BP", 8), %%mm3      \n\t"
            "movq       (%3, %%"REG_a", 2), %%mm0   \n\t"
            "movq       (%3, %%"REG_b", 2), %%mm2   \n\t"
            "pmaddwd              %%mm1, %%mm0      \n\t"
            "pmaddwd              %%mm2, %%mm3      \n\t"

            "movq  8(%1, %%"REG_BP", 8), %%mm1      \n\t"
            "movq 24(%1, %%"REG_BP", 8), %%mm5      \n\t"
            "movq      8(%3, %%"REG_a", 2), %%mm4   \n\t"
            "movq      8(%3, %%"REG_b", 2), %%mm2   \n\t"
            "pmaddwd              %%mm1, %%mm4      \n\t"
            "pmaddwd              %%mm2, %%mm5      \n\t"
            "paddd                %%mm4, %%mm0      \n\t"
            "paddd                %%mm5, %%mm3      \n\t"
            "movq                 %%mm0, %%mm4      \n\t"
            "punpckldq            %%mm3, %%mm0      \n\t"
            "punpckhdq            %%mm3, %%mm4      \n\t"
            "paddd                %%mm4, %%mm0      \n\t"
            "psrad                %%mm7, %%mm0      \n\t"
            "packssdw             %%mm0, %%mm0      \n\t"
            "movd                 %%mm0, (%4, %%"REG_BP")   \n\t"
            "add                     $4, %%"REG_BP" \n\t"
            " jnc                    1b             \n\t"

            "pop             %%"REG_BP"             \n\t"
#if defined(PIC)
            "pop             %%"REG_b"              \n\t"
#endif
            : "+a" (counter)
            : "c" (filter), "d" (filterPos), "S" (src), "D" (dst), "m"(shift)
#if !defined(PIC)
            : "%"REG_b
#endif
        );
    } else if (shift<15){
        const uint16_t *offset = src+filterSize;
        x86_reg counter= -2*dstW;
        //filter-= counter*filterSize/2;
        filterPos-= counter/2;
        dst-= counter/2;
        __asm__ volatile(
            "movd                   %7, %%mm7       \n\t"
            ".p2align                  4            \n\t"
            "1:                                     \n\t"
            "mov                      %2, %%"REG_c" \n\t"
            "movzwl      (%%"REG_c", %0), %%eax     \n\t"
            "movzwl     2(%%"REG_c", %0), %%edx     \n\t"
            "mov                      %5, %%"REG_c" \n\t"
            "pxor                  %%mm4, %%mm4     \n\t"
            "pxor                  %%mm5, %%mm5     \n\t"
            "2:                                     \n\t"
            "movq                   (%1), %%mm1     \n\t"
            "movq               (%1, %6), %%mm3     \n\t"
            "movq (%%"REG_c", %%"REG_a", 2), %%mm0     \n\t"
            "movq (%%"REG_c", %%"REG_d", 2), %%mm2     \n\t"
            "pmaddwd               %%mm1, %%mm0     \n\t"
            "pmaddwd               %%mm2, %%mm3     \n\t"
            "paddd                 %%mm3, %%mm5     \n\t"
            "paddd                 %%mm0, %%mm4     \n\t"
            "add                      $8, %1        \n\t"
            "add                      $8, %%"REG_c" \n\t"
            "cmp                      %4, %%"REG_c" \n\t"
            " jb                      2b            \n\t"
            "add                      %6, %1        \n\t"
            "movq                  %%mm4, %%mm0     \n\t"
            "punpckldq             %%mm5, %%mm4     \n\t"
            "punpckhdq             %%mm5, %%mm0     \n\t"
            "paddd                 %%mm0, %%mm4     \n\t"
            "psrad                 %%mm7, %%mm4     \n\t"
            "packssdw              %%mm4, %%mm4     \n\t"
            "mov                      %3, %%"REG_a" \n\t"
            "movd                  %%mm4, (%%"REG_a", %0)   \n\t"
            "add                      $4, %0        \n\t"
            " jnc                     1b            \n\t"

            : "+r" (counter), "+r" (filter)
            : "m" (filterPos), "m" (dst), "m"(offset),
            "m" (src), "r" ((x86_reg)filterSize*2), "m"(shift)
            : "%"REG_a, "%"REG_c, "%"REG_d
        );
    } else
    for (i=0; i<dstW; i++) {
        int srcPos= filterPos[i];
        int val=0;
        for (j=0; j<filterSize; j++) {
            val += ((int)src[srcPos + j])*filter[filterSize*i + j];
        }
        dst[i] = FFMIN(val>>shift, (1<<15)-1); // the cubic equation does overflow ...
    }
}


#if COMPILE_TEMPLATE_MMX2
static void RENAME(hyscale_fast)(SwsContext *c, int16_t *dst,
                                 int dstWidth, const uint8_t *src,
                                 int srcW, int xInc)
{
    int16_t *filterPos = c->hLumFilterPos;
    int16_t *filter    = c->hLumFilter;
    void    *mmx2FilterCode= c->lumMmx2FilterCode;
    int i;
#if defined(PIC)
    DECLARE_ALIGNED(8, uint64_t, ebxsave);
#endif

    __asm__ volatile(
#if defined(PIC)
        "mov               %%"REG_b", %5        \n\t"
#endif
        "pxor                  %%mm7, %%mm7     \n\t"
        "mov                      %0, %%"REG_c" \n\t"
        "mov                      %1, %%"REG_D" \n\t"
        "mov                      %2, %%"REG_d" \n\t"
        "mov                      %3, %%"REG_b" \n\t"
        "xor               %%"REG_a", %%"REG_a" \n\t" // i
        PREFETCH"        (%%"REG_c")            \n\t"
        PREFETCH"      32(%%"REG_c")            \n\t"
        PREFETCH"      64(%%"REG_c")            \n\t"

#if ARCH_X86_64
#define CALL_MMX2_FILTER_CODE \
        "movl            (%%"REG_b"), %%esi     \n\t"\
        "call                    *%4            \n\t"\
        "movl (%%"REG_b", %%"REG_a"), %%esi     \n\t"\
        "add               %%"REG_S", %%"REG_c" \n\t"\
        "add               %%"REG_a", %%"REG_D" \n\t"\
        "xor               %%"REG_a", %%"REG_a" \n\t"\

#else
#define CALL_MMX2_FILTER_CODE \
        "movl (%%"REG_b"), %%esi        \n\t"\
        "call         *%4                       \n\t"\
        "addl (%%"REG_b", %%"REG_a"), %%"REG_c" \n\t"\
        "add               %%"REG_a", %%"REG_D" \n\t"\
        "xor               %%"REG_a", %%"REG_a" \n\t"\

#endif /* ARCH_X86_64 */

        CALL_MMX2_FILTER_CODE
        CALL_MMX2_FILTER_CODE
        CALL_MMX2_FILTER_CODE
        CALL_MMX2_FILTER_CODE
        CALL_MMX2_FILTER_CODE
        CALL_MMX2_FILTER_CODE
        CALL_MMX2_FILTER_CODE
        CALL_MMX2_FILTER_CODE

#if defined(PIC)
        "mov                      %5, %%"REG_b" \n\t"
#endif
        :: "m" (src), "m" (dst), "m" (filter), "m" (filterPos),
           "m" (mmx2FilterCode)
#if defined(PIC)
          ,"m" (ebxsave)
#endif
        : "%"REG_a, "%"REG_c, "%"REG_d, "%"REG_S, "%"REG_D
#if !defined(PIC)
         ,"%"REG_b
#endif
    );

    for (i=dstWidth-1; (i*xInc)>>16 >=srcW-1; i--)
        dst[i] = src[srcW-1]*128;
}

static void RENAME(hcscale_fast)(SwsContext *c, int16_t *dst1, int16_t *dst2,
                                 int dstWidth, const uint8_t *src1,
                                 const uint8_t *src2, int srcW, int xInc)
{
    int16_t *filterPos = c->hChrFilterPos;
    int16_t *filter    = c->hChrFilter;
    void    *mmx2FilterCode= c->chrMmx2FilterCode;
    int i;
#if defined(PIC)
    DECLARE_ALIGNED(8, uint64_t, ebxsave);
#endif

    __asm__ volatile(
#if defined(PIC)
        "mov          %%"REG_b", %7         \n\t"
#endif
        "pxor             %%mm7, %%mm7      \n\t"
        "mov                 %0, %%"REG_c"  \n\t"
        "mov                 %1, %%"REG_D"  \n\t"
        "mov                 %2, %%"REG_d"  \n\t"
        "mov                 %3, %%"REG_b"  \n\t"
        "xor          %%"REG_a", %%"REG_a"  \n\t" // i
        PREFETCH"   (%%"REG_c")             \n\t"
        PREFETCH" 32(%%"REG_c")             \n\t"
        PREFETCH" 64(%%"REG_c")             \n\t"

        CALL_MMX2_FILTER_CODE
        CALL_MMX2_FILTER_CODE
        CALL_MMX2_FILTER_CODE
        CALL_MMX2_FILTER_CODE
        "xor          %%"REG_a", %%"REG_a"  \n\t" // i
        "mov                 %5, %%"REG_c"  \n\t" // src
        "mov                 %6, %%"REG_D"  \n\t" // buf2
        PREFETCH"   (%%"REG_c")             \n\t"
        PREFETCH" 32(%%"REG_c")             \n\t"
        PREFETCH" 64(%%"REG_c")             \n\t"

        CALL_MMX2_FILTER_CODE
        CALL_MMX2_FILTER_CODE
        CALL_MMX2_FILTER_CODE
        CALL_MMX2_FILTER_CODE

#if defined(PIC)
        "mov %7, %%"REG_b"    \n\t"
#endif
        :: "m" (src1), "m" (dst1), "m" (filter), "m" (filterPos),
           "m" (mmx2FilterCode), "m" (src2), "m"(dst2)
#if defined(PIC)
          ,"m" (ebxsave)
#endif
        : "%"REG_a, "%"REG_c, "%"REG_d, "%"REG_S, "%"REG_D
#if !defined(PIC)
         ,"%"REG_b
#endif
    );

    for (i=dstWidth-1; (i*xInc)>>16 >=srcW-1; i--) {
        dst1[i] = src1[srcW-1]*128;
        dst2[i] = src2[srcW-1]*128;
    }
}
#endif /* COMPILE_TEMPLATE_MMX2 */

static av_cold void RENAME(sws_init_swScale)(SwsContext *c)
{
    enum PixelFormat srcFormat = c->srcFormat,
                     dstFormat = c->dstFormat;

    if (!is16BPS(dstFormat) && !is9_OR_10BPS(dstFormat) && dstFormat != PIX_FMT_NV12
        && dstFormat != PIX_FMT_NV21 && !(c->flags & SWS_BITEXACT)) {
            if (c->flags & SWS_ACCURATE_RND) {
                c->yuv2yuv1 = RENAME(yuv2yuv1_ar    );
                c->yuv2yuvX = RENAME(yuv2yuvX_ar    );
                if (!(c->flags & SWS_FULL_CHR_H_INT)) {
                    switch (c->dstFormat) {
                    case PIX_FMT_RGB32:   c->yuv2packedX = RENAME(yuv2rgb32_X_ar);   break;
                    case PIX_FMT_BGR24:   c->yuv2packedX = RENAME(yuv2bgr24_X_ar);   break;
                    case PIX_FMT_RGB555:  c->yuv2packedX = RENAME(yuv2rgb555_X_ar);  break;
                    case PIX_FMT_RGB565:  c->yuv2packedX = RENAME(yuv2rgb565_X_ar);  break;
                    case PIX_FMT_YUYV422: c->yuv2packedX = RENAME(yuv2yuyv422_X_ar); break;
                    default: break;
                    }
                }
            } else {
                int should_dither= isNBPS(c->srcFormat) || is16BPS(c->srcFormat);
                c->yuv2yuv1 = should_dither ? RENAME(yuv2yuv1_ar    ) : RENAME(yuv2yuv1    );
                c->yuv2yuvX = RENAME(yuv2yuvX    );
                if (!(c->flags & SWS_FULL_CHR_H_INT)) {
                    switch (c->dstFormat) {
                    case PIX_FMT_RGB32:   c->yuv2packedX = RENAME(yuv2rgb32_X);   break;
                    case PIX_FMT_BGR24:   c->yuv2packedX = RENAME(yuv2bgr24_X);   break;
                    case PIX_FMT_RGB555:  c->yuv2packedX = RENAME(yuv2rgb555_X);  break;
                    case PIX_FMT_RGB565:  c->yuv2packedX = RENAME(yuv2rgb565_X);  break;
                    case PIX_FMT_YUYV422: c->yuv2packedX = RENAME(yuv2yuyv422_X); break;
                    default: break;
                    }
                }
            }
        if (!(c->flags & SWS_FULL_CHR_H_INT)) {
            switch (c->dstFormat) {
            case PIX_FMT_RGB32:
                c->yuv2packed1 = RENAME(yuv2rgb32_1);
                c->yuv2packed2 = RENAME(yuv2rgb32_2);
                break;
            case PIX_FMT_BGR24:
                c->yuv2packed1 = RENAME(yuv2bgr24_1);
                c->yuv2packed2 = RENAME(yuv2bgr24_2);
                break;
            case PIX_FMT_RGB555:
                c->yuv2packed1 = RENAME(yuv2rgb555_1);
                c->yuv2packed2 = RENAME(yuv2rgb555_2);
                break;
            case PIX_FMT_RGB565:
                c->yuv2packed1 = RENAME(yuv2rgb565_1);
                c->yuv2packed2 = RENAME(yuv2rgb565_2);
                break;
            case PIX_FMT_YUYV422:
                c->yuv2packed1 = RENAME(yuv2yuyv422_1);
                c->yuv2packed2 = RENAME(yuv2yuyv422_2);
                break;
            default:
                break;
            }
        }
    }

    if (c->scalingBpp == 8) {
#if !COMPILE_TEMPLATE_MMX2
    c->hScale       = RENAME(hScale      );
#endif /* !COMPILE_TEMPLATE_MMX2 */

    // Use the new MMX scaler if the MMX2 one can't be used (it is faster than the x86 ASM one).
#if COMPILE_TEMPLATE_MMX2
    if (c->flags & SWS_FAST_BILINEAR && c->canMMX2BeUsed)
    {
        c->hyscale_fast = RENAME(hyscale_fast);
        c->hcscale_fast = RENAME(hcscale_fast);
    } else {
#endif /* COMPILE_TEMPLATE_MMX2 */
        c->hyscale_fast = NULL;
        c->hcscale_fast = NULL;
#if COMPILE_TEMPLATE_MMX2
    }
#endif /* COMPILE_TEMPLATE_MMX2 */
    }

#if !COMPILE_TEMPLATE_MMX2
    switch(srcFormat) {
        case PIX_FMT_YUYV422  : c->chrToYV12 = RENAME(yuy2ToUV); break;
        case PIX_FMT_UYVY422  : c->chrToYV12 = RENAME(uyvyToUV); break;
        case PIX_FMT_NV12     : c->chrToYV12 = RENAME(nv12ToUV); break;
        case PIX_FMT_NV21     : c->chrToYV12 = RENAME(nv21ToUV); break;
<<<<<<< HEAD
        case PIX_FMT_GRAY16LE :
        case PIX_FMT_YUV420P9LE:
        case PIX_FMT_YUV422P10LE:
        case PIX_FMT_YUV420P10LE:
        case PIX_FMT_YUV420P16LE:
        case PIX_FMT_YUV422P16LE:
        case PIX_FMT_YUV444P16LE: c->hScale16= RENAME(hScale16); break;
=======
        default: break;
>>>>>>> afb9d4e8
    }
#endif /* !COMPILE_TEMPLATE_MMX2 */
    if (!c->chrSrcHSubSample) {
        switch(srcFormat) {
        case PIX_FMT_BGR24  : c->chrToYV12 = RENAME(bgr24ToUV); break;
        case PIX_FMT_RGB24  : c->chrToYV12 = RENAME(rgb24ToUV); break;
        default: break;
        }
    }

    switch (srcFormat) {
#if !COMPILE_TEMPLATE_MMX2
    case PIX_FMT_YUYV422  :
<<<<<<< HEAD
    case PIX_FMT_Y400A    :
                            c->lumToYV12 = RENAME(yuy2ToY); break;
    case PIX_FMT_UYVY422  :
                            c->lumToYV12 = RENAME(uyvyToY); break;
=======
    case PIX_FMT_Y400A    : c->lumToYV12 = RENAME(yuy2ToY); break;
    case PIX_FMT_UYVY422  : c->lumToYV12 = RENAME(uyvyToY); break;
>>>>>>> afb9d4e8
#endif /* !COMPILE_TEMPLATE_MMX2 */
    case PIX_FMT_BGR24    : c->lumToYV12 = RENAME(bgr24ToY); break;
    case PIX_FMT_RGB24    : c->lumToYV12 = RENAME(rgb24ToY); break;
    default: break;
    }
#if !COMPILE_TEMPLATE_MMX2
    if (c->alpPixBuf) {
        switch (srcFormat) {
        case PIX_FMT_Y400A  : c->alpToYV12 = RENAME(yuy2ToY); break;
        default: break;
        }
    }
#endif /* !COMPILE_TEMPLATE_MMX2 */
    if(isAnyRGB(c->srcFormat))
        c->hScale16= RENAME(hScale16);
}<|MERGE_RESOLUTION|>--- conflicted
+++ resolved
@@ -2406,17 +2406,10 @@
         case PIX_FMT_UYVY422  : c->chrToYV12 = RENAME(uyvyToUV); break;
         case PIX_FMT_NV12     : c->chrToYV12 = RENAME(nv12ToUV); break;
         case PIX_FMT_NV21     : c->chrToYV12 = RENAME(nv21ToUV); break;
-<<<<<<< HEAD
-        case PIX_FMT_GRAY16LE :
         case PIX_FMT_YUV420P9LE:
         case PIX_FMT_YUV422P10LE:
-        case PIX_FMT_YUV420P10LE:
-        case PIX_FMT_YUV420P16LE:
-        case PIX_FMT_YUV422P16LE:
-        case PIX_FMT_YUV444P16LE: c->hScale16= RENAME(hScale16); break;
-=======
+        case PIX_FMT_YUV420P10LE: c->hScale16= RENAME(hScale16); break;
         default: break;
->>>>>>> afb9d4e8
     }
 #endif /* !COMPILE_TEMPLATE_MMX2 */
     if (!c->chrSrcHSubSample) {
@@ -2430,15 +2423,8 @@
     switch (srcFormat) {
 #if !COMPILE_TEMPLATE_MMX2
     case PIX_FMT_YUYV422  :
-<<<<<<< HEAD
-    case PIX_FMT_Y400A    :
-                            c->lumToYV12 = RENAME(yuy2ToY); break;
-    case PIX_FMT_UYVY422  :
-                            c->lumToYV12 = RENAME(uyvyToY); break;
-=======
     case PIX_FMT_Y400A    : c->lumToYV12 = RENAME(yuy2ToY); break;
     case PIX_FMT_UYVY422  : c->lumToYV12 = RENAME(uyvyToY); break;
->>>>>>> afb9d4e8
 #endif /* !COMPILE_TEMPLATE_MMX2 */
     case PIX_FMT_BGR24    : c->lumToYV12 = RENAME(bgr24ToY); break;
     case PIX_FMT_RGB24    : c->lumToYV12 = RENAME(rgb24ToY); break;
@@ -2452,6 +2438,6 @@
         }
     }
 #endif /* !COMPILE_TEMPLATE_MMX2 */
-    if(isAnyRGB(c->srcFormat))
+    if(isAnyRGB(c->srcFormat) && av_pix_fmt_descriptors[c->srcFormat].comp[0].depth_minus1<15)
         c->hScale16= RENAME(hScale16);
 }