/*
 * X11 video grab interface
 *
 * This file is part of FFmpeg.
 *
 * FFmpeg integration:
 * Copyright (C) 2006 Clemens Fruhwirth <clemens@endorphin.org>
 *                    Edouard Gomez <ed.gomez@free.fr>
 *
 * This file contains code from grab.c:
 * Copyright (c) 2000-2001 Fabrice Bellard
 *
 * This file contains code from the xvidcap project:
 * Copyright (C) 1997-1998 Rasca, Berlin
 *               2003-2004 Karl H. Beckers, Frankfurt
 *
 * FFmpeg is free software; you can redistribute it and/or modify
 * it under the terms of the GNU General Public License as published by
 * the Free Software Foundation; either version 2 of the License, or
 * (at your option) any later version.
 *
 * FFmpeg is distributed in the hope that it will be useful,
 * but WITHOUT ANY WARRANTY; without even the implied warranty of
 * MERCHANTABILITY or FITNESS FOR A PARTICULAR PURPOSE.  See the
 * GNU General Public License for more details.
 *
 * You should have received a copy of the GNU General Public License
 * along with FFmpeg; if not, write to the Free Software
 * Foundation, Inc., 51 Franklin Street, Fifth Floor, Boston, MA 02110-1301 USA
 */

/**
 * @file
 * X11 frame device demuxer
 * @author Clemens Fruhwirth <clemens@endorphin.org>
 * @author Edouard Gomez <ed.gomez@free.fr>
 */

#include "config.h"

#include <time.h>
#include <sys/shm.h>

#include <X11/cursorfont.h>
#include <X11/X.h>
#include <X11/Xlib.h>
#include <X11/Xlibint.h>
#include <X11/Xproto.h>
#include <X11/Xutil.h>

#include <X11/extensions/shape.h>
#include <X11/extensions/Xfixes.h>
#include <X11/extensions/XShm.h>

#include "avdevice.h"

#include "libavutil/log.h"
#include "libavutil/opt.h"
#include "libavutil/parseutils.h"
#include "libavutil/time.h"

#include "libavformat/internal.h"

/** X11 device demuxer context */
struct x11grab {
    const AVClass *class;    /**< Class for private options. */
    int frame_size;          /**< Size in bytes of a grabbed frame */
    AVRational time_base;    /**< Time base */
    int64_t time_frame;      /**< Current time */

    int width;               /**< Width of the grab frame */
    int height;              /**< Height of the grab frame */
    int x_off;               /**< Horizontal top-left corner coordinate */
    int y_off;               /**< Vertical top-left corner coordinate */

    Display *dpy;            /**< X11 display from which x11grab grabs frames */
    XImage *image;           /**< X11 image holding the grab */
    int use_shm;             /**< !0 when using XShm extension */
    XShmSegmentInfo shminfo; /**< When using XShm, keeps track of XShm infos */
    int draw_mouse;          /**< Set by a private option. */
    int follow_mouse;        /**< Set by a private option. */
    int show_region;         /**< set by a private option. */
    AVRational framerate;    /**< Set by a private option. */
    int palette_changed;
    uint32_t palette[256];

    Cursor c;
    Window region_win;       /**< This is used by show_region option. */
};

#define REGION_WIN_BORDER 3

/**
 * Draw grabbing region window
 *
 * @param s x11grab context
 */
static void x11grab_draw_region_win(struct x11grab *s)
{
    Display *dpy = s->dpy;
    Window win   = s->region_win;
    int screen = DefaultScreen(dpy);
    GC gc = XCreateGC(dpy, win, 0, 0);

    XSetForeground(dpy, gc, WhitePixel(dpy, screen));
    XSetBackground(dpy, gc, BlackPixel(dpy, screen));
    XSetLineAttributes(dpy, gc, REGION_WIN_BORDER, LineDoubleDash, 0, 0);
    XDrawRectangle(dpy, win, gc, 1, 1,
                   (s->width  + REGION_WIN_BORDER * 2) - 1 * 2 - 1,
                   (s->height + REGION_WIN_BORDER * 2) - 1 * 2 - 1);
    XFreeGC(dpy, gc);
}

/**
 * Initialize grabbing region window
 *
 * @param s x11grab context
 */
static void x11grab_region_win_init(struct x11grab *s)
{
    Display *dpy = s->dpy;
    XRectangle rect;
    XSetWindowAttributes attribs = { .override_redirect = True };
    int screen = DefaultScreen(dpy);

    s->region_win = XCreateWindow(dpy, RootWindow(dpy, screen),
                                  s->x_off  - REGION_WIN_BORDER,
                                  s->y_off  - REGION_WIN_BORDER,
                                  s->width  + REGION_WIN_BORDER * 2,
                                  s->height + REGION_WIN_BORDER * 2,
                                  0, CopyFromParent,
                                  InputOutput, CopyFromParent,
                                  CWOverrideRedirect, &attribs);
    rect.x      = 0;
    rect.y      = 0;
    rect.width  = s->width;
    rect.height = s->height;
    XShapeCombineRectangles(dpy, s->region_win,
                            ShapeBounding, REGION_WIN_BORDER, REGION_WIN_BORDER,
                            &rect, 1, ShapeSubtract, 0);
    XMapWindow(dpy, s->region_win);
    XSelectInput(dpy, s->region_win, ExposureMask | StructureNotifyMask);
    x11grab_draw_region_win(s);
}

/**
 * Initialize the x11 grab device demuxer (public device demuxer API).
 *
 * @param s1 Context from avformat core
 * @return <ul>
 *          <li>AVERROR(ENOMEM) no memory left</li>
 *          <li>AVERROR(EIO) other failure case</li>
 *          <li>0 success</li>
 *         </ul>
 */
static int x11grab_read_header(AVFormatContext *s1)
{
    struct x11grab *x11grab = s1->priv_data;
    Display *dpy;
    AVStream *st = NULL;
    enum AVPixelFormat input_pixfmt;
    XImage *image;
    int x_off = 0, y_off = 0, ret = 0, screen, use_shm = 0;
    char *dpyname, *offset;
    Colormap color_map;
    XColor color[256];
    int i;

    dpyname = av_strdup(s1->filename);
    if (!dpyname)
        goto out;

    offset = strchr(dpyname, '+');
    if (offset) {
        sscanf(offset, "%d,%d", &x_off, &y_off);
        if (strstr(offset, "nomouse")) {
            av_log(s1, AV_LOG_WARNING,
                   "'nomouse' specification in argument is deprecated: "
                   "use 'draw_mouse' option with value 0 instead\n");
            x11grab->draw_mouse = 0;
        }
        *offset = 0;
    }

    av_log(s1, AV_LOG_INFO,
           "device: %s -> display: %s x: %d y: %d width: %d height: %d\n",
           s1->filename, dpyname, x_off, y_off, x11grab->width, x11grab->height);

    dpy = XOpenDisplay(dpyname);
    av_freep(&dpyname);
    if (!dpy) {
        av_log(s1, AV_LOG_ERROR, "Could not open X display.\n");
        ret = AVERROR(EIO);
        goto out;
    }

    st = avformat_new_stream(s1, NULL);
    if (!st) {
        ret = AVERROR(ENOMEM);
        goto out;
    }
    avpriv_set_pts_info(st, 64, 1, 1000000); /* 64 bits pts in us */

    screen = DefaultScreen(dpy);

    if (x11grab->follow_mouse) {
        int screen_w, screen_h;
        Window w;

        screen_w = DisplayWidth(dpy, screen);
        screen_h = DisplayHeight(dpy, screen);
        XQueryPointer(dpy, RootWindow(dpy, screen), &w, &w, &x_off, &y_off,
                      &ret, &ret, &ret);
        x_off -= x11grab->width / 2;
        y_off -= x11grab->height / 2;
        x_off  = FFMIN(FFMAX(x_off, 0), screen_w - x11grab->width);
        y_off  = FFMIN(FFMAX(y_off, 0), screen_h - x11grab->height);
        av_log(s1, AV_LOG_INFO,
               "followmouse is enabled, resetting grabbing region to x: %d y: %d\n",
               x_off, y_off);
    }

<<<<<<< HEAD
    if (x11grab->use_shm) {
        use_shm = XShmQueryExtension(dpy);
        av_log(s1, AV_LOG_INFO,
               "shared memory extension%s found\n", use_shm ? "" : " not");
    }
=======
    use_shm = XShmQueryExtension(dpy);
    av_log(s1, AV_LOG_INFO,
           "shared memory extension %sfound\n", use_shm ? "" : "not ");
>>>>>>> 7bb505a3

    if (use_shm) {
        int scr = XDefaultScreen(dpy);
        image = XShmCreateImage(dpy,
                                DefaultVisual(dpy, scr),
                                DefaultDepth(dpy, scr),
                                ZPixmap,
                                NULL,
                                &x11grab->shminfo,
                                x11grab->width, x11grab->height);
        x11grab->shminfo.shmid = shmget(IPC_PRIVATE,
                                        image->bytes_per_line * image->height,
                                        IPC_CREAT | 0777);
        if (x11grab->shminfo.shmid == -1) {
            av_log(s1, AV_LOG_ERROR, "Fatal: Can't get shared memory!\n");
            ret = AVERROR(ENOMEM);
            goto out;
        }
        x11grab->shminfo.shmaddr  = image->data = shmat(x11grab->shminfo.shmid, 0, 0);
        x11grab->shminfo.readOnly = False;

        if (!XShmAttach(dpy, &x11grab->shminfo)) {
            av_log(s1, AV_LOG_ERROR, "Fatal: Failed to attach shared memory!\n");
            /* needs some better error subroutine :) */
            ret = AVERROR(EIO);
            goto out;
        }
    } else {
        image = XGetImage(dpy, RootWindow(dpy, screen),
                          x_off, y_off,
                          x11grab->width, x11grab->height,
                          AllPlanes, ZPixmap);
    }

    switch (image->bits_per_pixel) {
    case 8:
        av_log(s1, AV_LOG_DEBUG, "8 bit palette\n");
        input_pixfmt = AV_PIX_FMT_PAL8;
        color_map = DefaultColormap(dpy, screen);
        for (i = 0; i < 256; ++i)
            color[i].pixel = i;
        XQueryColors(dpy, color_map, color, 256);
        for (i = 0; i < 256; ++i)
            x11grab->palette[i] = (color[i].red   & 0xFF00) << 8 |
                                  (color[i].green & 0xFF00)      |
                                  (color[i].blue  & 0xFF00) >> 8;
        x11grab->palette_changed = 1;
        break;
    case 16:
        if (image->red_mask   == 0xf800 &&
            image->green_mask == 0x07e0 &&
            image->blue_mask  == 0x001f) {
            av_log(s1, AV_LOG_DEBUG, "16 bit RGB565\n");
            input_pixfmt = AV_PIX_FMT_RGB565;
        } else if (image->red_mask   == 0x7c00 &&
                   image->green_mask == 0x03e0 &&
                   image->blue_mask  == 0x001f) {
            av_log(s1, AV_LOG_DEBUG, "16 bit RGB555\n");
            input_pixfmt = AV_PIX_FMT_RGB555;
        } else {
            av_log(s1, AV_LOG_ERROR,
                   "RGB ordering at image depth %i not supported ... aborting\n",
                   image->bits_per_pixel);
            av_log(s1, AV_LOG_ERROR,
                   "color masks: r 0x%.6lx g 0x%.6lx b 0x%.6lx\n",
                   image->red_mask, image->green_mask, image->blue_mask);
            ret = AVERROR_PATCHWELCOME;
            goto out;
        }
        break;
    case 24:
        if (image->red_mask   == 0xff0000 &&
            image->green_mask == 0x00ff00 &&
            image->blue_mask  == 0x0000ff) {
            input_pixfmt = AV_PIX_FMT_BGR24;
        } else if (image->red_mask   == 0x0000ff &&
                   image->green_mask == 0x00ff00 &&
                   image->blue_mask  == 0xff0000) {
            input_pixfmt = AV_PIX_FMT_RGB24;
        } else {
            av_log(s1, AV_LOG_ERROR,
                   "rgb ordering at image depth %i not supported ... aborting\n",
                   image->bits_per_pixel);
            av_log(s1, AV_LOG_ERROR,
                   "color masks: r 0x%.6lx g 0x%.6lx b 0x%.6lx\n",
                   image->red_mask, image->green_mask, image->blue_mask);
            ret = AVERROR_PATCHWELCOME;
            goto out;
        }
        break;
    case 32:
        if (        image->red_mask   == 0xff0000 &&
                    image->green_mask == 0x00ff00 &&
                    image->blue_mask  == 0x0000ff ) {
            input_pixfmt = AV_PIX_FMT_0RGB32;
        } else {
            av_log(s1, AV_LOG_ERROR,"rgb ordering at image depth %i not supported ... aborting\n", image->bits_per_pixel);
            av_log(s1, AV_LOG_ERROR, "color masks: r 0x%.6lx g 0x%.6lx b 0x%.6lx\n", image->red_mask, image->green_mask, image->blue_mask);
            ret = AVERROR_PATCHWELCOME;
            goto out;
        }
        break;
    default:
        av_log(s1, AV_LOG_ERROR,
               "image depth %i not supported ... aborting\n",
               image->bits_per_pixel);
        ret = AVERROR_PATCHWELCOME;
        goto out;
    }

    x11grab->frame_size = x11grab->width * x11grab->height * image->bits_per_pixel / 8;
    x11grab->dpy        = dpy;
    x11grab->time_base  = av_inv_q(x11grab->framerate);
    x11grab->time_frame = av_gettime() / av_q2d(x11grab->time_base);
    x11grab->x_off      = x_off;
    x11grab->y_off      = y_off;
    x11grab->image      = image;
    x11grab->use_shm    = use_shm;

    st->codec->codec_type = AVMEDIA_TYPE_VIDEO;
    st->codec->codec_id   = AV_CODEC_ID_RAWVIDEO;
    st->codec->width      = x11grab->width;
    st->codec->height     = x11grab->height;
    st->codec->pix_fmt    = input_pixfmt;
    st->codec->time_base  = x11grab->time_base;
    st->codec->bit_rate   = x11grab->frame_size * 1 / av_q2d(x11grab->time_base) * 8;

out:
    av_free(dpyname);
    return ret;
}

/**
 * Paint a mouse pointer in an X11 image.
 *
 * @param image image to paint the mouse pointer to
 * @param s context used to retrieve original grabbing rectangle
 *          coordinates
 */
static void paint_mouse_pointer(XImage *image, AVFormatContext *s1)
{
    struct x11grab *s = s1->priv_data;
    int x_off    = s->x_off;
    int y_off    = s->y_off;
    int width    = s->width;
    int height   = s->height;
    Display *dpy = s->dpy;
    XFixesCursorImage *xcim;
    int x, y;
    int line, column;
    int to_line, to_column;
    int pixstride = image->bits_per_pixel >> 3;
    /* Warning: in its insanity, xlib provides unsigned image data through a
     * char* pointer, so we have to make it uint8_t to make things not break.
     * Anyone who performs further investigation of the xlib API likely risks
     * permanent brain damage. */
    uint8_t *pix = image->data;
    Window w;
    XSetWindowAttributes attr;

    /* Code doesn't currently support 16-bit or PAL8 */
    if (image->bits_per_pixel != 24 && image->bits_per_pixel != 32)
        return;

    if (!s->c)
        s->c = XCreateFontCursor(dpy, XC_left_ptr);
    w = DefaultRootWindow(dpy);
    attr.cursor = s->c;
    XChangeWindowAttributes(dpy, w, CWCursor, &attr);

    xcim = XFixesGetCursorImage(dpy);
    if (!xcim) {
        av_log(s1, AV_LOG_WARNING,
               "XFixes extension not available, impossible to draw cursor\n");
        s->draw_mouse = 0;
        return;
    }

    x = xcim->x - xcim->xhot;
    y = xcim->y - xcim->yhot;

    to_line   = FFMIN((y + xcim->height), (height + y_off));
    to_column = FFMIN((x + xcim->width),  (width  + x_off));

    for (line = FFMAX(y, y_off); line < to_line; line++) {
        for (column = FFMAX(x, x_off); column < to_column; column++) {
            int xcim_addr  = (line  - y)     * xcim->width + column - x;
            int image_addr = ((line - y_off) * width       + column - x_off) * pixstride;
            int r          = (uint8_t)(xcim->pixels[xcim_addr] >>  0);
            int g          = (uint8_t)(xcim->pixels[xcim_addr] >>  8);
            int b          = (uint8_t)(xcim->pixels[xcim_addr] >> 16);
            int a          = (uint8_t)(xcim->pixels[xcim_addr] >> 24);

            if (a == 255) {
                pix[image_addr + 0] = r;
                pix[image_addr + 1] = g;
                pix[image_addr + 2] = b;
            } else if (a) {
                /* pixel values from XFixesGetCursorImage come premultiplied by alpha */
                pix[image_addr + 0] = r + (pix[image_addr + 0] * (255 - a) + 255 / 2) / 255;
                pix[image_addr + 1] = g + (pix[image_addr + 1] * (255 - a) + 255 / 2) / 255;
                pix[image_addr + 2] = b + (pix[image_addr + 2] * (255 - a) + 255 / 2) / 255;
            }
        }
    }

    XFree(xcim);
    xcim = NULL;
}

/**
 * Read new data in the image structure.
 *
 * @param dpy X11 display to grab from
 * @param d
 * @param image Image where the grab will be put
 * @param x Top-Left grabbing rectangle horizontal coordinate
 * @param y Top-Left grabbing rectangle vertical coordinate
 * @return 0 if error, !0 if successful
 */
static int xget_zpixmap(Display *dpy, Drawable d, XImage *image, int x, int y)
{
    xGetImageReply rep;
    xGetImageReq *req;
    long nbytes;

    if (!image)
        return 0;

    LockDisplay(dpy);
    GetReq(GetImage, req);

    /* First set up the standard stuff in the request */
    req->drawable  = d;
    req->x         = x;
    req->y         = y;
    req->width     = image->width;
    req->height    = image->height;
    req->planeMask = (unsigned int)AllPlanes;
    req->format    = ZPixmap;

    if (!_XReply(dpy, (xReply *)&rep, 0, xFalse) || !rep.length) {
        UnlockDisplay(dpy);
        SyncHandle();
        return 0;
    }

    nbytes = (long)rep.length << 2;
    _XReadPad(dpy, image->data, nbytes);

    UnlockDisplay(dpy);
    SyncHandle();
    return 1;
}

/**
 * Grab a frame from x11 (public device demuxer API).
 *
 * @param s1 Context from avformat core
 * @param pkt Packet holding the brabbed frame
 * @return frame size in bytes
 */
static int x11grab_read_packet(AVFormatContext *s1, AVPacket *pkt)
{
    struct x11grab *s = s1->priv_data;
    Display *dpy      = s->dpy;
    XImage *image     = s->image;
    int x_off         = s->x_off;
    int y_off         = s->y_off;
    int follow_mouse  = s->follow_mouse;
    int screen;
    Window root;
    int64_t curtime, delay;
    struct timespec ts;

    /* Calculate the time of the next frame */
    s->time_frame += INT64_C(1000000);

    /* wait based on the frame rate */
    for (;;) {
        curtime = av_gettime();
        delay   = s->time_frame * av_q2d(s->time_base) - curtime;
        if (delay <= 0) {
            if (delay < INT64_C(-1000000) * av_q2d(s->time_base))
                s->time_frame += INT64_C(1000000);
            break;
        }
        ts.tv_sec  = delay / 1000000;
        ts.tv_nsec = (delay % 1000000) * 1000;
        nanosleep(&ts, NULL);
    }

    av_init_packet(pkt);
    pkt->data = image->data;
    pkt->size = s->frame_size;
    pkt->pts  = curtime;
    if (s->palette_changed) {
        uint8_t *pal = av_packet_new_side_data(pkt, AV_PKT_DATA_PALETTE,
                                               AVPALETTE_SIZE);
        if (!pal) {
            av_log(s, AV_LOG_ERROR, "Cannot append palette to packet\n");
        } else {
            memcpy(pal, s->palette, AVPALETTE_SIZE);
            s->palette_changed = 0;
        }
    }

    screen = DefaultScreen(dpy);
    root   = RootWindow(dpy, screen);
    if (follow_mouse) {
        int screen_w, screen_h;
        int pointer_x, pointer_y, _;
        Window w;

        screen_w = DisplayWidth(dpy, screen);
        screen_h = DisplayHeight(dpy, screen);
        XQueryPointer(dpy, root, &w, &w, &pointer_x, &pointer_y, &_, &_, &_);
        if (follow_mouse == -1) {
            // follow the mouse, put it at center of grabbing region
            x_off += pointer_x - s->width / 2 - x_off;
            y_off += pointer_y - s->height / 2 - y_off;
        } else {
            // follow the mouse, but only move the grabbing region when mouse
            // reaches within certain pixels to the edge.
            if (pointer_x > x_off + s->width - follow_mouse)
                x_off += pointer_x - (x_off + s->width - follow_mouse);
            else if (pointer_x < x_off + follow_mouse)
                x_off -= (x_off + follow_mouse) - pointer_x;
            if (pointer_y > y_off + s->height - follow_mouse)
                y_off += pointer_y - (y_off + s->height - follow_mouse);
            else if (pointer_y < y_off + follow_mouse)
                y_off -= (y_off + follow_mouse) - pointer_y;
        }
        // adjust grabbing region position if it goes out of screen.
        s->x_off = x_off = FFMIN(FFMAX(x_off, 0), screen_w - s->width);
        s->y_off = y_off = FFMIN(FFMAX(y_off, 0), screen_h - s->height);

        if (s->show_region && s->region_win)
            XMoveWindow(dpy, s->region_win,
                        s->x_off - REGION_WIN_BORDER,
                        s->y_off - REGION_WIN_BORDER);
    }

    if (s->show_region) {
        if (s->region_win) {
            XEvent evt = { .type = NoEventMask };
            // Clean up the events, and do the initial draw or redraw.
            while (XCheckMaskEvent(dpy, ExposureMask | StructureNotifyMask,
                                   &evt))
                ;
            if (evt.type)
                x11grab_draw_region_win(s);
        } else {
            x11grab_region_win_init(s);
        }
    }

    if (s->use_shm) {
        if (!XShmGetImage(dpy, root, image, x_off, y_off, AllPlanes))
            av_log(s1, AV_LOG_INFO, "XShmGetImage() failed\n");
    } else {
        if (!xget_zpixmap(dpy, root, image, x_off, y_off))
            av_log(s1, AV_LOG_INFO, "XGetZPixmap() failed\n");
    }

    if (s->draw_mouse)
        paint_mouse_pointer(image, s1);

    return s->frame_size;
}

/**
 * Close x11 frame grabber (public device demuxer API).
 *
 * @param s1 Context from avformat core
 * @return 0 success, !0 failure
 */
static int x11grab_read_close(AVFormatContext *s1)
{
    struct x11grab *x11grab = s1->priv_data;

    /* Detach cleanly from shared mem */
    if (x11grab->use_shm) {
        XShmDetach(x11grab->dpy, &x11grab->shminfo);
        shmdt(x11grab->shminfo.shmaddr);
        shmctl(x11grab->shminfo.shmid, IPC_RMID, NULL);
    }

    /* Destroy X11 image */
    if (x11grab->image) {
        XDestroyImage(x11grab->image);
        x11grab->image = NULL;
    }

    if (x11grab->region_win)
        XDestroyWindow(x11grab->dpy, x11grab->region_win);

    /* Free X11 display */
    XCloseDisplay(x11grab->dpy);
    return 0;
}

#define OFFSET(x) offsetof(struct x11grab, x)
#define DEC AV_OPT_FLAG_DECODING_PARAM
static const AVOption options[] = {
    { "draw_mouse", "draw the mouse pointer", OFFSET(draw_mouse), AV_OPT_TYPE_INT, {.i64 = 1}, 0, 1, DEC },

    { "follow_mouse", "move the grabbing region when the mouse pointer reaches within specified amount of pixels to the edge of region",
      OFFSET(follow_mouse), AV_OPT_TYPE_INT, {.i64 = 0}, -1, INT_MAX, DEC, "follow_mouse" },
    { "centered",     "keep the mouse pointer at the center of grabbing region when following",
      0, AV_OPT_TYPE_CONST, {.i64 = -1}, INT_MIN, INT_MAX, DEC, "follow_mouse" },

    { "framerate",  "set video frame rate",      OFFSET(framerate),   AV_OPT_TYPE_VIDEO_RATE, {.str = "ntsc"}, 0, 0, DEC },
    { "show_region", "show the grabbing region", OFFSET(show_region), AV_OPT_TYPE_INT,        {.i64 = 0}, 0, 1, DEC },
    { "video_size",  "set video frame size",     OFFSET(width),       AV_OPT_TYPE_IMAGE_SIZE, {.str = "vga"}, 0, 0, DEC },
    { "use_shm",     "use MIT-SHM extension",    OFFSET(use_shm),     AV_OPT_TYPE_INT,        {.i64 = 1}, 0, 1, DEC },
    { NULL },
};

static const AVClass x11_class = {
    .class_name = "X11grab indev",
    .item_name  = av_default_item_name,
    .option     = options,
    .version    = LIBAVUTIL_VERSION_INT,
    .category   = AV_CLASS_CATEGORY_DEVICE_VIDEO_INPUT,
};

/** x11 grabber device demuxer declaration */
AVInputFormat ff_x11grab_demuxer = {
    .name           = "x11grab",
    .long_name      = NULL_IF_CONFIG_SMALL("X11grab"),
    .priv_data_size = sizeof(struct x11grab),
    .read_header    = x11grab_read_header,
    .read_packet    = x11grab_read_packet,
    .read_close     = x11grab_read_close,
    .flags          = AVFMT_NOFILE,
    .priv_class     = &x11_class,
};<|MERGE_RESOLUTION|>--- conflicted
+++ resolved
@@ -220,17 +220,11 @@
                x_off, y_off);
     }
 
-<<<<<<< HEAD
     if (x11grab->use_shm) {
         use_shm = XShmQueryExtension(dpy);
         av_log(s1, AV_LOG_INFO,
-               "shared memory extension%s found\n", use_shm ? "" : " not");
-    }
-=======
-    use_shm = XShmQueryExtension(dpy);
-    av_log(s1, AV_LOG_INFO,
-           "shared memory extension %sfound\n", use_shm ? "" : "not ");
->>>>>>> 7bb505a3
+               "shared memory extension %sfound\n", use_shm ? "" : "not ");
+    }
 
     if (use_shm) {
         int scr = XDefaultScreen(dpy);
