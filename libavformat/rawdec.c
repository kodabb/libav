/*
 * RAW demuxers
 * Copyright (c) 2001 Fabrice Bellard
 * Copyright (c) 2005 Alex Beregszaszi
 *
 * This file is part of FFmpeg.
 *
 * FFmpeg is free software; you can redistribute it and/or
 * modify it under the terms of the GNU Lesser General Public
 * License as published by the Free Software Foundation; either
 * version 2.1 of the License, or (at your option) any later version.
 *
 * FFmpeg is distributed in the hope that it will be useful,
 * but WITHOUT ANY WARRANTY; without even the implied warranty of
 * MERCHANTABILITY or FITNESS FOR A PARTICULAR PURPOSE.  See the GNU
 * Lesser General Public License for more details.
 *
 * You should have received a copy of the GNU Lesser General Public
 * License along with FFmpeg; if not, write to the Free Software
 * Foundation, Inc., 51 Franklin Street, Fifth Floor, Boston, MA 02110-1301 USA
 */

#include "avformat.h"
#include "internal.h"
#include "avio_internal.h"
#include "rawdec.h"
#include "libavutil/opt.h"
#include "libavutil/parseutils.h"
#include "libavutil/pixdesc.h"
<<<<<<< HEAD
#include "libavutil/avassert.h"
=======
#include "libavutil/intreadwrite.h"
>>>>>>> f66d0c57

#define RAW_PACKET_SIZE 1024

int ff_raw_read_partial_packet(AVFormatContext *s, AVPacket *pkt)
{
    int ret, size;

    size = RAW_PACKET_SIZE;

    if (av_new_packet(pkt, size) < 0)
        return AVERROR(ENOMEM);

    pkt->pos= avio_tell(s->pb);
    pkt->stream_index = 0;
    ret = ffio_read_partial(s->pb, pkt->data, size);
    if (ret < 0) {
        av_free_packet(pkt);
        return ret;
    }
    av_shrink_packet(pkt, ret);
    return ret;
}

int ff_raw_audio_read_header(AVFormatContext *s)
{
    AVStream *st = avformat_new_stream(s, NULL);
    if (!st)
        return AVERROR(ENOMEM);
    st->codec->codec_type = AVMEDIA_TYPE_AUDIO;
    st->codec->codec_id = s->iformat->raw_codec_id;
    st->need_parsing = AVSTREAM_PARSE_FULL_RAW;
    st->start_time = 0;
    /* the parameters will be extracted from the compressed bitstream */

    return 0;
}

/* MPEG-1/H.263 input */
int ff_raw_video_read_header(AVFormatContext *s)
{
    AVStream *st;
    FFRawVideoDemuxerContext *s1 = s->priv_data;
    int ret = 0;


    st = avformat_new_stream(s, NULL);
    if (!st) {
        ret = AVERROR(ENOMEM);
        goto fail;
    }

    st->codec->codec_type = AVMEDIA_TYPE_VIDEO;
    st->codec->codec_id = s->iformat->raw_codec_id;
    st->need_parsing = AVSTREAM_PARSE_FULL_RAW;

    st->codec->time_base = av_inv_q(s1->framerate);
    avpriv_set_pts_info(st, 64, 1, 1200000);

fail:
    return ret;
}

static int ff_raw_data_read_header(AVFormatContext *s)
{
    AVStream *st = avformat_new_stream(s, NULL);
    if (!st)
        return AVERROR(ENOMEM);
    st->codec->codec_type = AVMEDIA_TYPE_DATA;
    st->codec->codec_id = s->iformat->raw_codec_id;
    st->start_time = 0;
    return 0;
}

/* Note: Do not forget to add new entries to the Makefile as well. */

#define OFFSET(x) offsetof(FFRawVideoDemuxerContext, x)
#define DEC AV_OPT_FLAG_DECODING_PARAM
const AVOption ff_rawvideo_options[] = {
    { "framerate", "", OFFSET(framerate), AV_OPT_TYPE_VIDEO_RATE, {.str = "25"}, 0, 0, DEC},
    { NULL },
};

#if CONFIG_DATA_DEMUXER
AVInputFormat ff_data_demuxer = {
    .name           = "data",
    .long_name      = NULL_IF_CONFIG_SMALL("raw data"),
    .read_header    = ff_raw_data_read_header,
    .read_packet    = ff_raw_read_partial_packet,
    .raw_codec_id   = AV_CODEC_ID_NONE,
};
#endif

#if CONFIG_LATM_DEMUXER

#define LOAS_SYNC_WORD 0x2b7

static int latm_read_probe(AVProbeData *p)
{
    int max_frames = 0, first_frames = 0;
    int fsize, frames;
    uint8_t *buf0 = p->buf;
    uint8_t *buf2;
    uint8_t *buf;
    uint8_t *end = buf0 + p->buf_size - 3;

    buf = buf0;

    for (; buf < end; buf = buf2 + 1) {
        buf2 = buf;

        for (frames = 0; buf2 < end; frames++) {
            uint32_t header = AV_RB24(buf2);
            if ((header >> 13) != LOAS_SYNC_WORD) {
                if (buf != buf0) {
                    // Found something that isn't a LOAS header, starting
                    // from a position other than the start of the buffer.
                    // Discard the count we've accumulated so far since it
                    // probably was a false positive.
                    frames = 0;
                }
                break;
            }
            fsize = (header & 0x1FFF) + 3;
            if (fsize < 7)
                break;
            buf2 += fsize;
        }
        max_frames = FFMAX(max_frames, frames);
        if (buf == buf0)
            first_frames = frames;
    }

    if (first_frames >= 3)
        return AVPROBE_SCORE_EXTENSION + 1;
    else if (max_frames > 100)
        return AVPROBE_SCORE_EXTENSION;
    else if (max_frames >= 3)
        return AVPROBE_SCORE_EXTENSION / 2;
    else if (max_frames >= 1)
        return 1;
    else
        return 0;
}

AVInputFormat ff_latm_demuxer = {
    .name           = "latm",
    .long_name      = NULL_IF_CONFIG_SMALL("raw LOAS/LATM"),
    .read_probe     = latm_read_probe,
    .read_header    = ff_raw_audio_read_header,
    .read_packet    = ff_raw_read_partial_packet,
    .flags          = AVFMT_GENERIC_INDEX,
    .extensions     = "latm",
    .raw_codec_id   = AV_CODEC_ID_AAC_LATM,
};
#endif

#if CONFIG_MJPEG_DEMUXER
FF_DEF_RAWVIDEO_DEMUXER(mjpeg, "raw MJPEG video", NULL, "mjpg,mjpeg,mpo", AV_CODEC_ID_MJPEG)
#endif

#if CONFIG_MLP_DEMUXER
AVInputFormat ff_mlp_demuxer = {
    .name           = "mlp",
    .long_name      = NULL_IF_CONFIG_SMALL("raw MLP"),
    .read_header    = ff_raw_audio_read_header,
    .read_packet    = ff_raw_read_partial_packet,
    .flags          = AVFMT_GENERIC_INDEX,
    .extensions     = "mlp",
    .raw_codec_id   = AV_CODEC_ID_MLP,
};
#endif

#if CONFIG_TRUEHD_DEMUXER
AVInputFormat ff_truehd_demuxer = {
    .name           = "truehd",
    .long_name      = NULL_IF_CONFIG_SMALL("raw TrueHD"),
    .read_header    = ff_raw_audio_read_header,
    .read_packet    = ff_raw_read_partial_packet,
    .flags          = AVFMT_GENERIC_INDEX,
    .extensions     = "thd",
    .raw_codec_id   = AV_CODEC_ID_TRUEHD,
};
#endif

#if CONFIG_SHORTEN_DEMUXER
AVInputFormat ff_shorten_demuxer = {
    .name           = "shn",
    .long_name      = NULL_IF_CONFIG_SMALL("raw Shorten"),
    .read_header    = ff_raw_audio_read_header,
    .read_packet    = ff_raw_read_partial_packet,
    .flags          = AVFMT_NOBINSEARCH | AVFMT_NOGENSEARCH | AVFMT_NO_BYTE_SEEK,
    .extensions     = "shn",
    .raw_codec_id   = AV_CODEC_ID_SHORTEN,
};
#endif

#if CONFIG_VC1_DEMUXER
FF_DEF_RAWVIDEO_DEMUXER(vc1, "raw VC-1", NULL, "vc1", AV_CODEC_ID_VC1)
#endif<|MERGE_RESOLUTION|>--- conflicted
+++ resolved
@@ -27,11 +27,8 @@
 #include "libavutil/opt.h"
 #include "libavutil/parseutils.h"
 #include "libavutil/pixdesc.h"
-<<<<<<< HEAD
 #include "libavutil/avassert.h"
-=======
 #include "libavutil/intreadwrite.h"
->>>>>>> f66d0c57
 
 #define RAW_PACKET_SIZE 1024
 
@@ -126,60 +123,9 @@
 
 #if CONFIG_LATM_DEMUXER
 
-#define LOAS_SYNC_WORD 0x2b7
-
-static int latm_read_probe(AVProbeData *p)
-{
-    int max_frames = 0, first_frames = 0;
-    int fsize, frames;
-    uint8_t *buf0 = p->buf;
-    uint8_t *buf2;
-    uint8_t *buf;
-    uint8_t *end = buf0 + p->buf_size - 3;
-
-    buf = buf0;
-
-    for (; buf < end; buf = buf2 + 1) {
-        buf2 = buf;
-
-        for (frames = 0; buf2 < end; frames++) {
-            uint32_t header = AV_RB24(buf2);
-            if ((header >> 13) != LOAS_SYNC_WORD) {
-                if (buf != buf0) {
-                    // Found something that isn't a LOAS header, starting
-                    // from a position other than the start of the buffer.
-                    // Discard the count we've accumulated so far since it
-                    // probably was a false positive.
-                    frames = 0;
-                }
-                break;
-            }
-            fsize = (header & 0x1FFF) + 3;
-            if (fsize < 7)
-                break;
-            buf2 += fsize;
-        }
-        max_frames = FFMAX(max_frames, frames);
-        if (buf == buf0)
-            first_frames = frames;
-    }
-
-    if (first_frames >= 3)
-        return AVPROBE_SCORE_EXTENSION + 1;
-    else if (max_frames > 100)
-        return AVPROBE_SCORE_EXTENSION;
-    else if (max_frames >= 3)
-        return AVPROBE_SCORE_EXTENSION / 2;
-    else if (max_frames >= 1)
-        return 1;
-    else
-        return 0;
-}
-
 AVInputFormat ff_latm_demuxer = {
     .name           = "latm",
     .long_name      = NULL_IF_CONFIG_SMALL("raw LOAS/LATM"),
-    .read_probe     = latm_read_probe,
     .read_header    = ff_raw_audio_read_header,
     .read_packet    = ff_raw_read_partial_packet,
     .flags          = AVFMT_GENERIC_INDEX,
