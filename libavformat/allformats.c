/*
 * Register all the formats and protocols
 * Copyright (c) 2000, 2001, 2002 Fabrice Bellard
 *
 * This file is part of FFmpeg.
 *
 * FFmpeg is free software; you can redistribute it and/or
 * modify it under the terms of the GNU Lesser General Public
 * License as published by the Free Software Foundation; either
 * version 2.1 of the License, or (at your option) any later version.
 *
 * FFmpeg is distributed in the hope that it will be useful,
 * but WITHOUT ANY WARRANTY; without even the implied warranty of
 * MERCHANTABILITY or FITNESS FOR A PARTICULAR PURPOSE.  See the GNU
 * Lesser General Public License for more details.
 *
 * You should have received a copy of the GNU Lesser General Public
 * License along with FFmpeg; if not, write to the Free Software
 * Foundation, Inc., 51 Franklin Street, Fifth Floor, Boston, MA 02110-1301 USA
 */

#include "avformat.h"
#include "rtp.h"
#include "rdt.h"
#include "url.h"
#include "version.h"

#define REGISTER_MUXER(X, x)                                            \
    {                                                                   \
        extern AVOutputFormat ff_##x##_muxer;                           \
        if (CONFIG_##X##_MUXER)                                         \
            av_register_output_format(&ff_##x##_muxer);                 \
    }

#define REGISTER_DEMUXER(X, x)                                          \
    {                                                                   \
        extern AVInputFormat ff_##x##_demuxer;                          \
        if (CONFIG_##X##_DEMUXER)                                       \
            av_register_input_format(&ff_##x##_demuxer);                \
    }

#define REGISTER_MUXDEMUX(X, x) REGISTER_MUXER(X, x); REGISTER_DEMUXER(X, x)

#define REGISTER_PROTOCOL(X, x)                                         \
    {                                                                   \
        extern URLProtocol ff_##x##_protocol;                           \
        if (CONFIG_##X##_PROTOCOL)                                      \
            ffurl_register_protocol(&ff_##x##_protocol);                \
    }

void av_register_all(void)
{
    static int initialized;

    if (initialized)
        return;
    initialized = 1;

    avcodec_register_all();

    /* (de)muxers */
    REGISTER_MUXER   (A64,              a64);
    REGISTER_DEMUXER (AAC,              aac);
    REGISTER_MUXDEMUX(AC3,              ac3);
    REGISTER_DEMUXER (ACT,              act);
    REGISTER_DEMUXER (ADF,              adf);
    REGISTER_DEMUXER (ADP,              adp);
    REGISTER_MUXER   (ADTS,             adts);
    REGISTER_MUXDEMUX(ADX,              adx);
    REGISTER_DEMUXER (AEA,              aea);
    REGISTER_DEMUXER (AFC,              afc);
    REGISTER_MUXDEMUX(AIFF,             aiff);
    REGISTER_MUXDEMUX(AMR,              amr);
    REGISTER_DEMUXER (ANM,              anm);
    REGISTER_DEMUXER (APC,              apc);
    REGISTER_DEMUXER (APE,              ape);
    REGISTER_DEMUXER (AQTITLE,          aqtitle);
    REGISTER_MUXDEMUX(ASF,              asf);
    REGISTER_MUXDEMUX(ASS,              ass);
    REGISTER_MUXDEMUX(AST,              ast);
    REGISTER_MUXER   (ASF_STREAM,       asf_stream);
    REGISTER_MUXDEMUX(AU,               au);
    REGISTER_MUXDEMUX(AVI,              avi);
    REGISTER_DEMUXER (AVISYNTH,         avisynth);
    REGISTER_MUXER   (AVM2,             avm2);
    REGISTER_DEMUXER (AVR,              avr);
    REGISTER_DEMUXER (AVS,              avs);
    REGISTER_DEMUXER (BETHSOFTVID,      bethsoftvid);
    REGISTER_DEMUXER (BFI,              bfi);
    REGISTER_DEMUXER (BINTEXT,          bintext);
    REGISTER_DEMUXER (BINK,             bink);
    REGISTER_MUXDEMUX(BIT,              bit);
    REGISTER_DEMUXER (BMV,              bmv);
    REGISTER_DEMUXER (BRSTM,            brstm);
    REGISTER_DEMUXER (BOA,              boa);
    REGISTER_DEMUXER (C93,              c93);
    REGISTER_MUXDEMUX(CAF,              caf);
    REGISTER_MUXDEMUX(CAVSVIDEO,        cavsvideo);
    REGISTER_DEMUXER (CDG,              cdg);
    REGISTER_DEMUXER (CDXL,             cdxl);
    REGISTER_DEMUXER (CONCAT,           concat);
    REGISTER_MUXER   (CRC,              crc);
    REGISTER_MUXDEMUX(DATA,             data);
    REGISTER_MUXDEMUX(DAUD,             daud);
    REGISTER_DEMUXER (DFA,              dfa);
    REGISTER_MUXDEMUX(DIRAC,            dirac);
    REGISTER_MUXDEMUX(DNXHD,            dnxhd);
    REGISTER_DEMUXER (DSICIN,           dsicin);
    REGISTER_MUXDEMUX(DTS,              dts);
    REGISTER_DEMUXER (DTSHD,            dtshd);
    REGISTER_MUXDEMUX(DV,               dv);
    REGISTER_DEMUXER (DXA,              dxa);
    REGISTER_DEMUXER (EA,               ea);
    REGISTER_DEMUXER (EA_CDATA,         ea_cdata);
    REGISTER_MUXDEMUX(EAC3,             eac3);
    REGISTER_DEMUXER (EPAF,             epaf);
    REGISTER_MUXER   (F4V,              f4v);
    REGISTER_MUXDEMUX(FFM,              ffm);
    REGISTER_MUXDEMUX(FFMETADATA,       ffmetadata);
    REGISTER_MUXDEMUX(FILMSTRIP,        filmstrip);
    REGISTER_MUXDEMUX(FLAC,             flac);
    REGISTER_DEMUXER (FLIC,             flic);
    REGISTER_MUXDEMUX(FLV,              flv);
    REGISTER_DEMUXER (FOURXM,           fourxm);
    REGISTER_MUXER   (FRAMECRC,         framecrc);
    REGISTER_MUXER   (FRAMEMD5,         framemd5);
    REGISTER_DEMUXER (FRM,              frm);
    REGISTER_MUXDEMUX(G722,             g722);
    REGISTER_MUXDEMUX(G723_1,           g723_1);
    REGISTER_DEMUXER (G729,             g729);
    REGISTER_MUXDEMUX(GIF,              gif);
    REGISTER_DEMUXER (GSM,              gsm);
    REGISTER_MUXDEMUX(GXF,              gxf);
    REGISTER_MUXDEMUX(H261,             h261);
    REGISTER_MUXDEMUX(H263,             h263);
    REGISTER_MUXDEMUX(H264,             h264);
    REGISTER_DEMUXER (HEVC,             hevc);
    REGISTER_MUXDEMUX(HLS,              hls);
<<<<<<< HEAD
    REGISTER_MUXDEMUX(ICO,              ico);
=======
    REGISTER_DEMUXER (HNM,              hnm);
>>>>>>> 9af7a852
    REGISTER_DEMUXER (IDCIN,            idcin);
    REGISTER_DEMUXER (IDF,              idf);
    REGISTER_DEMUXER (IFF,              iff);
    REGISTER_MUXDEMUX(ILBC,             ilbc);
    REGISTER_MUXDEMUX(IMAGE2,           image2);
    REGISTER_MUXDEMUX(IMAGE2PIPE,       image2pipe);
    REGISTER_DEMUXER (INGENIENT,        ingenient);
    REGISTER_DEMUXER (IPMOVIE,          ipmovie);
    REGISTER_MUXER   (IPOD,             ipod);
    REGISTER_MUXDEMUX(IRCAM,            ircam);
    REGISTER_MUXER   (ISMV,             ismv);
    REGISTER_DEMUXER (ISS,              iss);
    REGISTER_DEMUXER (IV8,              iv8);
    REGISTER_MUXDEMUX(IVF,              ivf);
    REGISTER_MUXDEMUX(JACOSUB,          jacosub);
    REGISTER_DEMUXER (JV,               jv);
    REGISTER_MUXDEMUX(LATM,             latm);
    REGISTER_DEMUXER (LMLM4,            lmlm4);
    REGISTER_DEMUXER (LOAS,             loas);
    REGISTER_DEMUXER (LVF,              lvf);
    REGISTER_DEMUXER (LXF,              lxf);
    REGISTER_MUXDEMUX(M4V,              m4v);
    REGISTER_MUXER   (MD5,              md5);
    REGISTER_MUXDEMUX(MATROSKA,         matroska);
    REGISTER_MUXER   (MATROSKA_AUDIO,   matroska_audio);
    REGISTER_DEMUXER (MGSTS,            mgsts);
    REGISTER_MUXDEMUX(MICRODVD,         microdvd);
    REGISTER_MUXDEMUX(MJPEG,            mjpeg);
    REGISTER_MUXDEMUX(MLP,              mlp);
    REGISTER_DEMUXER (MM,               mm);
    REGISTER_MUXDEMUX(MMF,              mmf);
    REGISTER_MUXDEMUX(MOV,              mov);
    REGISTER_MUXER   (MP2,              mp2);
    REGISTER_MUXDEMUX(MP3,              mp3);
    REGISTER_MUXER   (MP4,              mp4);
    REGISTER_DEMUXER (MPC,              mpc);
    REGISTER_DEMUXER (MPC8,             mpc8);
    REGISTER_MUXER   (MPEG1SYSTEM,      mpeg1system);
    REGISTER_MUXER   (MPEG1VCD,         mpeg1vcd);
    REGISTER_MUXER   (MPEG1VIDEO,       mpeg1video);
    REGISTER_MUXER   (MPEG2DVD,         mpeg2dvd);
    REGISTER_MUXER   (MPEG2SVCD,        mpeg2svcd);
    REGISTER_MUXER   (MPEG2VIDEO,       mpeg2video);
    REGISTER_MUXER   (MPEG2VOB,         mpeg2vob);
    REGISTER_DEMUXER (MPEGPS,           mpegps);
    REGISTER_MUXDEMUX(MPEGTS,           mpegts);
    REGISTER_DEMUXER (MPEGTSRAW,        mpegtsraw);
    REGISTER_DEMUXER (MPEGVIDEO,        mpegvideo);
    REGISTER_MUXER   (MPJPEG,           mpjpeg);
    REGISTER_DEMUXER (MPL2,             mpl2);
    REGISTER_DEMUXER (MPSUB,            mpsub);
    REGISTER_DEMUXER (MSNWC_TCP,        msnwc_tcp);
    REGISTER_DEMUXER (MTV,              mtv);
    REGISTER_DEMUXER (MV,               mv);
    REGISTER_DEMUXER (MVI,              mvi);
    REGISTER_MUXDEMUX(MXF,              mxf);
    REGISTER_MUXER   (MXF_D10,          mxf_d10);
    REGISTER_DEMUXER (MXG,              mxg);
    REGISTER_DEMUXER (NC,               nc);
    REGISTER_DEMUXER (NISTSPHERE,       nistsphere);
    REGISTER_DEMUXER (NSV,              nsv);
    REGISTER_MUXER   (NULL,             null);
    REGISTER_MUXDEMUX(NUT,              nut);
    REGISTER_DEMUXER (NUV,              nuv);
    REGISTER_MUXDEMUX(OGG,              ogg);
    REGISTER_MUXDEMUX(OMA,              oma);
    REGISTER_DEMUXER (PAF,              paf);
    REGISTER_MUXDEMUX(PCM_ALAW,         pcm_alaw);
    REGISTER_MUXDEMUX(PCM_MULAW,        pcm_mulaw);
    REGISTER_MUXDEMUX(PCM_F64BE,        pcm_f64be);
    REGISTER_MUXDEMUX(PCM_F64LE,        pcm_f64le);
    REGISTER_MUXDEMUX(PCM_F32BE,        pcm_f32be);
    REGISTER_MUXDEMUX(PCM_F32LE,        pcm_f32le);
    REGISTER_MUXDEMUX(PCM_S32BE,        pcm_s32be);
    REGISTER_MUXDEMUX(PCM_S32LE,        pcm_s32le);
    REGISTER_MUXDEMUX(PCM_S24BE,        pcm_s24be);
    REGISTER_MUXDEMUX(PCM_S24LE,        pcm_s24le);
    REGISTER_MUXDEMUX(PCM_S16BE,        pcm_s16be);
    REGISTER_MUXDEMUX(PCM_S16LE,        pcm_s16le);
    REGISTER_MUXDEMUX(PCM_S8,           pcm_s8);
    REGISTER_MUXDEMUX(PCM_U32BE,        pcm_u32be);
    REGISTER_MUXDEMUX(PCM_U32LE,        pcm_u32le);
    REGISTER_MUXDEMUX(PCM_U24BE,        pcm_u24be);
    REGISTER_MUXDEMUX(PCM_U24LE,        pcm_u24le);
    REGISTER_MUXDEMUX(PCM_U16BE,        pcm_u16be);
    REGISTER_MUXDEMUX(PCM_U16LE,        pcm_u16le);
    REGISTER_MUXDEMUX(PCM_U8,           pcm_u8);
    REGISTER_DEMUXER (PJS,              pjs);
    REGISTER_DEMUXER (PMP,              pmp);
    REGISTER_MUXER   (PSP,              psp);
    REGISTER_DEMUXER (PVA,              pva);
    REGISTER_DEMUXER (PVF,              pvf);
    REGISTER_DEMUXER (QCP,              qcp);
    REGISTER_DEMUXER (R3D,              r3d);
    REGISTER_MUXDEMUX(RAWVIDEO,         rawvideo);
    REGISTER_DEMUXER (REALTEXT,         realtext);
    REGISTER_DEMUXER (REDSPARK,         redspark);
    REGISTER_DEMUXER (RL2,              rl2);
    REGISTER_MUXDEMUX(RM,               rm);
    REGISTER_MUXDEMUX(ROQ,              roq);
    REGISTER_DEMUXER (RPL,              rpl);
    REGISTER_DEMUXER (RSD,              rsd);
    REGISTER_MUXDEMUX(RSO,              rso);
    REGISTER_MUXDEMUX(RTP,              rtp);
    REGISTER_MUXDEMUX(RTSP,             rtsp);
    REGISTER_DEMUXER (SAMI,             sami);
    REGISTER_MUXDEMUX(SAP,              sap);
    REGISTER_DEMUXER (SBG,              sbg);
    REGISTER_DEMUXER (SDP,              sdp);
#if CONFIG_RTPDEC
    ff_register_rtp_dynamic_payload_handlers();
    ff_register_rdt_dynamic_payload_handlers();
#endif
    REGISTER_DEMUXER (SEGAFILM,         segafilm);
    REGISTER_MUXER   (SEGMENT,          segment);
    REGISTER_MUXER   (SEGMENT,          stream_segment);
    REGISTER_DEMUXER (SHORTEN,          shorten);
    REGISTER_DEMUXER (SIFF,             siff);
    REGISTER_DEMUXER (SMACKER,          smacker);
    REGISTER_MUXDEMUX(SMJPEG,           smjpeg);
    REGISTER_MUXER   (SMOOTHSTREAMING,  smoothstreaming);
    REGISTER_DEMUXER (SMUSH,            smush);
    REGISTER_DEMUXER (SOL,              sol);
    REGISTER_MUXDEMUX(SOX,              sox);
    REGISTER_MUXDEMUX(SPDIF,            spdif);
    REGISTER_MUXDEMUX(SRT,              srt);
    REGISTER_DEMUXER (STR,              str);
    REGISTER_DEMUXER (SUBVIEWER1,       subviewer1);
    REGISTER_DEMUXER (SUBVIEWER,        subviewer);
    REGISTER_MUXDEMUX(SWF,              swf);
    REGISTER_DEMUXER (TAK,              tak);
    REGISTER_MUXER   (TEE,              tee);
    REGISTER_DEMUXER (TEDCAPTIONS,      tedcaptions);
    REGISTER_MUXER   (TG2,              tg2);
    REGISTER_MUXER   (TGP,              tgp);
    REGISTER_DEMUXER (THP,              thp);
    REGISTER_DEMUXER (TIERTEXSEQ,       tiertexseq);
    REGISTER_MUXER   (MKVTIMESTAMP_V2,  mkvtimestamp_v2);
    REGISTER_DEMUXER (TMV,              tmv);
    REGISTER_MUXDEMUX(TRUEHD,           truehd);
    REGISTER_DEMUXER (TTA,              tta);
    REGISTER_DEMUXER (TXD,              txd);
    REGISTER_DEMUXER (TTY,              tty);
    REGISTER_MUXDEMUX(VC1,              vc1);
    REGISTER_MUXDEMUX(VC1T,             vc1t);
    REGISTER_DEMUXER (VIVO,             vivo);
    REGISTER_DEMUXER (VMD,              vmd);
    REGISTER_DEMUXER (VOBSUB,           vobsub);
    REGISTER_MUXDEMUX(VOC,              voc);
    REGISTER_DEMUXER (VPLAYER,          vplayer);
    REGISTER_DEMUXER (VQF,              vqf);
    REGISTER_MUXDEMUX(W64,              w64);
    REGISTER_MUXDEMUX(WAV,              wav);
    REGISTER_DEMUXER (WC3,              wc3);
    REGISTER_MUXER   (WEBM,             webm);
    REGISTER_MUXDEMUX(WEBVTT,           webvtt);
    REGISTER_DEMUXER (WSAUD,            wsaud);
    REGISTER_DEMUXER (WSVQA,            wsvqa);
    REGISTER_MUXDEMUX(WTV,              wtv);
    REGISTER_MUXDEMUX(WV,               wv);
    REGISTER_DEMUXER (XA,               xa);
    REGISTER_DEMUXER (XBIN,             xbin);
    REGISTER_DEMUXER (XMV,              xmv);
    REGISTER_DEMUXER (XWMA,             xwma);
    REGISTER_DEMUXER (YOP,              yop);
    REGISTER_MUXDEMUX(YUV4MPEGPIPE,     yuv4mpegpipe);

    /* protocols */
    REGISTER_PROTOCOL(BLURAY,           bluray);
    REGISTER_PROTOCOL(CACHE,            cache);
    REGISTER_PROTOCOL(CONCAT,           concat);
    REGISTER_PROTOCOL(CRYPTO,           crypto);
    REGISTER_PROTOCOL(DATA,             data);
    REGISTER_PROTOCOL(FFRTMPCRYPT,      ffrtmpcrypt);
    REGISTER_PROTOCOL(FFRTMPHTTP,       ffrtmphttp);
    REGISTER_PROTOCOL(FILE,             file);
    REGISTER_PROTOCOL(FTP,              ftp);
    REGISTER_PROTOCOL(GOPHER,           gopher);
    REGISTER_PROTOCOL(HLS,              hls);
    REGISTER_PROTOCOL(HTTP,             http);
    REGISTER_PROTOCOL(HTTPPROXY,        httpproxy);
    REGISTER_PROTOCOL(HTTPS,            https);
    REGISTER_PROTOCOL(MMSH,             mmsh);
    REGISTER_PROTOCOL(MMST,             mmst);
    REGISTER_PROTOCOL(MD5,              md5);
    REGISTER_PROTOCOL(PIPE,             pipe);
    REGISTER_PROTOCOL(RTMP,             rtmp);
    REGISTER_PROTOCOL(RTMPE,            rtmpe);
    REGISTER_PROTOCOL(RTMPS,            rtmps);
    REGISTER_PROTOCOL(RTMPT,            rtmpt);
    REGISTER_PROTOCOL(RTMPTE,           rtmpte);
    REGISTER_PROTOCOL(RTMPTS,           rtmpts);
    REGISTER_PROTOCOL(RTP,              rtp);
    REGISTER_PROTOCOL(SCTP,             sctp);
    REGISTER_PROTOCOL(SRTP,             srtp);
    REGISTER_PROTOCOL(TCP,              tcp);
    REGISTER_PROTOCOL(TLS,              tls);
    REGISTER_PROTOCOL(UDP,              udp);
    REGISTER_PROTOCOL(UNIX,             unix);

    /* external libraries */
    REGISTER_DEMUXER (LIBGME,           libgme);
    REGISTER_DEMUXER (LIBMODPLUG,       libmodplug);
    REGISTER_MUXDEMUX(LIBNUT,           libnut);
    REGISTER_DEMUXER (LIBQUVI,          libquvi);
    REGISTER_PROTOCOL(LIBRTMP,          librtmp);
    REGISTER_PROTOCOL(LIBRTMPE,         librtmpe);
    REGISTER_PROTOCOL(LIBRTMPS,         librtmps);
    REGISTER_PROTOCOL(LIBRTMPT,         librtmpt);
    REGISTER_PROTOCOL(LIBRTMPTE,        librtmpte);
    REGISTER_PROTOCOL(LIBSSH,           libssh);
}<|MERGE_RESOLUTION|>--- conflicted
+++ resolved
@@ -136,11 +136,8 @@
     REGISTER_MUXDEMUX(H264,             h264);
     REGISTER_DEMUXER (HEVC,             hevc);
     REGISTER_MUXDEMUX(HLS,              hls);
-<<<<<<< HEAD
+    REGISTER_DEMUXER (HNM,              hnm);
     REGISTER_MUXDEMUX(ICO,              ico);
-=======
-    REGISTER_DEMUXER (HNM,              hnm);
->>>>>>> 9af7a852
     REGISTER_DEMUXER (IDCIN,            idcin);
     REGISTER_DEMUXER (IDF,              idf);
     REGISTER_DEMUXER (IFF,              iff);
