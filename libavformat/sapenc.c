--- conflicted
+++ resolved
@@ -161,14 +161,8 @@
         av_strlcpy(contexts[i]->filename, url, sizeof(contexts[i]->filename));
     }
 
-<<<<<<< HEAD
-    if (s->nb_streams > 0 && title) {
-        av_dict_set(&contexts[0]->metadata, "title", title->value, 0);
-    }
-=======
     if (s->nb_streams > 0 && title)
         av_dict_set(&contexts[0]->metadata, "title", title->value, 0);
->>>>>>> a925f723
 
     ff_url_join(url, sizeof(url), "udp", NULL, announce_addr, port,
                 "?ttl=%d&connect=1", ttl);
