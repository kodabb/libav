/*
 * FLV muxer
 * Copyright (c) 2003 The FFmpeg Project
 *
 * This file is part of FFmpeg.
 *
 * FFmpeg is free software; you can redistribute it and/or
 * modify it under the terms of the GNU Lesser General Public
 * License as published by the Free Software Foundation; either
 * version 2.1 of the License, or (at your option) any later version.
 *
 * FFmpeg is distributed in the hope that it will be useful,
 * but WITHOUT ANY WARRANTY; without even the implied warranty of
 * MERCHANTABILITY or FITNESS FOR A PARTICULAR PURPOSE.  See the GNU
 * Lesser General Public License for more details.
 *
 * You should have received a copy of the GNU Lesser General Public
 * License along with FFmpeg; if not, write to the Free Software
 * Foundation, Inc., 51 Franklin Street, Fifth Floor, Boston, MA 02110-1301 USA
 */

#include "libavutil/intreadwrite.h"
#include "libavutil/dict.h"
#include "libavutil/intfloat.h"
#include "libavutil/avassert.h"
#include "avc.h"
#include "avformat.h"
#include "flv.h"
#include "internal.h"
#include "metadata.h"


static const AVCodecTag flv_video_codec_ids[] = {
    { AV_CODEC_ID_FLV1,     FLV_CODECID_H263 },
    { AV_CODEC_ID_H263,     FLV_CODECID_REALH263 },
    { AV_CODEC_ID_MPEG4,    FLV_CODECID_MPEG4 },
    { AV_CODEC_ID_FLASHSV,  FLV_CODECID_SCREEN },
    { AV_CODEC_ID_FLASHSV2, FLV_CODECID_SCREEN2 },
    { AV_CODEC_ID_VP6F,     FLV_CODECID_VP6 },
    { AV_CODEC_ID_VP6,      FLV_CODECID_VP6 },
    { AV_CODEC_ID_VP6A,     FLV_CODECID_VP6A },
    { AV_CODEC_ID_H264,     FLV_CODECID_H264 },
    { AV_CODEC_ID_NONE,     0 }
};

static const AVCodecTag flv_audio_codec_ids[] = {
    { AV_CODEC_ID_MP3,        FLV_CODECID_MP3        >> FLV_AUDIO_CODECID_OFFSET },
    { AV_CODEC_ID_PCM_U8,     FLV_CODECID_PCM        >> FLV_AUDIO_CODECID_OFFSET },
    { AV_CODEC_ID_PCM_S16BE,  FLV_CODECID_PCM        >> FLV_AUDIO_CODECID_OFFSET },
    { AV_CODEC_ID_PCM_S16LE,  FLV_CODECID_PCM_LE     >> FLV_AUDIO_CODECID_OFFSET },
    { AV_CODEC_ID_ADPCM_SWF,  FLV_CODECID_ADPCM      >> FLV_AUDIO_CODECID_OFFSET },
    { AV_CODEC_ID_AAC,        FLV_CODECID_AAC        >> FLV_AUDIO_CODECID_OFFSET },
    { AV_CODEC_ID_NELLYMOSER, FLV_CODECID_NELLYMOSER >> FLV_AUDIO_CODECID_OFFSET },
    { AV_CODEC_ID_PCM_MULAW,  FLV_CODECID_PCM_MULAW  >> FLV_AUDIO_CODECID_OFFSET },
    { AV_CODEC_ID_PCM_ALAW,   FLV_CODECID_PCM_ALAW   >> FLV_AUDIO_CODECID_OFFSET },
    { AV_CODEC_ID_SPEEX,      FLV_CODECID_SPEEX      >> FLV_AUDIO_CODECID_OFFSET },
    { AV_CODEC_ID_NONE,       0 }
};

typedef struct FLVContext {
    int     reserved;
    int64_t duration_offset;
    int64_t filesize_offset;
    int64_t duration;
    int64_t delay;      ///< first dts delay (needed for AVC & Speex)

    AVCodecContext *audio_enc;
    AVCodecContext *video_enc;
    double framerate;
    AVCodecContext *data_enc;
} FLVContext;

typedef struct FLVStreamContext {
    int64_t last_ts;    ///< last timestamp for each stream
} FLVStreamContext;

static int get_audio_flags(AVFormatContext *s, AVCodecContext *enc)
{
    int flags = (enc->bits_per_coded_sample == 16) ? FLV_SAMPLESSIZE_16BIT
                                                   : FLV_SAMPLESSIZE_8BIT;

    if (enc->codec_id == AV_CODEC_ID_AAC) // specs force these parameters
        return FLV_CODECID_AAC | FLV_SAMPLERATE_44100HZ |
               FLV_SAMPLESSIZE_16BIT | FLV_STEREO;
    else if (enc->codec_id == AV_CODEC_ID_SPEEX) {
        if (enc->sample_rate != 16000) {
            av_log(s, AV_LOG_ERROR,
                   "FLV only supports wideband (16kHz) Speex audio\n");
            return AVERROR(EINVAL);
        }
        if (enc->channels != 1) {
            av_log(s, AV_LOG_ERROR, "FLV only supports mono Speex audio\n");
            return AVERROR(EINVAL);
        }
        return FLV_CODECID_SPEEX | FLV_SAMPLERATE_11025HZ | FLV_SAMPLESSIZE_16BIT;
    } else {
        switch (enc->sample_rate) {
        case 44100:
            flags |= FLV_SAMPLERATE_44100HZ;
            break;
        case 22050:
            flags |= FLV_SAMPLERATE_22050HZ;
            break;
        case 11025:
            flags |= FLV_SAMPLERATE_11025HZ;
            break;
        case 16000: // nellymoser only
        case  8000: // nellymoser only
        case  5512: // not MP3
            if (enc->codec_id != AV_CODEC_ID_MP3) {
                flags |= FLV_SAMPLERATE_SPECIAL;
                break;
            }
        default:
            av_log(s, AV_LOG_ERROR,
                   "FLV does not support sample rate %d, "
                   "choose from (44100, 22050, 11025)\n", enc->sample_rate);
            return AVERROR(EINVAL);
        }
    }

    if (enc->channels > 1)
        flags |= FLV_STEREO;

    switch (enc->codec_id) {
    case AV_CODEC_ID_MP3:
        flags |= FLV_CODECID_MP3    | FLV_SAMPLESSIZE_16BIT;
        break;
    case AV_CODEC_ID_PCM_U8:
        flags |= FLV_CODECID_PCM    | FLV_SAMPLESSIZE_8BIT;
        break;
    case AV_CODEC_ID_PCM_S16BE:
        flags |= FLV_CODECID_PCM    | FLV_SAMPLESSIZE_16BIT;
        break;
    case AV_CODEC_ID_PCM_S16LE:
        flags |= FLV_CODECID_PCM_LE | FLV_SAMPLESSIZE_16BIT;
        break;
    case AV_CODEC_ID_ADPCM_SWF:
        flags |= FLV_CODECID_ADPCM  | FLV_SAMPLESSIZE_16BIT;
        break;
    case AV_CODEC_ID_NELLYMOSER:
        if (enc->sample_rate == 8000)
            flags |= FLV_CODECID_NELLYMOSER_8KHZ_MONO  | FLV_SAMPLESSIZE_16BIT;
        else if (enc->sample_rate == 16000)
            flags |= FLV_CODECID_NELLYMOSER_16KHZ_MONO | FLV_SAMPLESSIZE_16BIT;
        else
            flags |= FLV_CODECID_NELLYMOSER            | FLV_SAMPLESSIZE_16BIT;
        break;
    case AV_CODEC_ID_PCM_MULAW:
        flags = FLV_CODECID_PCM_MULAW | FLV_SAMPLERATE_SPECIAL | FLV_SAMPLESSIZE_16BIT;
        break;
    case AV_CODEC_ID_PCM_ALAW:
        flags = FLV_CODECID_PCM_ALAW  | FLV_SAMPLERATE_SPECIAL | FLV_SAMPLESSIZE_16BIT;
        break;
    case 0:
        flags |= enc->codec_tag << 4;
        break;
    default:
        av_log(s, AV_LOG_ERROR, "Audio codec '%s' not compatible with FLV\n",
               avcodec_get_name(enc->codec_id));
        return AVERROR(EINVAL);
    }

    return flags;
}

static void put_amf_string(AVIOContext *pb, const char *str)
{
    size_t len = strlen(str);
    avio_wb16(pb, len);
    avio_write(pb, str, len);
}

static void put_avc_eos_tag(AVIOContext *pb, unsigned ts)
{
    avio_w8(pb, FLV_TAG_TYPE_VIDEO);
    avio_wb24(pb, 5);               /* Tag Data Size */
    avio_wb24(pb, ts);              /* lower 24 bits of timestamp in ms */
    avio_w8(pb, (ts >> 24) & 0x7F); /* MSB of ts in ms */
    avio_wb24(pb, 0);               /* StreamId = 0 */
    avio_w8(pb, 23);                /* ub[4] FrameType = 1, ub[4] CodecId = 7 */
    avio_w8(pb, 2);                 /* AVC end of sequence */
    avio_wb24(pb, 0);               /* Always 0 for AVC EOS. */
    avio_wb32(pb, 16);              /* Size of FLV tag */
}

static void put_amf_double(AVIOContext *pb, double d)
{
    avio_w8(pb, AMF_DATA_TYPE_NUMBER);
    avio_wb64(pb, av_double2int(d));
}

static void put_amf_bool(AVIOContext *pb, int b)
{
    avio_w8(pb, AMF_DATA_TYPE_BOOL);
    avio_w8(pb, !!b);
}

static void write_metadata(AVFormatContext *s, unsigned int ts)
{
    AVIOContext *pb = s->pb;
    FLVContext *flv = s->priv_data;
    int metadata_count = 0;
    int64_t metadata_size_pos, data_size, metadata_count_pos;
    AVDictionaryEntry *tag = NULL;

    /* write meta_tag */
    avio_w8(pb, 18);            // tag type META
    metadata_size_pos = avio_tell(pb);
    avio_wb24(pb, 0);           // size of data part (sum of all parts below)
    avio_wb24(pb, ts);          // timestamp
    avio_wb32(pb, 0);           // reserved

    /* now data of data_size size */

    /* first event name as a string */
    avio_w8(pb, AMF_DATA_TYPE_STRING);
    put_amf_string(pb, "onMetaData"); // 12 bytes

    /* mixed array (hash) with size and string/type/data tuples */
    avio_w8(pb, AMF_DATA_TYPE_MIXEDARRAY);
    metadata_count_pos = avio_tell(pb);
    metadata_count = 4 * !!flv->video_enc +
                     5 * !!flv->audio_enc +
                     1 * !!flv->data_enc  +
                     2; // +2 for duration and file size

    avio_wb32(pb, metadata_count);

    put_amf_string(pb, "duration");
    flv->duration_offset = avio_tell(pb);

    // fill in the guessed duration, it'll be corrected later if incorrect
    put_amf_double(pb, s->duration / AV_TIME_BASE);

    if (flv->video_enc) {
        put_amf_string(pb, "width");
        put_amf_double(pb, flv->video_enc->width);

        put_amf_string(pb, "height");
        put_amf_double(pb, flv->video_enc->height);

        put_amf_string(pb, "videodatarate");
        put_amf_double(pb, flv->video_enc->bit_rate / 1024.0);

        if (flv->framerate != 0.0) {
            put_amf_string(pb, "framerate");
            put_amf_double(pb, flv->framerate);
            metadata_count++;
        }

        put_amf_string(pb, "videocodecid");
        put_amf_double(pb, flv->video_enc->codec_tag);
    }

    if (flv->audio_enc) {
        put_amf_string(pb, "audiodatarate");
        put_amf_double(pb, flv->audio_enc->bit_rate / 1024.0);

        put_amf_string(pb, "audiosamplerate");
        put_amf_double(pb, flv->audio_enc->sample_rate);

        put_amf_string(pb, "audiosamplesize");
        put_amf_double(pb, flv->audio_enc->codec_id == AV_CODEC_ID_PCM_U8 ? 8 : 16);

        put_amf_string(pb, "stereo");
        put_amf_bool(pb, flv->audio_enc->channels == 2);

        put_amf_string(pb, "audiocodecid");
        put_amf_double(pb, flv->audio_enc->codec_tag);
    }

    if (flv->data_enc) {
        put_amf_string(pb, "datastream");
        put_amf_double(pb, 0.0);
    }

    while ((tag = av_dict_get(s->metadata, "", tag, AV_DICT_IGNORE_SUFFIX))) {
        if(   !strcmp(tag->key, "width")
            ||!strcmp(tag->key, "height")
            ||!strcmp(tag->key, "videodatarate")
            ||!strcmp(tag->key, "framerate")
            ||!strcmp(tag->key, "videocodecid")
            ||!strcmp(tag->key, "audiodatarate")
            ||!strcmp(tag->key, "audiosamplerate")
            ||!strcmp(tag->key, "audiosamplesize")
            ||!strcmp(tag->key, "stereo")
            ||!strcmp(tag->key, "audiocodecid")
            ||!strcmp(tag->key, "duration")
            ||!strcmp(tag->key, "onMetaData")
            ||!strcmp(tag->key, "datasize")
            ||!strcmp(tag->key, "lasttimestamp")
            ||!strcmp(tag->key, "totalframes")
            ||!strcmp(tag->key, "hasAudio")
            ||!strcmp(tag->key, "hasVideo")
            ||!strcmp(tag->key, "hasCuePoints")
            ||!strcmp(tag->key, "hasMetadata")
            ||!strcmp(tag->key, "hasKeyframes")
        ){
            av_log(s, AV_LOG_DEBUG, "Ignoring metadata for %s\n", tag->key);
            continue;
        }
        put_amf_string(pb, tag->key);
        avio_w8(pb, AMF_DATA_TYPE_STRING);
        put_amf_string(pb, tag->value);
        metadata_count++;
    }

    put_amf_string(pb, "filesize");
    flv->filesize_offset = avio_tell(pb);
    put_amf_double(pb, 0); // delayed write

    put_amf_string(pb, "");
    avio_w8(pb, AMF_END_OF_OBJECT);

    /* write total size of tag */
    data_size = avio_tell(pb) - metadata_size_pos - 10;

    avio_seek(pb, metadata_count_pos, SEEK_SET);
    avio_wb32(pb, metadata_count);

    avio_seek(pb, metadata_size_pos, SEEK_SET);
    avio_wb24(pb, data_size);
    avio_skip(pb, data_size + 10 - 3);
    avio_wb32(pb, data_size + 11);
}

static int unsupported_codec(AVFormatContext *s,
                             const char* type, int codec_id)
{
    const AVCodecDescriptor *desc = avcodec_descriptor_get(codec_id);
    av_log(s, AV_LOG_ERROR,
           "%s codec %s not compatible with flv\n",
            type,
            desc ? desc->name : "unknown");
    return AVERROR(ENOSYS);
}

static int flv_write_header(AVFormatContext *s)
{
    int i;
    AVIOContext *pb = s->pb;
    FLVContext *flv = s->priv_data;
    int64_t data_size;

    for (i = 0; i < s->nb_streams; i++) {
        AVCodecContext *enc = s->streams[i]->codec;
        FLVStreamContext *sc;
        switch (enc->codec_type) {
        case AVMEDIA_TYPE_VIDEO:
            if (s->streams[i]->avg_frame_rate.den &&
                s->streams[i]->avg_frame_rate.num) {
                flv->framerate = av_q2d(s->streams[i]->avg_frame_rate);
            }
            if (flv->video_enc) {
                av_log(s, AV_LOG_ERROR,
                       "at most one video stream is supported in flv\n");
                return AVERROR(EINVAL);
            }
            flv->video_enc = enc;
<<<<<<< HEAD
            if (enc->codec_tag == 0) {
                av_log(s, AV_LOG_ERROR, "Video codec '%s' for stream %d is not compatible with FLV\n",
                       avcodec_get_name(enc->codec_id), i);
                return AVERROR(EINVAL);
            }
            if (enc->codec_id == AV_CODEC_ID_MPEG4 ||
                enc->codec_id == AV_CODEC_ID_H263) {
                int error = s->strict_std_compliance > FF_COMPLIANCE_UNOFFICIAL;
                av_log(s, error ? AV_LOG_ERROR : AV_LOG_WARNING,
                       "Codec %s is not supported in the official FLV specification,\n", avcodec_get_name(enc->codec_id));

                if (error) {
                    av_log(s, AV_LOG_ERROR,
                           "use vstrict=-1 / -strict -1 to use it anyway.\n");
                    return AVERROR(EINVAL);
                }
            } else if (enc->codec_id == AV_CODEC_ID_VP6) {
                av_log(s, AV_LOG_WARNING,
                       "Muxing VP6 in flv will produce flipped video on playback.\n");
            }
=======
            if (!ff_codec_get_tag(flv_video_codec_ids, enc->codec_id))
                return unsupported_codec(s, "Video", enc->codec_id);
>>>>>>> e767c9e8
            break;
        case AVMEDIA_TYPE_AUDIO:
            if (flv->audio_enc) {
                av_log(s, AV_LOG_ERROR,
                       "at most one audio stream is supported in flv\n");
                return AVERROR(EINVAL);
            }
            flv->audio_enc = enc;
            if (get_audio_flags(s, enc) < 0)
<<<<<<< HEAD
                return AVERROR_INVALIDDATA;
            if (enc->codec_id == AV_CODEC_ID_PCM_S16BE)
                av_log(s, AV_LOG_WARNING,
                       "16-bit big-endian audio in flv is valid but most likely unplayable (hardware dependent); use s16le\n");
            break;
        case AVMEDIA_TYPE_DATA:
            if (enc->codec_id != AV_CODEC_ID_TEXT && enc->codec_id != AV_CODEC_ID_NONE) {
                av_log(s, AV_LOG_ERROR, "Data codec '%s' for stream %d is not compatible with FLV\n",
                       avcodec_get_name(enc->codec_id), i);
                return AVERROR_INVALIDDATA;
            }
            flv->data_enc = enc;
            break;
        case AVMEDIA_TYPE_SUBTITLE:
            if (enc->codec_id != AV_CODEC_ID_TEXT) {
                av_log(s, AV_LOG_ERROR, "Subtitle codec '%s' for stream %d is not compatible with FLV\n",
                       avcodec_get_name(enc->codec_id), i);
                return AVERROR_INVALIDDATA;
            }
=======
                return unsupported_codec(s, "Audio", enc->codec_id);
            break;
        case AVMEDIA_TYPE_DATA:
            if (enc->codec_id != AV_CODEC_ID_TEXT)
                return unsupported_codec(s, "Data", enc->codec_id);
>>>>>>> e767c9e8
            flv->data_enc = enc;
            break;
        default:
            av_log(s, AV_LOG_ERROR, "Codec type '%s' for stream %d is not compatible with FLV\n",
                   av_get_media_type_string(enc->codec_type), i);
            return AVERROR(EINVAL);
        }
        avpriv_set_pts_info(s->streams[i], 32, 1, 1000); /* 32 bit pts in ms */

        sc = av_mallocz(sizeof(FLVStreamContext));
        if (!sc)
            return AVERROR(ENOMEM);
        s->streams[i]->priv_data = sc;
        sc->last_ts = -1;
    }

    flv->delay = AV_NOPTS_VALUE;

    avio_write(pb, "FLV", 3);
    avio_w8(pb, 1);
    avio_w8(pb, FLV_HEADER_FLAG_HASAUDIO * !!flv->audio_enc +
                FLV_HEADER_FLAG_HASVIDEO * !!flv->video_enc);
    avio_wb32(pb, 9);
    avio_wb32(pb, 0);

    for (i = 0; i < s->nb_streams; i++)
        if (s->streams[i]->codec->codec_tag == 5) {
            avio_w8(pb, 8);     // message type
            avio_wb24(pb, 0);   // include flags
            avio_wb24(pb, 0);   // time stamp
            avio_wb32(pb, 0);   // reserved
            avio_wb32(pb, 11);  // size
            flv->reserved = 5;
        }

    write_metadata(s, 0);

    for (i = 0; i < s->nb_streams; i++) {
        AVCodecContext *enc = s->streams[i]->codec;
        if (enc->codec_id == AV_CODEC_ID_AAC || enc->codec_id == AV_CODEC_ID_H264 || enc->codec_id == AV_CODEC_ID_MPEG4) {
            int64_t pos;
            avio_w8(pb, enc->codec_type == AVMEDIA_TYPE_VIDEO ?
                    FLV_TAG_TYPE_VIDEO : FLV_TAG_TYPE_AUDIO);
            avio_wb24(pb, 0); // size patched later
            avio_wb24(pb, 0); // ts
            avio_w8(pb, 0);   // ts ext
            avio_wb24(pb, 0); // streamid
            pos = avio_tell(pb);
            if (enc->codec_id == AV_CODEC_ID_AAC) {
                avio_w8(pb, get_audio_flags(s, enc));
                avio_w8(pb, 0); // AAC sequence header
                avio_write(pb, enc->extradata, enc->extradata_size);
            } else {
                avio_w8(pb, enc->codec_tag | FLV_FRAME_KEY); // flags
                avio_w8(pb, 0); // AVC sequence header
                avio_wb24(pb, 0); // composition time
                ff_isom_write_avcc(pb, enc->extradata, enc->extradata_size);
            }
            data_size = avio_tell(pb) - pos;
            avio_seek(pb, -data_size - 10, SEEK_CUR);
            avio_wb24(pb, data_size);
            avio_skip(pb, data_size + 10 - 3);
            avio_wb32(pb, data_size + 11); // previous tag size
        }
    }

    return 0;
}

static int flv_write_trailer(AVFormatContext *s)
{
    int64_t file_size;

    AVIOContext *pb = s->pb;
    FLVContext *flv = s->priv_data;
    int i;

    /* Add EOS tag */
    for (i = 0; i < s->nb_streams; i++) {
        AVCodecContext *enc = s->streams[i]->codec;
        FLVStreamContext *sc = s->streams[i]->priv_data;
        if (enc->codec_type == AVMEDIA_TYPE_VIDEO &&
                (enc->codec_id == AV_CODEC_ID_H264 || enc->codec_id == AV_CODEC_ID_MPEG4))
            put_avc_eos_tag(pb, sc->last_ts);
    }

    file_size = avio_tell(pb);

    /* update information */
    if (avio_seek(pb, flv->duration_offset, SEEK_SET) < 0)
        av_log(s, AV_LOG_WARNING, "Failed to update header with correct duration.\n");
    else
        put_amf_double(pb, flv->duration / (double)1000);
    if (avio_seek(pb, flv->filesize_offset, SEEK_SET) < 0)
        av_log(s, AV_LOG_WARNING, "Failed to update header with correct filesize.\n");
    else
        put_amf_double(pb, file_size);

    avio_seek(pb, file_size, SEEK_SET);
    return 0;
}

static int flv_write_packet(AVFormatContext *s, AVPacket *pkt)
{
    AVIOContext *pb      = s->pb;
    AVCodecContext *enc  = s->streams[pkt->stream_index]->codec;
    FLVContext *flv      = s->priv_data;
    FLVStreamContext *sc = s->streams[pkt->stream_index]->priv_data;
    unsigned ts;
    int size = pkt->size;
    uint8_t *data = NULL;
    int flags = -1, flags_size, ret;

    if (enc->codec_id == AV_CODEC_ID_VP6F || enc->codec_id == AV_CODEC_ID_VP6A ||
        enc->codec_id == AV_CODEC_ID_VP6  || enc->codec_id == AV_CODEC_ID_AAC)
        flags_size = 2;
    else if (enc->codec_id == AV_CODEC_ID_H264 || enc->codec_id == AV_CODEC_ID_MPEG4)
        flags_size = 5;
    else
        flags_size = 1;

    if (flv->delay == AV_NOPTS_VALUE)
        flv->delay = -pkt->dts;

    if (pkt->dts < -flv->delay) {
        av_log(s, AV_LOG_WARNING,
               "Packets are not in the proper order with respect to DTS\n");
        return AVERROR(EINVAL);
    }

    ts = pkt->dts + flv->delay; // add delay to force positive dts

    if (s->event_flags & AVSTREAM_EVENT_FLAG_METADATA_UPDATED) {
        write_metadata(s, ts);
        s->event_flags &= ~AVSTREAM_EVENT_FLAG_METADATA_UPDATED;
    }

    switch (enc->codec_type) {
    case AVMEDIA_TYPE_VIDEO:
        avio_w8(pb, FLV_TAG_TYPE_VIDEO);

<<<<<<< HEAD
        flags = enc->codec_tag;
        if (flags <= 0 || flags > 15) {
            av_log(s, AV_LOG_ERROR,
                   "Video codec '%s' is not compatible with FLV\n",
                   avcodec_get_name(enc->codec_id));
            return AVERROR(EINVAL);
        }
=======
        flags = ff_codec_get_tag(flv_video_codec_ids, enc->codec_id);
>>>>>>> e767c9e8

        flags |= pkt->flags & AV_PKT_FLAG_KEY ? FLV_FRAME_KEY : FLV_FRAME_INTER;
        break;
    case AVMEDIA_TYPE_AUDIO:
        flags = get_audio_flags(s, enc);

        av_assert0(size);

        avio_w8(pb, FLV_TAG_TYPE_AUDIO);
        break;
    case AVMEDIA_TYPE_SUBTITLE:
    case AVMEDIA_TYPE_DATA:
        avio_w8(pb, FLV_TAG_TYPE_META);
        break;
    default:
        return AVERROR(EINVAL);
    }

    if (enc->codec_id == AV_CODEC_ID_H264 || enc->codec_id == AV_CODEC_ID_MPEG4) {
        /* check if extradata looks like mp4 formated */
        if (enc->extradata_size > 0 && *(uint8_t*)enc->extradata != 1)
            if ((ret = ff_avc_parse_nal_units_buf(pkt->data, &data, &size)) < 0)
                return ret;
    } else if (enc->codec_id == AV_CODEC_ID_AAC && pkt->size > 2 &&
               (AV_RB16(pkt->data) & 0xfff0) == 0xfff0) {
        if (!s->streams[pkt->stream_index]->nb_frames) {
        av_log(s, AV_LOG_ERROR, "Malformed AAC bitstream detected: "
               "use the audio bitstream filter 'aac_adtstoasc' to fix it "
               "('-bsf:a aac_adtstoasc' option with ffmpeg)\n");
        return AVERROR_INVALIDDATA;
        }
        av_log(s, AV_LOG_WARNING, "aac bitstream error\n");
    }

    /* check Speex packet duration */
    if (enc->codec_id == AV_CODEC_ID_SPEEX && ts - sc->last_ts > 160)
        av_log(s, AV_LOG_WARNING, "Warning: Speex stream has more than "
                                  "8 frames per packet. Adobe Flash "
                                  "Player cannot handle this!\n");

    if (sc->last_ts < ts)
        sc->last_ts = ts;

    if (size + flags_size >= 1<<24) {
        av_log(s, AV_LOG_ERROR, "Too large packet with size %u >= %u\n",
               size + flags_size, 1<<24);
        return AVERROR(EINVAL);
    }

    avio_wb24(pb, size + flags_size);
    avio_wb24(pb, ts & 0xFFFFFF);
    avio_w8(pb, (ts >> 24) & 0x7F); // timestamps are 32 bits _signed_
    avio_wb24(pb, flv->reserved);

    if (enc->codec_type == AVMEDIA_TYPE_DATA ||
        enc->codec_type == AVMEDIA_TYPE_SUBTITLE ) {
        int data_size;
        int64_t metadata_size_pos = avio_tell(pb);
        if (enc->codec_id == AV_CODEC_ID_TEXT) {
            // legacy FFmpeg magic?
            avio_w8(pb, AMF_DATA_TYPE_STRING);
            put_amf_string(pb, "onTextData");
            avio_w8(pb, AMF_DATA_TYPE_MIXEDARRAY);
            avio_wb32(pb, 2);
            put_amf_string(pb, "type");
            avio_w8(pb, AMF_DATA_TYPE_STRING);
            put_amf_string(pb, "Text");
            put_amf_string(pb, "text");
            avio_w8(pb, AMF_DATA_TYPE_STRING);
            put_amf_string(pb, pkt->data);
            put_amf_string(pb, "");
            avio_w8(pb, AMF_END_OF_OBJECT);
        } else {
            // just pass the metadata through
            avio_write(pb, data ? data : pkt->data, size);
        }
        /* write total size of tag */
        data_size = avio_tell(pb) - metadata_size_pos;
        avio_seek(pb, metadata_size_pos - 10, SEEK_SET);
        avio_wb24(pb, data_size);
        avio_seek(pb, data_size + 10 - 3, SEEK_CUR);
        avio_wb32(pb, data_size + 11);
    } else {
        av_assert1(flags>=0);
        avio_w8(pb,flags);
        if (enc->codec_id == AV_CODEC_ID_VP6)
            avio_w8(pb,0);
        if (enc->codec_id == AV_CODEC_ID_VP6F || enc->codec_id == AV_CODEC_ID_VP6A) {
            if (enc->extradata_size)
                avio_w8(pb, enc->extradata[0]);
            else
                avio_w8(pb, ((FFALIGN(enc->width,  16) - enc->width) << 4) |
                             (FFALIGN(enc->height, 16) - enc->height));
        } else if (enc->codec_id == AV_CODEC_ID_AAC)
            avio_w8(pb, 1); // AAC raw
        else if (enc->codec_id == AV_CODEC_ID_H264 || enc->codec_id == AV_CODEC_ID_MPEG4) {
            avio_w8(pb, 1); // AVC NALU
            avio_wb24(pb, pkt->pts - pkt->dts);
        }

        avio_write(pb, data ? data : pkt->data, size);

        avio_wb32(pb, size + flags_size + 11); // previous tag size
        flv->duration = FFMAX(flv->duration,
                              pkt->pts + flv->delay + pkt->duration);
    }

    av_free(data);

    return pb->error;
}

AVOutputFormat ff_flv_muxer = {
    .name           = "flv",
    .long_name      = NULL_IF_CONFIG_SMALL("FLV (Flash Video)"),
    .mime_type      = "video/x-flv",
    .extensions     = "flv",
    .priv_data_size = sizeof(FLVContext),
    .audio_codec    = CONFIG_LIBMP3LAME ? AV_CODEC_ID_MP3 : AV_CODEC_ID_ADPCM_SWF,
    .video_codec    = AV_CODEC_ID_FLV1,
    .write_header   = flv_write_header,
    .write_packet   = flv_write_packet,
    .write_trailer  = flv_write_trailer,
    .codec_tag      = (const AVCodecTag* const []) {
                          flv_video_codec_ids, flv_audio_codec_ids, 0
                      },
    .flags          = AVFMT_GLOBALHEADER | AVFMT_VARIABLE_FPS |
                      AVFMT_TS_NONSTRICT,
};<|MERGE_RESOLUTION|>--- conflicted
+++ resolved
@@ -358,12 +358,9 @@
                 return AVERROR(EINVAL);
             }
             flv->video_enc = enc;
-<<<<<<< HEAD
-            if (enc->codec_tag == 0) {
-                av_log(s, AV_LOG_ERROR, "Video codec '%s' for stream %d is not compatible with FLV\n",
-                       avcodec_get_name(enc->codec_id), i);
-                return AVERROR(EINVAL);
-            }
+            if (!ff_codec_get_tag(flv_video_codec_ids, enc->codec_id))
+                return unsupported_codec(s, "Video", enc->codec_id);
+
             if (enc->codec_id == AV_CODEC_ID_MPEG4 ||
                 enc->codec_id == AV_CODEC_ID_H263) {
                 int error = s->strict_std_compliance > FF_COMPLIANCE_UNOFFICIAL;
@@ -379,10 +376,6 @@
                 av_log(s, AV_LOG_WARNING,
                        "Muxing VP6 in flv will produce flipped video on playback.\n");
             }
-=======
-            if (!ff_codec_get_tag(flv_video_codec_ids, enc->codec_id))
-                return unsupported_codec(s, "Video", enc->codec_id);
->>>>>>> e767c9e8
             break;
         case AVMEDIA_TYPE_AUDIO:
             if (flv->audio_enc) {
@@ -392,18 +385,14 @@
             }
             flv->audio_enc = enc;
             if (get_audio_flags(s, enc) < 0)
-<<<<<<< HEAD
-                return AVERROR_INVALIDDATA;
+                return unsupported_codec(s, "Audio", enc->codec_id);
             if (enc->codec_id == AV_CODEC_ID_PCM_S16BE)
                 av_log(s, AV_LOG_WARNING,
                        "16-bit big-endian audio in flv is valid but most likely unplayable (hardware dependent); use s16le\n");
             break;
         case AVMEDIA_TYPE_DATA:
-            if (enc->codec_id != AV_CODEC_ID_TEXT && enc->codec_id != AV_CODEC_ID_NONE) {
-                av_log(s, AV_LOG_ERROR, "Data codec '%s' for stream %d is not compatible with FLV\n",
-                       avcodec_get_name(enc->codec_id), i);
-                return AVERROR_INVALIDDATA;
-            }
+            if (enc->codec_id != AV_CODEC_ID_TEXT && enc->codec_id != AV_CODEC_ID_NONE)
+                return unsupported_codec(s, "Data", enc->codec_id);
             flv->data_enc = enc;
             break;
         case AVMEDIA_TYPE_SUBTITLE:
@@ -412,13 +401,6 @@
                        avcodec_get_name(enc->codec_id), i);
                 return AVERROR_INVALIDDATA;
             }
-=======
-                return unsupported_codec(s, "Audio", enc->codec_id);
-            break;
-        case AVMEDIA_TYPE_DATA:
-            if (enc->codec_id != AV_CODEC_ID_TEXT)
-                return unsupported_codec(s, "Data", enc->codec_id);
->>>>>>> e767c9e8
             flv->data_enc = enc;
             break;
         default:
@@ -560,17 +542,7 @@
     case AVMEDIA_TYPE_VIDEO:
         avio_w8(pb, FLV_TAG_TYPE_VIDEO);
 
-<<<<<<< HEAD
-        flags = enc->codec_tag;
-        if (flags <= 0 || flags > 15) {
-            av_log(s, AV_LOG_ERROR,
-                   "Video codec '%s' is not compatible with FLV\n",
-                   avcodec_get_name(enc->codec_id));
-            return AVERROR(EINVAL);
-        }
-=======
         flags = ff_codec_get_tag(flv_video_codec_ids, enc->codec_id);
->>>>>>> e767c9e8
 
         flags |= pkt->flags & AV_PKT_FLAG_KEY ? FLV_FRAME_KEY : FLV_FRAME_INTER;
         break;
