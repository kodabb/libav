/*
 * MPEG2 transport stream (aka DVB) demuxer
 * Copyright (c) 2002-2003 Fabrice Bellard
 *
 * This file is part of FFmpeg.
 *
 * FFmpeg is free software; you can redistribute it and/or
 * modify it under the terms of the GNU Lesser General Public
 * License as published by the Free Software Foundation; either
 * version 2.1 of the License, or (at your option) any later version.
 *
 * FFmpeg is distributed in the hope that it will be useful,
 * but WITHOUT ANY WARRANTY; without even the implied warranty of
 * MERCHANTABILITY or FITNESS FOR A PARTICULAR PURPOSE.  See the GNU
 * Lesser General Public License for more details.
 *
 * You should have received a copy of the GNU Lesser General Public
 * License along with FFmpeg; if not, write to the Free Software
 * Foundation, Inc., 51 Franklin Street, Fifth Floor, Boston, MA 02110-1301 USA
 */

#include "libavutil/crc.h"
#include "libavutil/intreadwrite.h"
#include "libavutil/log.h"
#include "libavutil/dict.h"
#include "libavutil/mathematics.h"
#include "libavutil/opt.h"
#include "libavutil/avassert.h"
#include "libavcodec/bytestream.h"
#include "libavcodec/get_bits.h"
#include "avformat.h"
#include "mpegts.h"
#include "internal.h"
#include "avio_internal.h"
#include "seek.h"
#include "mpeg.h"
#include "isom.h"

/* maximum size in which we look for synchronisation if
   synchronisation is lost */
#define MAX_RESYNC_SIZE 65536

#define MAX_PES_PAYLOAD 200*1024

#define MAX_MP4_DESCR_COUNT 16

enum MpegTSFilterType {
    MPEGTS_PES,
    MPEGTS_SECTION,
};

typedef struct MpegTSFilter MpegTSFilter;

typedef int PESCallback(MpegTSFilter *f, const uint8_t *buf, int len, int is_start, int64_t pos);

typedef struct MpegTSPESFilter {
    PESCallback *pes_cb;
    void *opaque;
} MpegTSPESFilter;

typedef void SectionCallback(MpegTSFilter *f, const uint8_t *buf, int len);

typedef void SetServiceCallback(void *opaque, int ret);

typedef struct MpegTSSectionFilter {
    int section_index;
    int section_h_size;
    uint8_t *section_buf;
    unsigned int check_crc:1;
    unsigned int end_of_section_reached:1;
    SectionCallback *section_cb;
    void *opaque;
} MpegTSSectionFilter;

struct MpegTSFilter {
    int pid;
    int es_id;
    int last_cc; /* last cc code (-1 if first packet) */
    enum MpegTSFilterType type;
    union {
        MpegTSPESFilter pes_filter;
        MpegTSSectionFilter section_filter;
    } u;
};

#define MAX_PIDS_PER_PROGRAM 64
struct Program {
    unsigned int id; //program id/service id
    unsigned int nb_pids;
    unsigned int pids[MAX_PIDS_PER_PROGRAM];
};

struct MpegTSContext {
    const AVClass *class;
    /* user data */
    AVFormatContext *stream;
    /** raw packet size, including FEC if present            */
    int raw_packet_size;

    int pos47;

    /** if true, all pids are analyzed to find streams       */
    int auto_guess;

    /** compute exact PCR for each transport stream packet   */
    int mpeg2ts_compute_pcr;

    int64_t cur_pcr;    /**< used to estimate the exact PCR  */
    int pcr_incr;       /**< used to estimate the exact PCR  */

    /* data needed to handle file based ts */
    /** stop parsing loop                                    */
    int stop_parse;
    /** packet containing Audio/Video data                   */
    AVPacket *pkt;
    /** to detect seek                                       */
    int64_t last_pos;

    /******************************************/
    /* private mpegts data */
    /* scan context */
    /** structure to keep track of Program->pids mapping     */
    unsigned int nb_prg;
    struct Program *prg;


    /** filters for various streams specified by PMT + for the PAT and PMT */
    MpegTSFilter *pids[NB_PID_MAX];
};

static const AVOption options[] = {
    {"compute_pcr", "Compute exact PCR for each transport stream packet.", offsetof(MpegTSContext, mpeg2ts_compute_pcr), AV_OPT_TYPE_INT,
     {.dbl = 0}, 0, 1, AV_OPT_FLAG_DECODING_PARAM },
    { NULL },
};

static const AVClass mpegtsraw_class = {
    .class_name = "mpegtsraw demuxer",
    .item_name  = av_default_item_name,
    .option     = options,
    .version    = LIBAVUTIL_VERSION_INT,
};

/* TS stream handling */

enum MpegTSState {
    MPEGTS_HEADER = 0,
    MPEGTS_PESHEADER,
    MPEGTS_PESHEADER_FILL,
    MPEGTS_PAYLOAD,
    MPEGTS_SKIP,
};

/* enough for PES header + length */
#define PES_START_SIZE  6
#define PES_HEADER_SIZE 9
#define MAX_PES_HEADER_SIZE (9 + 255)

typedef struct PESContext {
    int pid;
    int pcr_pid; /**< if -1 then all packets containing PCR are considered */
    int stream_type;
    MpegTSContext *ts;
    AVFormatContext *stream;
    AVStream *st;
    AVStream *sub_st; /**< stream for the embedded AC3 stream in HDMV TrueHD */
    enum MpegTSState state;
    /* used to get the format */
    int data_index;
    int flags; /**< copied to the AVPacket flags */
    int total_size;
    int pes_header_size;
    int extended_stream_id;
    int64_t pts, dts;
    int64_t ts_packet_pos; /**< position of first TS packet of this PES packet */
    uint8_t header[MAX_PES_HEADER_SIZE];
    uint8_t *buffer;
    SLConfigDescr sl;
} PESContext;

extern AVInputFormat ff_mpegts_demuxer;

static void clear_program(MpegTSContext *ts, unsigned int programid)
{
    int i;

    for(i=0; i<ts->nb_prg; i++)
        if(ts->prg[i].id == programid)
            ts->prg[i].nb_pids = 0;
}

static void clear_programs(MpegTSContext *ts)
{
    av_freep(&ts->prg);
    ts->nb_prg=0;
}

static void add_pat_entry(MpegTSContext *ts, unsigned int programid)
{
    struct Program *p;
    void *tmp = av_realloc(ts->prg, (ts->nb_prg+1)*sizeof(struct Program));
    if(!tmp)
        return;
    ts->prg = tmp;
    p = &ts->prg[ts->nb_prg];
    p->id = programid;
    p->nb_pids = 0;
    ts->nb_prg++;
}

static void add_pid_to_pmt(MpegTSContext *ts, unsigned int programid, unsigned int pid)
{
    int i;
    struct Program *p = NULL;
    for(i=0; i<ts->nb_prg; i++) {
        if(ts->prg[i].id == programid) {
            p = &ts->prg[i];
            break;
        }
    }
    if(!p)
        return;

    if(p->nb_pids >= MAX_PIDS_PER_PROGRAM)
        return;
    p->pids[p->nb_pids++] = pid;
}

static void set_pcr_pid(AVFormatContext *s, unsigned int programid, unsigned int pid)
{
    int i;
    for(i=0; i<s->nb_programs; i++) {
        if(s->programs[i]->id == programid) {
            s->programs[i]->pcr_pid = pid;
            break;
        }
    }
}

/**
 * @brief discard_pid() decides if the pid is to be discarded according
 *                      to caller's programs selection
 * @param ts    : - TS context
 * @param pid   : - pid
 * @return 1 if the pid is only comprised in programs that have .discard=AVDISCARD_ALL
 *         0 otherwise
 */
static int discard_pid(MpegTSContext *ts, unsigned int pid)
{
    int i, j, k;
    int used = 0, discarded = 0;
    struct Program *p;
    for(i=0; i<ts->nb_prg; i++) {
        p = &ts->prg[i];
        for(j=0; j<p->nb_pids; j++) {
            if(p->pids[j] != pid)
                continue;
            //is program with id p->id set to be discarded?
            for(k=0; k<ts->stream->nb_programs; k++) {
                if(ts->stream->programs[k]->id == p->id) {
                    if(ts->stream->programs[k]->discard == AVDISCARD_ALL)
                        discarded++;
                    else
                        used++;
                }
            }
        }
    }

    return !used && discarded;
}

/**
 *  Assemble PES packets out of TS packets, and then call the "section_cb"
 *  function when they are complete.
 */
static void write_section_data(AVFormatContext *s, MpegTSFilter *tss1,
                               const uint8_t *buf, int buf_size, int is_start)
{
    MpegTSSectionFilter *tss = &tss1->u.section_filter;
    int len;

    if (is_start) {
        memcpy(tss->section_buf, buf, buf_size);
        tss->section_index = buf_size;
        tss->section_h_size = -1;
        tss->end_of_section_reached = 0;
    } else {
        if (tss->end_of_section_reached)
            return;
        len = 4096 - tss->section_index;
        if (buf_size < len)
            len = buf_size;
        memcpy(tss->section_buf + tss->section_index, buf, len);
        tss->section_index += len;
    }

    /* compute section length if possible */
    if (tss->section_h_size == -1 && tss->section_index >= 3) {
        len = (AV_RB16(tss->section_buf + 1) & 0xfff) + 3;
        if (len > 4096)
            return;
        tss->section_h_size = len;
    }

    if (tss->section_h_size != -1 && tss->section_index >= tss->section_h_size) {
        tss->end_of_section_reached = 1;
        if (!tss->check_crc ||
            av_crc(av_crc_get_table(AV_CRC_32_IEEE), -1,
                   tss->section_buf, tss->section_h_size) == 0)
            tss->section_cb(tss1, tss->section_buf, tss->section_h_size);
    }
}

static MpegTSFilter *mpegts_open_section_filter(MpegTSContext *ts, unsigned int pid,
                                         SectionCallback *section_cb, void *opaque,
                                         int check_crc)

{
    MpegTSFilter *filter;
    MpegTSSectionFilter *sec;

    av_dlog(ts->stream, "Filter: pid=0x%x\n", pid);

    if (pid >= NB_PID_MAX || ts->pids[pid])
        return NULL;
    filter = av_mallocz(sizeof(MpegTSFilter));
    if (!filter)
        return NULL;
    ts->pids[pid] = filter;
    filter->type = MPEGTS_SECTION;
    filter->pid = pid;
    filter->es_id = -1;
    filter->last_cc = -1;
    sec = &filter->u.section_filter;
    sec->section_cb = section_cb;
    sec->opaque = opaque;
    sec->section_buf = av_malloc(MAX_SECTION_SIZE);
    sec->check_crc = check_crc;
    if (!sec->section_buf) {
        av_free(filter);
        return NULL;
    }
    return filter;
}

static MpegTSFilter *mpegts_open_pes_filter(MpegTSContext *ts, unsigned int pid,
                                     PESCallback *pes_cb,
                                     void *opaque)
{
    MpegTSFilter *filter;
    MpegTSPESFilter *pes;

    if (pid >= NB_PID_MAX || ts->pids[pid])
        return NULL;
    filter = av_mallocz(sizeof(MpegTSFilter));
    if (!filter)
        return NULL;
    ts->pids[pid] = filter;
    filter->type = MPEGTS_PES;
    filter->pid = pid;
    filter->es_id = -1;
    filter->last_cc = -1;
    pes = &filter->u.pes_filter;
    pes->pes_cb = pes_cb;
    pes->opaque = opaque;
    return filter;
}

static void mpegts_close_filter(MpegTSContext *ts, MpegTSFilter *filter)
{
    int pid;

    pid = filter->pid;
    if (filter->type == MPEGTS_SECTION)
        av_freep(&filter->u.section_filter.section_buf);
    else if (filter->type == MPEGTS_PES) {
        PESContext *pes = filter->u.pes_filter.opaque;
        av_freep(&pes->buffer);
        /* referenced private data will be freed later in
         * avformat_close_input */
        if (!((PESContext *)filter->u.pes_filter.opaque)->st) {
            av_freep(&filter->u.pes_filter.opaque);
        }
    }

    av_free(filter);
    ts->pids[pid] = NULL;
}

static int analyze(const uint8_t *buf, int size, int packet_size, int *index){
    int stat[TS_MAX_PACKET_SIZE];
    int i;
    int x=0;
    int best_score=0;

    memset(stat, 0, packet_size*sizeof(int));

    for(x=i=0; i<size-3; i++){
        if(buf[i] == 0x47 && !(buf[i+1] & 0x80) && buf[i+3] != 0x47){
            stat[x]++;
            if(stat[x] > best_score){
                best_score= stat[x];
                if(index) *index= x;
            }
        }

        x++;
        if(x == packet_size) x= 0;
    }

    return best_score;
}

/* autodetect fec presence. Must have at least 1024 bytes  */
static int get_packet_size(const uint8_t *buf, int size)
{
    int score, fec_score, dvhs_score;

    if (size < (TS_FEC_PACKET_SIZE * 5 + 1))
        return -1;

    score    = analyze(buf, size, TS_PACKET_SIZE, NULL);
    dvhs_score    = analyze(buf, size, TS_DVHS_PACKET_SIZE, NULL);
    fec_score= analyze(buf, size, TS_FEC_PACKET_SIZE, NULL);
//    av_log(NULL, AV_LOG_DEBUG, "score: %d, dvhs_score: %d, fec_score: %d \n", score, dvhs_score, fec_score);

    if     (score > fec_score && score > dvhs_score) return TS_PACKET_SIZE;
    else if(dvhs_score > score && dvhs_score > fec_score) return TS_DVHS_PACKET_SIZE;
    else if(score < fec_score && dvhs_score < fec_score) return TS_FEC_PACKET_SIZE;
    else                       return -1;
}

typedef struct SectionHeader {
    uint8_t tid;
    uint16_t id;
    uint8_t version;
    uint8_t sec_num;
    uint8_t last_sec_num;
} SectionHeader;

static inline int get8(const uint8_t **pp, const uint8_t *p_end)
{
    const uint8_t *p;
    int c;

    p = *pp;
    if (p >= p_end)
        return -1;
    c = *p++;
    *pp = p;
    return c;
}

static inline int get16(const uint8_t **pp, const uint8_t *p_end)
{
    const uint8_t *p;
    int c;

    p = *pp;
    if ((p + 1) >= p_end)
        return -1;
    c = AV_RB16(p);
    p += 2;
    *pp = p;
    return c;
}

/* read and allocate a DVB string preceded by its length */
static char *getstr8(const uint8_t **pp, const uint8_t *p_end)
{
    int len;
    const uint8_t *p;
    char *str;

    p = *pp;
    len = get8(&p, p_end);
    if (len < 0)
        return NULL;
    if ((p + len) > p_end)
        return NULL;
    str = av_malloc(len + 1);
    if (!str)
        return NULL;
    memcpy(str, p, len);
    str[len] = '\0';
    p += len;
    *pp = p;
    return str;
}

static int parse_section_header(SectionHeader *h,
                                const uint8_t **pp, const uint8_t *p_end)
{
    int val;

    val = get8(pp, p_end);
    if (val < 0)
        return -1;
    h->tid = val;
    *pp += 2;
    val = get16(pp, p_end);
    if (val < 0)
        return -1;
    h->id = val;
    val = get8(pp, p_end);
    if (val < 0)
        return -1;
    h->version = (val >> 1) & 0x1f;
    val = get8(pp, p_end);
    if (val < 0)
        return -1;
    h->sec_num = val;
    val = get8(pp, p_end);
    if (val < 0)
        return -1;
    h->last_sec_num = val;
    return 0;
}

typedef struct {
    uint32_t stream_type;
    enum AVMediaType codec_type;
    enum CodecID codec_id;
} StreamType;

static const StreamType ISO_types[] = {
    { 0x01, AVMEDIA_TYPE_VIDEO, CODEC_ID_MPEG2VIDEO },
    { 0x02, AVMEDIA_TYPE_VIDEO, CODEC_ID_MPEG2VIDEO },
    { 0x03, AVMEDIA_TYPE_AUDIO,        CODEC_ID_MP3 },
    { 0x04, AVMEDIA_TYPE_AUDIO,        CODEC_ID_MP3 },
    { 0x0f, AVMEDIA_TYPE_AUDIO,        CODEC_ID_AAC },
    { 0x10, AVMEDIA_TYPE_VIDEO,      CODEC_ID_MPEG4 },
    /* Makito encoder sets stream type 0x11 for AAC,
     * so auto-detect LOAS/LATM instead of hardcoding it. */
//  { 0x11, AVMEDIA_TYPE_AUDIO,   CODEC_ID_AAC_LATM }, /* LATM syntax */
    { 0x1b, AVMEDIA_TYPE_VIDEO,       CODEC_ID_H264 },
    { 0xd1, AVMEDIA_TYPE_VIDEO,      CODEC_ID_DIRAC },
    { 0xea, AVMEDIA_TYPE_VIDEO,        CODEC_ID_VC1 },
    { 0 },
};

static const StreamType HDMV_types[] = {
    { 0x80, AVMEDIA_TYPE_AUDIO, CODEC_ID_PCM_BLURAY },
    { 0x81, AVMEDIA_TYPE_AUDIO, CODEC_ID_AC3 },
    { 0x82, AVMEDIA_TYPE_AUDIO, CODEC_ID_DTS },
    { 0x83, AVMEDIA_TYPE_AUDIO, CODEC_ID_TRUEHD },
    { 0x84, AVMEDIA_TYPE_AUDIO, CODEC_ID_EAC3 },
    { 0x85, AVMEDIA_TYPE_AUDIO, CODEC_ID_DTS }, /* DTS HD */
    { 0x86, AVMEDIA_TYPE_AUDIO, CODEC_ID_DTS }, /* DTS HD MASTER*/
    { 0xa1, AVMEDIA_TYPE_AUDIO, CODEC_ID_EAC3 }, /* E-AC3 Secondary Audio */
    { 0xa2, AVMEDIA_TYPE_AUDIO, CODEC_ID_DTS },  /* DTS Express Secondary Audio */
    { 0x90, AVMEDIA_TYPE_SUBTITLE, CODEC_ID_HDMV_PGS_SUBTITLE },
    { 0 },
};

/* ATSC ? */
static const StreamType MISC_types[] = {
    { 0x81, AVMEDIA_TYPE_AUDIO,   CODEC_ID_AC3 },
    { 0x8a, AVMEDIA_TYPE_AUDIO,   CODEC_ID_DTS },
    { 0 },
};

static const StreamType REGD_types[] = {
    { MKTAG('d','r','a','c'), AVMEDIA_TYPE_VIDEO, CODEC_ID_DIRAC },
    { MKTAG('A','C','-','3'), AVMEDIA_TYPE_AUDIO,   CODEC_ID_AC3 },
    { MKTAG('B','S','S','D'), AVMEDIA_TYPE_AUDIO, CODEC_ID_S302M },
    { MKTAG('D','T','S','1'), AVMEDIA_TYPE_AUDIO,   CODEC_ID_DTS },
    { MKTAG('D','T','S','2'), AVMEDIA_TYPE_AUDIO,   CODEC_ID_DTS },
    { MKTAG('D','T','S','3'), AVMEDIA_TYPE_AUDIO,   CODEC_ID_DTS },
    { MKTAG('V','C','-','1'), AVMEDIA_TYPE_VIDEO,   CODEC_ID_VC1 },
    { 0 },
};

/* descriptor present */
static const StreamType DESC_types[] = {
    { 0x6a, AVMEDIA_TYPE_AUDIO,             CODEC_ID_AC3 }, /* AC-3 descriptor */
    { 0x7a, AVMEDIA_TYPE_AUDIO,            CODEC_ID_EAC3 }, /* E-AC-3 descriptor */
    { 0x7b, AVMEDIA_TYPE_AUDIO,             CODEC_ID_DTS },
    { 0x56, AVMEDIA_TYPE_SUBTITLE, CODEC_ID_DVB_TELETEXT },
    { 0x59, AVMEDIA_TYPE_SUBTITLE, CODEC_ID_DVB_SUBTITLE }, /* subtitling descriptor */
    { 0 },
};

static void mpegts_find_stream_type(AVStream *st,
                                    uint32_t stream_type, const StreamType *types)
{
    for (; types->stream_type; types++) {
        if (stream_type == types->stream_type) {
            st->codec->codec_type = types->codec_type;
            st->codec->codec_id   = types->codec_id;
            st->request_probe     = 0;
            return;
        }
    }
}

static int mpegts_set_stream_info(AVStream *st, PESContext *pes,
                                  uint32_t stream_type, uint32_t prog_reg_desc)
{
    int old_codec_type= st->codec->codec_type;
    int old_codec_id  = st->codec->codec_id;
    avpriv_set_pts_info(st, 33, 1, 90000);
    st->priv_data = pes;
    st->codec->codec_type = AVMEDIA_TYPE_DATA;
    st->codec->codec_id   = CODEC_ID_NONE;
    st->need_parsing = AVSTREAM_PARSE_FULL;
    pes->st = st;
    pes->stream_type = stream_type;

    av_log(pes->stream, AV_LOG_DEBUG,
           "stream=%d stream_type=%x pid=%x prog_reg_desc=%.4s\n",
           st->index, pes->stream_type, pes->pid, (char*)&prog_reg_desc);

    st->codec->codec_tag = pes->stream_type;

    mpegts_find_stream_type(st, pes->stream_type, ISO_types);
    if ((prog_reg_desc == AV_RL32("HDMV") ||
         prog_reg_desc == AV_RL32("HDPR")) &&
        st->codec->codec_id == CODEC_ID_NONE) {
        mpegts_find_stream_type(st, pes->stream_type, HDMV_types);
        if (pes->stream_type == 0x83) {
            // HDMV TrueHD streams also contain an AC3 coded version of the
            // audio track - add a second stream for this
            AVStream *sub_st;
            // priv_data cannot be shared between streams
            PESContext *sub_pes = av_malloc(sizeof(*sub_pes));
            if (!sub_pes)
                return AVERROR(ENOMEM);
            memcpy(sub_pes, pes, sizeof(*sub_pes));

            sub_st = avformat_new_stream(pes->stream, NULL);
            if (!sub_st) {
                av_free(sub_pes);
                return AVERROR(ENOMEM);
            }

            sub_st->id = pes->pid;
            avpriv_set_pts_info(sub_st, 33, 1, 90000);
            sub_st->priv_data = sub_pes;
            sub_st->codec->codec_type = AVMEDIA_TYPE_AUDIO;
            sub_st->codec->codec_id   = CODEC_ID_AC3;
            sub_st->need_parsing = AVSTREAM_PARSE_FULL;
            sub_pes->sub_st = pes->sub_st = sub_st;
        }
    }
    if (st->codec->codec_id == CODEC_ID_NONE)
        mpegts_find_stream_type(st, pes->stream_type, MISC_types);
    if (st->codec->codec_id == CODEC_ID_NONE){
        st->codec->codec_id  = old_codec_id;
        st->codec->codec_type= old_codec_type;
    }

    return 0;
}

static void new_pes_packet(PESContext *pes, AVPacket *pkt)
{
    av_init_packet(pkt);

    pkt->destruct = av_destruct_packet;
    pkt->data = pes->buffer;
    pkt->size = pes->data_index;

    if(pes->total_size != MAX_PES_PAYLOAD &&
       pes->pes_header_size + pes->data_index != pes->total_size + PES_START_SIZE) {
        av_log(pes->stream, AV_LOG_WARNING, "PES packet size mismatch\n");
        pes->flags |= AV_PKT_FLAG_CORRUPT;
    }
    memset(pkt->data+pkt->size, 0, FF_INPUT_BUFFER_PADDING_SIZE);

    // Separate out the AC3 substream from an HDMV combined TrueHD/AC3 PID
    if (pes->sub_st && pes->stream_type == 0x83 && pes->extended_stream_id == 0x76)
        pkt->stream_index = pes->sub_st->index;
    else
        pkt->stream_index = pes->st->index;
    pkt->pts = pes->pts;
    pkt->dts = pes->dts;
    /* store position of first TS packet of this PES packet */
    pkt->pos = pes->ts_packet_pos;
    pkt->flags = pes->flags;

    /* reset pts values */
    pes->pts = AV_NOPTS_VALUE;
    pes->dts = AV_NOPTS_VALUE;
    pes->buffer = NULL;
    pes->data_index = 0;
    pes->flags = 0;
}

static uint64_t get_bits64(GetBitContext *gb, int bits)
{
    uint64_t ret = 0;

    if (get_bits_left(gb) < bits)
        return AV_NOPTS_VALUE;
    while (bits > 17) {
        ret <<= 17;
        ret |= get_bits(gb, 17);
        bits -= 17;
    }
    ret <<= bits;
    ret |= get_bits(gb, bits);
    return ret;
}

static int read_sl_header(PESContext *pes, SLConfigDescr *sl, const uint8_t *buf, int buf_size)
{
    GetBitContext gb;
    int au_start_flag = 0, au_end_flag = 0, ocr_flag = 0, idle_flag = 0;
    int padding_flag = 0, padding_bits = 0, inst_bitrate_flag = 0;
    int dts_flag = -1, cts_flag = -1;
    int64_t dts = AV_NOPTS_VALUE, cts = AV_NOPTS_VALUE;

    init_get_bits(&gb, buf, buf_size*8);

    if (sl->use_au_start)
        au_start_flag = get_bits1(&gb);
    if (sl->use_au_end)
        au_end_flag = get_bits1(&gb);
    if (!sl->use_au_start && !sl->use_au_end)
        au_start_flag = au_end_flag = 1;
    if (sl->ocr_len > 0)
        ocr_flag = get_bits1(&gb);
    if (sl->use_idle)
        idle_flag = get_bits1(&gb);
    if (sl->use_padding)
        padding_flag = get_bits1(&gb);
    if (padding_flag)
        padding_bits = get_bits(&gb, 3);

    if (!idle_flag && (!padding_flag || padding_bits != 0)) {
        if (sl->packet_seq_num_len)
            skip_bits_long(&gb, sl->packet_seq_num_len);
        if (sl->degr_prior_len)
            if (get_bits1(&gb))
                skip_bits(&gb, sl->degr_prior_len);
        if (ocr_flag)
            skip_bits_long(&gb, sl->ocr_len);
        if (au_start_flag) {
            if (sl->use_rand_acc_pt)
                get_bits1(&gb);
            if (sl->au_seq_num_len > 0)
                skip_bits_long(&gb, sl->au_seq_num_len);
            if (sl->use_timestamps) {
                dts_flag = get_bits1(&gb);
                cts_flag = get_bits1(&gb);
            }
        }
        if (sl->inst_bitrate_len)
            inst_bitrate_flag = get_bits1(&gb);
        if (dts_flag == 1)
            dts = get_bits64(&gb, sl->timestamp_len);
        if (cts_flag == 1)
            cts = get_bits64(&gb, sl->timestamp_len);
        if (sl->au_len > 0)
            skip_bits_long(&gb, sl->au_len);
        if (inst_bitrate_flag)
            skip_bits_long(&gb, sl->inst_bitrate_len);
    }

    if (dts != AV_NOPTS_VALUE)
        pes->dts = dts;
    if (cts != AV_NOPTS_VALUE)
        pes->pts = cts;

    if (sl->timestamp_len && sl->timestamp_res)
        avpriv_set_pts_info(pes->st, sl->timestamp_len, 1, sl->timestamp_res);

    return (get_bits_count(&gb) + 7) >> 3;
}

/* return non zero if a packet could be constructed */
static int mpegts_push_data(MpegTSFilter *filter,
                            const uint8_t *buf, int buf_size, int is_start,
                            int64_t pos)
{
    PESContext *pes = filter->u.pes_filter.opaque;
    MpegTSContext *ts = pes->ts;
    const uint8_t *p;
    int len, code;

    if(!ts->pkt)
        return 0;

    if (is_start) {
        if (pes->state == MPEGTS_PAYLOAD && pes->data_index > 0) {
            new_pes_packet(pes, ts->pkt);
            ts->stop_parse = 1;
        }
        pes->state = MPEGTS_HEADER;
        pes->data_index = 0;
        pes->ts_packet_pos = pos;
    }
    p = buf;
    while (buf_size > 0) {
        switch(pes->state) {
        case MPEGTS_HEADER:
            len = PES_START_SIZE - pes->data_index;
            if (len > buf_size)
                len = buf_size;
            memcpy(pes->header + pes->data_index, p, len);
            pes->data_index += len;
            p += len;
            buf_size -= len;
            if (pes->data_index == PES_START_SIZE) {
                /* we got all the PES or section header. We can now
                   decide */
                if (pes->header[0] == 0x00 && pes->header[1] == 0x00 &&
                    pes->header[2] == 0x01) {
                    /* it must be an mpeg2 PES stream */
                    code = pes->header[3] | 0x100;
                    av_dlog(pes->stream, "pid=%x pes_code=%#x\n", pes->pid, code);

                    if ((pes->st && pes->st->discard == AVDISCARD_ALL) ||
                        code == 0x1be) /* padding_stream */
                        goto skip;

                    /* stream not present in PMT */
                    if (!pes->st) {
                        pes->st = avformat_new_stream(ts->stream, NULL);
                        if (!pes->st)
                            return AVERROR(ENOMEM);
                        pes->st->id = pes->pid;
                        mpegts_set_stream_info(pes->st, pes, 0, 0);
                    }

                    pes->total_size = AV_RB16(pes->header + 4);
                    /* NOTE: a zero total size means the PES size is
                       unbounded */
                    if (!pes->total_size)
                        pes->total_size = MAX_PES_PAYLOAD;

                    /* allocate pes buffer */
                    pes->buffer = av_malloc(pes->total_size+FF_INPUT_BUFFER_PADDING_SIZE);
                    if (!pes->buffer)
                        return AVERROR(ENOMEM);

                    if (code != 0x1bc && code != 0x1bf && /* program_stream_map, private_stream_2 */
                        code != 0x1f0 && code != 0x1f1 && /* ECM, EMM */
                        code != 0x1ff && code != 0x1f2 && /* program_stream_directory, DSMCC_stream */
                        code != 0x1f8) {                  /* ITU-T Rec. H.222.1 type E stream */
                        pes->state = MPEGTS_PESHEADER;
                        if (pes->st->codec->codec_id == CODEC_ID_NONE && !pes->st->request_probe) {
                            av_dlog(pes->stream, "pid=%x stream_type=%x probing\n",
                                    pes->pid, pes->stream_type);
                            pes->st->request_probe= 1;
                        }
                    } else {
                        pes->state = MPEGTS_PAYLOAD;
                        pes->data_index = 0;
                    }
                } else {
                    /* otherwise, it should be a table */
                    /* skip packet */
                skip:
                    pes->state = MPEGTS_SKIP;
                    continue;
                }
            }
            break;
            /**********************************************/
            /* PES packing parsing */
        case MPEGTS_PESHEADER:
            len = PES_HEADER_SIZE - pes->data_index;
            if (len < 0)
                return -1;
            if (len > buf_size)
                len = buf_size;
            memcpy(pes->header + pes->data_index, p, len);
            pes->data_index += len;
            p += len;
            buf_size -= len;
            if (pes->data_index == PES_HEADER_SIZE) {
                pes->pes_header_size = pes->header[8] + 9;
                pes->state = MPEGTS_PESHEADER_FILL;
            }
            break;
        case MPEGTS_PESHEADER_FILL:
            len = pes->pes_header_size - pes->data_index;
            if (len < 0)
                return -1;
            if (len > buf_size)
                len = buf_size;
            memcpy(pes->header + pes->data_index, p, len);
            pes->data_index += len;
            p += len;
            buf_size -= len;
            if (pes->data_index == pes->pes_header_size) {
                const uint8_t *r;
                unsigned int flags, pes_ext, skip;

                flags = pes->header[7];
                r = pes->header + 9;
                pes->pts = AV_NOPTS_VALUE;
                pes->dts = AV_NOPTS_VALUE;
                if ((flags & 0xc0) == 0x80) {
                    pes->dts = pes->pts = ff_parse_pes_pts(r);
                    r += 5;
                } else if ((flags & 0xc0) == 0xc0) {
                    pes->pts = ff_parse_pes_pts(r);
                    r += 5;
                    pes->dts = ff_parse_pes_pts(r);
                    r += 5;
                }
                pes->extended_stream_id = -1;
                if (flags & 0x01) { /* PES extension */
                    pes_ext = *r++;
                    /* Skip PES private data, program packet sequence counter and P-STD buffer */
                    skip = (pes_ext >> 4) & 0xb;
                    skip += skip & 0x9;
                    r += skip;
                    if ((pes_ext & 0x41) == 0x01 &&
                        (r + 2) <= (pes->header + pes->pes_header_size)) {
                        /* PES extension 2 */
                        if ((r[0] & 0x7f) > 0 && (r[1] & 0x80) == 0)
                            pes->extended_stream_id = r[1];
                    }
                }

                /* we got the full header. We parse it and get the payload */
                pes->state = MPEGTS_PAYLOAD;
                pes->data_index = 0;
                if (pes->stream_type == 0x12 && buf_size > 0) {
                    int sl_header_bytes = read_sl_header(pes, &pes->sl, p, buf_size);
                    pes->pes_header_size += sl_header_bytes;
                    p += sl_header_bytes;
                    buf_size -= sl_header_bytes;
                }
            }
            break;
        case MPEGTS_PAYLOAD:
            if (buf_size > 0 && pes->buffer) {
                if (pes->data_index > 0 && pes->data_index+buf_size > pes->total_size) {
                    new_pes_packet(pes, ts->pkt);
                    pes->total_size = MAX_PES_PAYLOAD;
                    pes->buffer = av_malloc(pes->total_size+FF_INPUT_BUFFER_PADDING_SIZE);
                    if (!pes->buffer)
                        return AVERROR(ENOMEM);
                    ts->stop_parse = 1;
                } else if (pes->data_index == 0 && buf_size > pes->total_size) {
                    // pes packet size is < ts size packet and pes data is padded with 0xff
                    // not sure if this is legal in ts but see issue #2392
                    buf_size = pes->total_size;
                }
                memcpy(pes->buffer+pes->data_index, p, buf_size);
                pes->data_index += buf_size;
            }
            buf_size = 0;
            /* emit complete packets with known packet size
             * decreases demuxer delay for infrequent packets like subtitles from
             * a couple of seconds to milliseconds for properly muxed files.
             * total_size is the number of bytes following pes_packet_length
             * in the pes header, i.e. not counting the first PES_START_SIZE bytes */
            if (!ts->stop_parse && pes->total_size < MAX_PES_PAYLOAD &&
                pes->pes_header_size + pes->data_index == pes->total_size + PES_START_SIZE) {
                ts->stop_parse = 1;
                new_pes_packet(pes, ts->pkt);
            }
            break;
        case MPEGTS_SKIP:
            buf_size = 0;
            break;
        }
    }

    return 0;
}

static PESContext *add_pes_stream(MpegTSContext *ts, int pid, int pcr_pid)
{
    MpegTSFilter *tss;
    PESContext *pes;

    /* if no pid found, then add a pid context */
    pes = av_mallocz(sizeof(PESContext));
    if (!pes)
        return 0;
    pes->ts = ts;
    pes->stream = ts->stream;
    pes->pid = pid;
    pes->pcr_pid = pcr_pid;
    pes->state = MPEGTS_SKIP;
    pes->pts = AV_NOPTS_VALUE;
    pes->dts = AV_NOPTS_VALUE;
    tss = mpegts_open_pes_filter(ts, pid, mpegts_push_data, pes);
    if (!tss) {
        av_free(pes);
        return 0;
    }
    return pes;
}

#define MAX_LEVEL 4
typedef struct {
    AVFormatContext *s;
    AVIOContext pb;
    Mp4Descr *descr;
    Mp4Descr *active_descr;
    int descr_count;
    int max_descr_count;
    int level;
} MP4DescrParseContext;

static int init_MP4DescrParseContext(
    MP4DescrParseContext *d, AVFormatContext *s, const uint8_t *buf,
    unsigned size, Mp4Descr *descr, int max_descr_count)
{
    int ret;
    if (size > (1<<30))
        return AVERROR_INVALIDDATA;

    if ((ret = ffio_init_context(&d->pb, (unsigned char*)buf, size, 0,
                          NULL, NULL, NULL, NULL)) < 0)
        return ret;

    d->s = s;
    d->level = 0;
    d->descr_count = 0;
    d->descr = descr;
    d->active_descr = NULL;
    d->max_descr_count = max_descr_count;

    return 0;
}

static void update_offsets(AVIOContext *pb, int64_t *off, int *len) {
    int64_t new_off = avio_tell(pb);
    (*len) -= new_off - *off;
    *off = new_off;
}

static int parse_mp4_descr(MP4DescrParseContext *d, int64_t off, int len,
                           int target_tag);

static int parse_mp4_descr_arr(MP4DescrParseContext *d, int64_t off, int len)
{
    while (len > 0) {
        if (parse_mp4_descr(d, off, len, 0) < 0)
            return -1;
        update_offsets(&d->pb, &off, &len);
    }
    return 0;
}

static int parse_MP4IODescrTag(MP4DescrParseContext *d, int64_t off, int len)
{
    avio_rb16(&d->pb); // ID
    avio_r8(&d->pb);
    avio_r8(&d->pb);
    avio_r8(&d->pb);
    avio_r8(&d->pb);
    avio_r8(&d->pb);
    update_offsets(&d->pb, &off, &len);
    return parse_mp4_descr_arr(d, off, len);
}

static int parse_MP4ODescrTag(MP4DescrParseContext *d, int64_t off, int len)
{
    int id_flags;
    if (len < 2)
        return 0;
    id_flags = avio_rb16(&d->pb);
    if (!(id_flags & 0x0020)) { //URL_Flag
        update_offsets(&d->pb, &off, &len);
        return parse_mp4_descr_arr(d, off, len); //ES_Descriptor[]
    } else {
        return 0;
    }
}

static int parse_MP4ESDescrTag(MP4DescrParseContext *d, int64_t off, int len)
{
    int es_id = 0;
    if (d->descr_count >= d->max_descr_count)
        return -1;
    ff_mp4_parse_es_descr(&d->pb, &es_id);
    d->active_descr = d->descr + (d->descr_count++);

    d->active_descr->es_id = es_id;
    update_offsets(&d->pb, &off, &len);
    parse_mp4_descr(d, off, len, MP4DecConfigDescrTag);
    update_offsets(&d->pb, &off, &len);
    if (len > 0)
        parse_mp4_descr(d, off, len, MP4SLDescrTag);
    d->active_descr = NULL;
    return 0;
}

static int parse_MP4DecConfigDescrTag(MP4DescrParseContext *d, int64_t off, int len)
{
    Mp4Descr *descr = d->active_descr;
    if (!descr)
        return -1;
    d->active_descr->dec_config_descr = av_malloc(len);
    if (!descr->dec_config_descr)
        return AVERROR(ENOMEM);
    descr->dec_config_descr_len = len;
    avio_read(&d->pb, descr->dec_config_descr, len);
    return 0;
}

static int parse_MP4SLDescrTag(MP4DescrParseContext *d, int64_t off, int len)
{
    Mp4Descr *descr = d->active_descr;
    int predefined;
    if (!descr)
        return -1;

    predefined = avio_r8(&d->pb);
    if (!predefined) {
        int lengths;
        int flags = avio_r8(&d->pb);
        descr->sl.use_au_start       = !!(flags & 0x80);
        descr->sl.use_au_end         = !!(flags & 0x40);
        descr->sl.use_rand_acc_pt    = !!(flags & 0x20);
        descr->sl.use_padding        = !!(flags & 0x08);
        descr->sl.use_timestamps     = !!(flags & 0x04);
        descr->sl.use_idle           = !!(flags & 0x02);
        descr->sl.timestamp_res      = avio_rb32(&d->pb);
                                       avio_rb32(&d->pb);
        descr->sl.timestamp_len      = avio_r8(&d->pb);
        descr->sl.ocr_len            = avio_r8(&d->pb);
        descr->sl.au_len             = avio_r8(&d->pb);
        descr->sl.inst_bitrate_len   = avio_r8(&d->pb);
        lengths                      = avio_rb16(&d->pb);
        descr->sl.degr_prior_len     = lengths >> 12;
        descr->sl.au_seq_num_len     = (lengths >> 7) & 0x1f;
        descr->sl.packet_seq_num_len = (lengths >> 2) & 0x1f;
    } else {
        av_log_missing_feature(d->s, "Predefined SLConfigDescriptor", 0);
    }
    return 0;
}

static int parse_mp4_descr(MP4DescrParseContext *d, int64_t off, int len,
                           int target_tag) {
    int tag;
    int len1 = ff_mp4_read_descr(d->s, &d->pb, &tag);
    update_offsets(&d->pb, &off, &len);
    if (len < 0 || len1 > len || len1 <= 0) {
        av_log(d->s, AV_LOG_ERROR, "Tag %x length violation new length %d bytes remaining %d\n", tag, len1, len);
        return -1;
    }

    if (d->level++ >= MAX_LEVEL) {
        av_log(d->s, AV_LOG_ERROR, "Maximum MP4 descriptor level exceeded\n");
        goto done;
    }

    if (target_tag && tag != target_tag) {
        av_log(d->s, AV_LOG_ERROR, "Found tag %x expected %x\n", tag, target_tag);
        goto done;
    }

    switch (tag) {
    case MP4IODescrTag:
        parse_MP4IODescrTag(d, off, len1);
        break;
    case MP4ODescrTag:
        parse_MP4ODescrTag(d, off, len1);
        break;
    case MP4ESDescrTag:
        parse_MP4ESDescrTag(d, off, len1);
        break;
    case MP4DecConfigDescrTag:
        parse_MP4DecConfigDescrTag(d, off, len1);
        break;
    case MP4SLDescrTag:
        parse_MP4SLDescrTag(d, off, len1);
        break;
    }

done:
    d->level--;
    avio_seek(&d->pb, off + len1, SEEK_SET);
    return 0;
}

static int mp4_read_iods(AVFormatContext *s, const uint8_t *buf, unsigned size,
                         Mp4Descr *descr, int *descr_count, int max_descr_count)
{
    MP4DescrParseContext d;
    if (init_MP4DescrParseContext(&d, s, buf, size, descr, max_descr_count) < 0)
        return -1;

    parse_mp4_descr(&d, avio_tell(&d.pb), size, MP4IODescrTag);

    *descr_count = d.descr_count;
    return 0;
}

static int mp4_read_od(AVFormatContext *s, const uint8_t *buf, unsigned size,
                       Mp4Descr *descr, int *descr_count, int max_descr_count)
{
    MP4DescrParseContext d;
    if (init_MP4DescrParseContext(&d, s, buf, size, descr, max_descr_count) < 0)
        return -1;

    parse_mp4_descr_arr(&d, avio_tell(&d.pb), size);

    *descr_count = d.descr_count;
    return 0;
}

static void m4sl_cb(MpegTSFilter *filter, const uint8_t *section, int section_len)
{
    MpegTSContext *ts = filter->u.section_filter.opaque;
    SectionHeader h;
    const uint8_t *p, *p_end;
    AVIOContext pb;
    Mp4Descr mp4_descr[MAX_MP4_DESCR_COUNT] = {{ 0 }};
    int mp4_descr_count = 0;
    int i, pid;
    AVFormatContext *s = ts->stream;

    p_end = section + section_len - 4;
    p = section;
    if (parse_section_header(&h, &p, p_end) < 0)
        return;
    if (h.tid != M4OD_TID)
        return;

    mp4_read_od(s, p, (unsigned)(p_end - p), mp4_descr, &mp4_descr_count, MAX_MP4_DESCR_COUNT);

    for (pid = 0; pid < NB_PID_MAX; pid++) {
        if (!ts->pids[pid])
             continue;
        for (i = 0; i < mp4_descr_count; i++) {
            PESContext *pes;
            AVStream *st;
            if (ts->pids[pid]->es_id != mp4_descr[i].es_id)
                continue;
            if (!(ts->pids[pid] && ts->pids[pid]->type == MPEGTS_PES)) {
                av_log(s, AV_LOG_ERROR, "pid %x is not PES\n", pid);
                continue;
            }
            pes = ts->pids[pid]->u.pes_filter.opaque;
            st = pes->st;
            if (!st) {
                continue;
            }

            pes->sl = mp4_descr[i].sl;

            ffio_init_context(&pb, mp4_descr[i].dec_config_descr,
                              mp4_descr[i].dec_config_descr_len, 0, NULL, NULL, NULL, NULL);
            ff_mp4_read_dec_config_descr(s, st, &pb);
            if (st->codec->codec_id == CODEC_ID_AAC &&
                st->codec->extradata_size > 0)
                st->need_parsing = 0;
            if (st->codec->codec_id == CODEC_ID_H264 &&
                st->codec->extradata_size > 0)
                st->need_parsing = 0;

            if (st->codec->codec_id <= CODEC_ID_NONE) {
            } else if (st->codec->codec_id < CODEC_ID_FIRST_AUDIO) {
                st->codec->codec_type = AVMEDIA_TYPE_VIDEO;
            } else if (st->codec->codec_id < CODEC_ID_FIRST_SUBTITLE) {
                st->codec->codec_type = AVMEDIA_TYPE_AUDIO;
            } else if (st->codec->codec_id < CODEC_ID_FIRST_UNKNOWN) {
                st->codec->codec_type = AVMEDIA_TYPE_SUBTITLE;
            }
        }
    }
    for (i = 0; i < mp4_descr_count; i++)
        av_free(mp4_descr[i].dec_config_descr);
}

int ff_parse_mpeg2_descriptor(AVFormatContext *fc, AVStream *st, int stream_type,
                              const uint8_t **pp, const uint8_t *desc_list_end,
                              Mp4Descr *mp4_descr, int mp4_descr_count, int pid,
                              MpegTSContext *ts)
{
    const uint8_t *desc_end;
    int desc_len, desc_tag, desc_es_id;
    char language[252];
    int i;

    desc_tag = get8(pp, desc_list_end);
    if (desc_tag < 0)
        return -1;
    desc_len = get8(pp, desc_list_end);
    if (desc_len < 0)
        return -1;
    desc_end = *pp + desc_len;
    if (desc_end > desc_list_end)
        return -1;

    av_dlog(fc, "tag: 0x%02x len=%d\n", desc_tag, desc_len);

    if (st->codec->codec_id == CODEC_ID_NONE &&
        stream_type == STREAM_TYPE_PRIVATE_DATA)
        mpegts_find_stream_type(st, desc_tag, DESC_types);

    switch(desc_tag) {
    case 0x1E: /* SL descriptor */
        desc_es_id = get16(pp, desc_end);
        if (ts && ts->pids[pid])
            ts->pids[pid]->es_id = desc_es_id;
        for (i = 0; i < mp4_descr_count; i++)
        if (mp4_descr[i].dec_config_descr_len &&
            mp4_descr[i].es_id == desc_es_id) {
            AVIOContext pb;
            ffio_init_context(&pb, mp4_descr[i].dec_config_descr,
                          mp4_descr[i].dec_config_descr_len, 0, NULL, NULL, NULL, NULL);
            ff_mp4_read_dec_config_descr(fc, st, &pb);
            if (st->codec->codec_id == CODEC_ID_AAC &&
                st->codec->extradata_size > 0)
                st->need_parsing = 0;
            if (st->codec->codec_id == CODEC_ID_MPEG4SYSTEMS)
                mpegts_open_section_filter(ts, pid, m4sl_cb, ts, 1);
        }
        break;
    case 0x1F: /* FMC descriptor */
        get16(pp, desc_end);
        if (mp4_descr_count > 0 && (st->codec->codec_id == CODEC_ID_AAC_LATM || st->request_probe>0) &&
            mp4_descr->dec_config_descr_len && mp4_descr->es_id == pid) {
            AVIOContext pb;
            ffio_init_context(&pb, mp4_descr->dec_config_descr,
                          mp4_descr->dec_config_descr_len, 0, NULL, NULL, NULL, NULL);
            ff_mp4_read_dec_config_descr(fc, st, &pb);
            if (st->codec->codec_id == CODEC_ID_AAC &&
                st->codec->extradata_size > 0){
                st->request_probe= st->need_parsing = 0;
                st->codec->codec_type= AVMEDIA_TYPE_AUDIO;
            }
        }
        break;
    case 0x56: /* DVB teletext descriptor */
        language[0] = get8(pp, desc_end);
        language[1] = get8(pp, desc_end);
        language[2] = get8(pp, desc_end);
        language[3] = 0;
        av_dict_set(&st->metadata, "language", language, 0);
        break;
    case 0x59: /* subtitling descriptor */
        language[0] = get8(pp, desc_end);
        language[1] = get8(pp, desc_end);
        language[2] = get8(pp, desc_end);
        language[3] = 0;
        /* hearing impaired subtitles detection */
        switch(get8(pp, desc_end)) {
        case 0x20: /* DVB subtitles (for the hard of hearing) with no monitor aspect ratio criticality */
        case 0x21: /* DVB subtitles (for the hard of hearing) for display on 4:3 aspect ratio monitor */
        case 0x22: /* DVB subtitles (for the hard of hearing) for display on 16:9 aspect ratio monitor */
        case 0x23: /* DVB subtitles (for the hard of hearing) for display on 2.21:1 aspect ratio monitor */
        case 0x24: /* DVB subtitles (for the hard of hearing) for display on a high definition monitor */
        case 0x25: /* DVB subtitles (for the hard of hearing) with plano-stereoscopic disparity for display on a high definition monitor */
            st->disposition |= AV_DISPOSITION_HEARING_IMPAIRED;
            break;
        }
        if (st->codec->extradata) {
            if (st->codec->extradata_size == 4 && memcmp(st->codec->extradata, *pp, 4))
                av_log_ask_for_sample(fc, "DVB sub with multiple IDs\n");
        } else {
            st->codec->extradata = av_malloc(4 + FF_INPUT_BUFFER_PADDING_SIZE);
            if (st->codec->extradata) {
                st->codec->extradata_size = 4;
                memcpy(st->codec->extradata, *pp, 4);
            }
        }
        *pp += 4;
        av_dict_set(&st->metadata, "language", language, 0);
        break;
    case 0x0a: /* ISO 639 language descriptor */
        for (i = 0; i + 4 <= desc_len; i += 4) {
            language[i + 0] = get8(pp, desc_end);
            language[i + 1] = get8(pp, desc_end);
            language[i + 2] = get8(pp, desc_end);
            language[i + 3] = ',';
        switch (get8(pp, desc_end)) {
            case 0x01: st->disposition |= AV_DISPOSITION_CLEAN_EFFECTS; break;
            case 0x02: st->disposition |= AV_DISPOSITION_HEARING_IMPAIRED; break;
            case 0x03: st->disposition |= AV_DISPOSITION_VISUAL_IMPAIRED; break;
        }
        }
        if (i) {
            language[i - 1] = 0;
            av_dict_set(&st->metadata, "language", language, 0);
        }
        break;
    case 0x05: /* registration descriptor */
        st->codec->codec_tag = bytestream_get_le32(pp);
        av_dlog(fc, "reg_desc=%.4s\n", (char*)&st->codec->codec_tag);
        if (st->codec->codec_id == CODEC_ID_NONE)
            mpegts_find_stream_type(st, st->codec->codec_tag, REGD_types);
        break;
    case 0x52: /* stream identifier descriptor */
        st->stream_identifier = 1 + get8(pp, desc_end);
        break;
    default:
        break;
    }
    *pp = desc_end;
    return 0;
}

static void pmt_cb(MpegTSFilter *filter, const uint8_t *section, int section_len)
{
    MpegTSContext *ts = filter->u.section_filter.opaque;
    SectionHeader h1, *h = &h1;
    PESContext *pes;
    AVStream *st;
    const uint8_t *p, *p_end, *desc_list_end;
    int program_info_length, pcr_pid, pid, stream_type;
    int desc_list_len;
    uint32_t prog_reg_desc = 0; /* registration descriptor */

    Mp4Descr mp4_descr[MAX_MP4_DESCR_COUNT] = {{ 0 }};
    int mp4_descr_count = 0;
    int i;

    av_dlog(ts->stream, "PMT: len %i\n", section_len);
    hex_dump_debug(ts->stream, (uint8_t *)section, section_len);

    p_end = section + section_len - 4;
    p = section;
    if (parse_section_header(h, &p, p_end) < 0)
        return;

    av_dlog(ts->stream, "sid=0x%x sec_num=%d/%d\n",
           h->id, h->sec_num, h->last_sec_num);

    if (h->tid != PMT_TID)
        return;

    clear_program(ts, h->id);
    pcr_pid = get16(&p, p_end);
    if (pcr_pid < 0)
        return;
    pcr_pid &= 0x1fff;
    add_pid_to_pmt(ts, h->id, pcr_pid);
    set_pcr_pid(ts->stream, h->id, pcr_pid);

    av_dlog(ts->stream, "pcr_pid=0x%x\n", pcr_pid);

    program_info_length = get16(&p, p_end);
    if (program_info_length < 0)
        return;
    program_info_length &= 0xfff;
    while(program_info_length >= 2) {
        uint8_t tag, len;
        tag = get8(&p, p_end);
        len = get8(&p, p_end);

        av_dlog(ts->stream, "program tag: 0x%02x len=%d\n", tag, len);

        if(len > program_info_length - 2)
            //something else is broken, exit the program_descriptors_loop
            break;
        program_info_length -= len + 2;
        if (tag == 0x1d) { // IOD descriptor
            get8(&p, p_end); // scope
            get8(&p, p_end); // label
            len -= 2;
            mp4_read_iods(ts->stream, p, len, mp4_descr + mp4_descr_count,
                          &mp4_descr_count, MAX_MP4_DESCR_COUNT);
        } else if (tag == 0x05 && len >= 4) { // registration descriptor
            prog_reg_desc = bytestream_get_le32(&p);
            len -= 4;
        }
        p += len;
    }
    p += program_info_length;
    if (p >= p_end)
        goto out;

    // stop parsing after pmt, we found header
    if (!ts->stream->nb_streams)
        ts->stop_parse = 2;

    for(;;) {
        st = 0;
        pes = NULL;
        stream_type = get8(&p, p_end);
        if (stream_type < 0)
            break;
        pid = get16(&p, p_end);
        if (pid < 0)
            break;
        pid &= 0x1fff;

        /* now create stream */
        if (ts->pids[pid] && ts->pids[pid]->type == MPEGTS_PES) {
            pes = ts->pids[pid]->u.pes_filter.opaque;
            if (!pes->st) {
                pes->st = avformat_new_stream(pes->stream, NULL);
                pes->st->id = pes->pid;
            }
            st = pes->st;
        } else if (stream_type != 0x13) {
            if (ts->pids[pid]) mpegts_close_filter(ts, ts->pids[pid]); //wrongly added sdt filter probably
            pes = add_pes_stream(ts, pid, pcr_pid);
            if (pes) {
                st = avformat_new_stream(pes->stream, NULL);
                st->id = pes->pid;
            }
        } else {
            int idx = ff_find_stream_index(ts->stream, pid);
            if (idx >= 0) {
                st = ts->stream->streams[idx];
            } else {
                st = avformat_new_stream(ts->stream, NULL);
                st->id = pid;
                st->codec->codec_type = AVMEDIA_TYPE_DATA;
            }
        }

        if (!st)
            goto out;

        if (pes && !pes->stream_type)
            mpegts_set_stream_info(st, pes, stream_type, prog_reg_desc);

        add_pid_to_pmt(ts, h->id, pid);

        ff_program_add_stream_index(ts->stream, h->id, st->index);

        desc_list_len = get16(&p, p_end);
        if (desc_list_len < 0)
            break;
        desc_list_len &= 0xfff;
        desc_list_end = p + desc_list_len;
        if (desc_list_end > p_end)
            break;
        for(;;) {
            if (ff_parse_mpeg2_descriptor(ts->stream, st, stream_type, &p, desc_list_end,
                mp4_descr, mp4_descr_count, pid, ts) < 0)
                break;

            if (pes && prog_reg_desc == AV_RL32("HDMV") && stream_type == 0x83 && pes->sub_st) {
                ff_program_add_stream_index(ts->stream, h->id, pes->sub_st->index);
                pes->sub_st->codec->codec_tag = st->codec->codec_tag;
            }
        }
        p = desc_list_end;
    }

 out:
    for (i = 0; i < mp4_descr_count; i++)
        av_free(mp4_descr[i].dec_config_descr);
}

static void pat_cb(MpegTSFilter *filter, const uint8_t *section, int section_len)
{
    MpegTSContext *ts = filter->u.section_filter.opaque;
    SectionHeader h1, *h = &h1;
    const uint8_t *p, *p_end;
    int sid, pmt_pid;
    AVProgram *program;

    av_dlog(ts->stream, "PAT:\n");
    hex_dump_debug(ts->stream, (uint8_t *)section, section_len);

    p_end = section + section_len - 4;
    p = section;
    if (parse_section_header(h, &p, p_end) < 0)
        return;
    if (h->tid != PAT_TID)
        return;

    ts->stream->ts_id = h->id;

    clear_programs(ts);
    for(;;) {
        sid = get16(&p, p_end);
        if (sid < 0)
            break;
        pmt_pid = get16(&p, p_end);
        if (pmt_pid < 0)
            break;
        pmt_pid &= 0x1fff;

        av_dlog(ts->stream, "sid=0x%x pid=0x%x\n", sid, pmt_pid);

        if (sid == 0x0000) {
            /* NIT info */
        } else {
            program = av_new_program(ts->stream, sid);
            program->program_num = sid;
            program->pmt_pid = pmt_pid;
            if (ts->pids[pmt_pid])
                mpegts_close_filter(ts, ts->pids[pmt_pid]);
            mpegts_open_section_filter(ts, pmt_pid, pmt_cb, ts, 1);
            add_pat_entry(ts, sid);
            add_pid_to_pmt(ts, sid, 0); //add pat pid to program
            add_pid_to_pmt(ts, sid, pmt_pid);
        }
    }
}

static void sdt_cb(MpegTSFilter *filter, const uint8_t *section, int section_len)
{
    MpegTSContext *ts = filter->u.section_filter.opaque;
    SectionHeader h1, *h = &h1;
    const uint8_t *p, *p_end, *desc_list_end, *desc_end;
    int onid, val, sid, desc_list_len, desc_tag, desc_len, service_type;
    char *name, *provider_name;

    av_dlog(ts->stream, "SDT:\n");
    hex_dump_debug(ts->stream, (uint8_t *)section, section_len);

    p_end = section + section_len - 4;
    p = section;
    if (parse_section_header(h, &p, p_end) < 0)
        return;
    if (h->tid != SDT_TID)
        return;
    onid = get16(&p, p_end);
    if (onid < 0)
        return;
    val = get8(&p, p_end);
    if (val < 0)
        return;
    for(;;) {
        sid = get16(&p, p_end);
        if (sid < 0)
            break;
        val = get8(&p, p_end);
        if (val < 0)
            break;
        desc_list_len = get16(&p, p_end);
        if (desc_list_len < 0)
            break;
        desc_list_len &= 0xfff;
        desc_list_end = p + desc_list_len;
        if (desc_list_end > p_end)
            break;
        for(;;) {
            desc_tag = get8(&p, desc_list_end);
            if (desc_tag < 0)
                break;
            desc_len = get8(&p, desc_list_end);
            desc_end = p + desc_len;
            if (desc_end > desc_list_end)
                break;

            av_dlog(ts->stream, "tag: 0x%02x len=%d\n",
                   desc_tag, desc_len);

            switch(desc_tag) {
            case 0x48:
                service_type = get8(&p, p_end);
                if (service_type < 0)
                    break;
                provider_name = getstr8(&p, p_end);
                if (!provider_name)
                    break;
                name = getstr8(&p, p_end);
                if (name) {
                    AVProgram *program = av_new_program(ts->stream, sid);
                    if(program) {
                        av_dict_set(&program->metadata, "service_name", name, 0);
                        av_dict_set(&program->metadata, "service_provider", provider_name, 0);
                    }
                }
                av_free(name);
                av_free(provider_name);
                break;
            default:
                break;
            }
            p = desc_end;
        }
        p = desc_list_end;
    }
}

/* handle one TS packet */
static int handle_packet(MpegTSContext *ts, const uint8_t *packet)
{
    AVFormatContext *s = ts->stream;
    MpegTSFilter *tss;
    int len, pid, cc, expected_cc, cc_ok, afc, is_start, is_discontinuity,
        has_adaptation, has_payload;
    const uint8_t *p, *p_end;
    int64_t pos;

    pid = AV_RB16(packet + 1) & 0x1fff;
    if(pid && discard_pid(ts, pid))
        return 0;
    is_start = packet[1] & 0x40;
    tss = ts->pids[pid];
    if (ts->auto_guess && tss == NULL && is_start) {
        add_pes_stream(ts, pid, -1);
        tss = ts->pids[pid];
    }
    if (!tss)
        return 0;

    afc = (packet[3] >> 4) & 3;
    if (afc == 0) /* reserved value */
        return 0;
    has_adaptation = afc & 2;
    has_payload = afc & 1;
    is_discontinuity = has_adaptation
                && packet[4] != 0 /* with length > 0 */
                && (packet[5] & 0x80); /* and discontinuity indicated */

    /* continuity check (currently not used) */
    cc = (packet[3] & 0xf);
    expected_cc = has_payload ? (tss->last_cc + 1) & 0x0f : tss->last_cc;
    cc_ok = pid == 0x1FFF // null packet PID
            || is_discontinuity
            || tss->last_cc < 0
            || expected_cc == cc;

    tss->last_cc = cc;
    if (!cc_ok) {
        av_log(ts->stream, AV_LOG_DEBUG,
               "Continuity check failed for pid %d expected %d got %d\n",
               pid, expected_cc, cc);
        if(tss->type == MPEGTS_PES) {
            PESContext *pc = tss->u.pes_filter.opaque;
            pc->flags |= AV_PKT_FLAG_CORRUPT;
        }
    }

    if (!has_payload)
        return 0;
    p = packet + 4;
    if (has_adaptation) {
        /* skip adaptation field */
        p += p[0] + 1;
    }
    /* if past the end of packet, ignore */
    p_end = packet + TS_PACKET_SIZE;
    if (p >= p_end)
        return 0;

    pos = avio_tell(ts->stream->pb);
    ts->pos47= pos % ts->raw_packet_size;

    if (tss->type == MPEGTS_SECTION) {
        if (is_start) {
            /* pointer field present */
            len = *p++;
            if (p + len > p_end)
                return 0;
            if (len && cc_ok) {
                /* write remaining section bytes */
                write_section_data(s, tss,
                                   p, len, 0);
                /* check whether filter has been closed */
                if (!ts->pids[pid])
                    return 0;
            }
            p += len;
            if (p < p_end) {
                write_section_data(s, tss,
                                   p, p_end - p, 1);
            }
        } else {
            if (cc_ok) {
                write_section_data(s, tss,
                                   p, p_end - p, 0);
            }
        }
    } else {
        int ret;
        // Note: The position here points actually behind the current packet.
        if ((ret = tss->u.pes_filter.pes_cb(tss, p, p_end - p, is_start,
                                            pos - ts->raw_packet_size)) < 0)
            return ret;
    }

    return 0;
}

/* XXX: try to find a better synchro over several packets (use
   get_packet_size() ?) */
static int mpegts_resync(AVFormatContext *s)
{
    AVIOContext *pb = s->pb;
    int c, i;

    for(i = 0;i < MAX_RESYNC_SIZE; i++) {
        c = avio_r8(pb);
        if (url_feof(pb))
            return -1;
        if (c == 0x47) {
            avio_seek(pb, -1, SEEK_CUR);
            return 0;
        }
    }
    av_log(s, AV_LOG_ERROR, "max resync size reached, could not find sync byte\n");
    /* no sync found */
    return -1;
}

/* return -1 if error or EOF. Return 0 if OK. */
static int read_packet(AVFormatContext *s, uint8_t *buf, int raw_packet_size)
{
    AVIOContext *pb = s->pb;
    int skip, len;

    for(;;) {
        len = avio_read(pb, buf, TS_PACKET_SIZE);
        if (len != TS_PACKET_SIZE)
            return len < 0 ? len : AVERROR_EOF;
        /* check packet sync byte */
        if (buf[0] != 0x47) {
            /* find a new packet start */
            avio_seek(pb, -TS_PACKET_SIZE, SEEK_CUR);
            if (mpegts_resync(s) < 0)
                return AVERROR(EAGAIN);
            else
                continue;
        } else {
            skip = raw_packet_size - TS_PACKET_SIZE;
            if (skip > 0)
                avio_skip(pb, skip);
            break;
        }
    }
    return 0;
}

static int handle_packets(MpegTSContext *ts, int nb_packets)
{
    AVFormatContext *s = ts->stream;
    uint8_t packet[TS_PACKET_SIZE + FF_INPUT_BUFFER_PADDING_SIZE];
    int packet_num, ret = 0;

    if (avio_tell(s->pb) != ts->last_pos) {
        int i;
        av_dlog(ts->stream, "Skipping after seek\n");
        /* seek detected, flush pes buffer */
        for (i = 0; i < NB_PID_MAX; i++) {
            if (ts->pids[i]) {
                if (ts->pids[i]->type == MPEGTS_PES) {
                   PESContext *pes = ts->pids[i]->u.pes_filter.opaque;
                   av_freep(&pes->buffer);
                   pes->data_index = 0;
                   pes->state = MPEGTS_SKIP; /* skip until pes header */
                }
                ts->pids[i]->last_cc = -1;
            }
        }
    }

    ts->stop_parse = 0;
    packet_num = 0;
    memset(packet + TS_PACKET_SIZE, 0, FF_INPUT_BUFFER_PADDING_SIZE);
    for(;;) {
        packet_num++;
        if (nb_packets != 0 && packet_num >= nb_packets ||
            ts->stop_parse > 1) {
            ret = AVERROR(EAGAIN);
            break;
        }
        if (ts->stop_parse > 0)
            break;

        ret = read_packet(s, packet, ts->raw_packet_size);
        if (ret != 0)
            break;
        ret = handle_packet(ts, packet);
        if (ret != 0)
            break;
    }
    ts->last_pos = avio_tell(s->pb);
    return ret;
}

static int mpegts_probe(AVProbeData *p)
{
    const int size= p->buf_size;
    int score, fec_score, dvhs_score;
    int check_count= size / TS_FEC_PACKET_SIZE;
#define CHECK_COUNT 10

    if (check_count < CHECK_COUNT)
        return -1;

    score     = analyze(p->buf, TS_PACKET_SIZE     *check_count, TS_PACKET_SIZE     , NULL)*CHECK_COUNT/check_count;
    dvhs_score= analyze(p->buf, TS_DVHS_PACKET_SIZE*check_count, TS_DVHS_PACKET_SIZE, NULL)*CHECK_COUNT/check_count;
    fec_score = analyze(p->buf, TS_FEC_PACKET_SIZE *check_count, TS_FEC_PACKET_SIZE , NULL)*CHECK_COUNT/check_count;
//    av_log(NULL, AV_LOG_DEBUG, "score: %d, dvhs_score: %d, fec_score: %d \n", score, dvhs_score, fec_score);

// we need a clear definition for the returned score otherwise things will become messy sooner or later
    if     (score > fec_score && score > dvhs_score && score > 6) return AVPROBE_SCORE_MAX + score     - CHECK_COUNT;
    else if(dvhs_score > score && dvhs_score > fec_score && dvhs_score > 6) return AVPROBE_SCORE_MAX + dvhs_score  - CHECK_COUNT;
    else if(                 fec_score > 6) return AVPROBE_SCORE_MAX + fec_score - CHECK_COUNT;
    else                                    return -1;
}

/* return the 90kHz PCR and the extension for the 27MHz PCR. return
   (-1) if not available */
static int parse_pcr(int64_t *ppcr_high, int *ppcr_low,
                     const uint8_t *packet)
{
    int afc, len, flags;
    const uint8_t *p;
    unsigned int v;

    afc = (packet[3] >> 4) & 3;
    if (afc <= 1)
        return -1;
    p = packet + 4;
    len = p[0];
    p++;
    if (len == 0)
        return -1;
    flags = *p++;
    len--;
    if (!(flags & 0x10))
        return -1;
    if (len < 6)
        return -1;
    v = AV_RB32(p);
    *ppcr_high = ((int64_t)v << 1) | (p[4] >> 7);
    *ppcr_low = ((p[4] & 1) << 8) | p[5];
    return 0;
}

static int mpegts_read_header(AVFormatContext *s)
{
    MpegTSContext *ts = s->priv_data;
    AVIOContext *pb = s->pb;
    uint8_t buf[8*1024]={0};
    int len;
    int64_t pos;

    /* read the first 8192 bytes to get packet size */
    pos = avio_tell(pb);
    len = avio_read(pb, buf, sizeof(buf));
    ts->raw_packet_size = get_packet_size(buf, len);
    if (ts->raw_packet_size <= 0) {
        av_log(s, AV_LOG_WARNING, "Could not detect TS packet size, defaulting to non-FEC/DVHS\n");
        ts->raw_packet_size = TS_PACKET_SIZE;
    }
    ts->stream = s;
    ts->auto_guess = 0;

    if (s->iformat == &ff_mpegts_demuxer) {
        /* normal demux */

        /* first do a scan to get all the services */
        /* NOTE: We attempt to seek on non-seekable files as well, as the
         * probe buffer usually is big enough. Only warn if the seek failed
         * on files where the seek should work. */
        if (avio_seek(pb, pos, SEEK_SET) < 0)
            av_log(s, pb->seekable ? AV_LOG_ERROR : AV_LOG_INFO, "Unable to seek back to the start\n");

        mpegts_open_section_filter(ts, SDT_PID, sdt_cb, ts, 1);

        mpegts_open_section_filter(ts, PAT_PID, pat_cb, ts, 1);

        handle_packets(ts, s->probesize / ts->raw_packet_size);
        /* if could not find service, enable auto_guess */

        ts->auto_guess = 1;

        av_dlog(ts->stream, "tuning done\n");

        s->ctx_flags |= AVFMTCTX_NOHEADER;
    } else {
        AVStream *st;
        int pcr_pid, pid, nb_packets, nb_pcrs, ret, pcr_l;
        int64_t pcrs[2], pcr_h;
        int packet_count[2];
        uint8_t packet[TS_PACKET_SIZE];

        /* only read packets */

        st = avformat_new_stream(s, NULL);
        if (!st)
            goto fail;
        avpriv_set_pts_info(st, 60, 1, 27000000);
        st->codec->codec_type = AVMEDIA_TYPE_DATA;
        st->codec->codec_id = CODEC_ID_MPEG2TS;

        /* we iterate until we find two PCRs to estimate the bitrate */
        pcr_pid = -1;
        nb_pcrs = 0;
        nb_packets = 0;
        for(;;) {
            ret = read_packet(s, packet, ts->raw_packet_size);
            if (ret < 0)
                return -1;
            pid = AV_RB16(packet + 1) & 0x1fff;
            if ((pcr_pid == -1 || pcr_pid == pid) &&
                parse_pcr(&pcr_h, &pcr_l, packet) == 0) {
                pcr_pid = pid;
                packet_count[nb_pcrs] = nb_packets;
                pcrs[nb_pcrs] = pcr_h * 300 + pcr_l;
                nb_pcrs++;
                if (nb_pcrs >= 2)
                    break;
            }
            nb_packets++;
        }

        /* NOTE1: the bitrate is computed without the FEC */
        /* NOTE2: it is only the bitrate of the start of the stream */
        ts->pcr_incr = (pcrs[1] - pcrs[0]) / (packet_count[1] - packet_count[0]);
        ts->cur_pcr = pcrs[0] - ts->pcr_incr * packet_count[0];
        s->bit_rate = (TS_PACKET_SIZE * 8) * 27e6 / ts->pcr_incr;
        st->codec->bit_rate = s->bit_rate;
        st->start_time = ts->cur_pcr;
        av_dlog(ts->stream, "start=%0.3f pcr=%0.3f incr=%d\n",
                st->start_time / 1000000.0, pcrs[0] / 27e6, ts->pcr_incr);
    }

    avio_seek(pb, pos, SEEK_SET);
    return 0;
 fail:
    return -1;
}

#define MAX_PACKET_READAHEAD ((128 * 1024) / 188)

static int mpegts_raw_read_packet(AVFormatContext *s,
                                  AVPacket *pkt)
{
    MpegTSContext *ts = s->priv_data;
    int ret, i;
    int64_t pcr_h, next_pcr_h, pos;
    int pcr_l, next_pcr_l;
    uint8_t pcr_buf[12];

    if (av_new_packet(pkt, TS_PACKET_SIZE) < 0)
        return AVERROR(ENOMEM);
    pkt->pos= avio_tell(s->pb);
    ret = read_packet(s, pkt->data, ts->raw_packet_size);
    if (ret < 0) {
        av_free_packet(pkt);
        return ret;
    }
    if (ts->mpeg2ts_compute_pcr) {
        /* compute exact PCR for each packet */
        if (parse_pcr(&pcr_h, &pcr_l, pkt->data) == 0) {
            /* we read the next PCR (XXX: optimize it by using a bigger buffer */
            pos = avio_tell(s->pb);
            for(i = 0; i < MAX_PACKET_READAHEAD; i++) {
                avio_seek(s->pb, pos + i * ts->raw_packet_size, SEEK_SET);
                avio_read(s->pb, pcr_buf, 12);
                if (parse_pcr(&next_pcr_h, &next_pcr_l, pcr_buf) == 0) {
                    /* XXX: not precise enough */
                    ts->pcr_incr = ((next_pcr_h - pcr_h) * 300 + (next_pcr_l - pcr_l)) /
                        (i + 1);
                    break;
                }
            }
            avio_seek(s->pb, pos, SEEK_SET);
            /* no next PCR found: we use previous increment */
            ts->cur_pcr = pcr_h * 300 + pcr_l;
        }
        pkt->pts = ts->cur_pcr;
        pkt->duration = ts->pcr_incr;
        ts->cur_pcr += ts->pcr_incr;
    }
    pkt->stream_index = 0;
    return 0;
}

static int mpegts_read_packet(AVFormatContext *s,
                              AVPacket *pkt)
{
    MpegTSContext *ts = s->priv_data;
    int ret, i;

    pkt->size = -1;
    ts->pkt = pkt;
    ret = handle_packets(ts, 0);
    if (ret < 0) {
        /* flush pes data left */
        for (i = 0; i < NB_PID_MAX; i++) {
            if (ts->pids[i] && ts->pids[i]->type == MPEGTS_PES) {
                PESContext *pes = ts->pids[i]->u.pes_filter.opaque;
                if (pes->state == MPEGTS_PAYLOAD && pes->data_index > 0) {
                    new_pes_packet(pes, pkt);
                    pes->state = MPEGTS_SKIP;
                    ret = 0;
                    break;
                }
            }
        }
    }

    if (!ret && pkt->size < 0)
        ret = AVERROR(EINTR);
    return ret;
}

static int mpegts_read_close(AVFormatContext *s)
{
    MpegTSContext *ts = s->priv_data;
    int i;

    clear_programs(ts);

    for(i=0;i<NB_PID_MAX;i++)
        if (ts->pids[i]) mpegts_close_filter(ts, ts->pids[i]);

    return 0;
}

static av_unused int64_t mpegts_get_pcr(AVFormatContext *s, int stream_index,
                              int64_t *ppos, int64_t pos_limit)
{
    MpegTSContext *ts = s->priv_data;
    int64_t pos, timestamp;
    uint8_t buf[TS_PACKET_SIZE];
    int pcr_l, pcr_pid = ((PESContext*)s->streams[stream_index]->priv_data)->pcr_pid;
    pos = ((*ppos  + ts->raw_packet_size - 1 - ts->pos47) / ts->raw_packet_size) * ts->raw_packet_size + ts->pos47;
    while(pos < pos_limit) {
        if (avio_seek(s->pb, pos, SEEK_SET) < 0)
            return AV_NOPTS_VALUE;
        if (avio_read(s->pb, buf, TS_PACKET_SIZE) != TS_PACKET_SIZE)
            return AV_NOPTS_VALUE;
        if (buf[0] != 0x47) {
            if (mpegts_resync(s) < 0)
                return AV_NOPTS_VALUE;
            pos = avio_tell(s->pb);
            continue;
        }
        if ((pcr_pid < 0 || (AV_RB16(buf + 1) & 0x1fff) == pcr_pid) &&
            parse_pcr(&timestamp, &pcr_l, buf) == 0) {
            *ppos = pos;
            return timestamp;
        }
        pos += ts->raw_packet_size;
    }

    return AV_NOPTS_VALUE;
}

static int64_t mpegts_get_dts(AVFormatContext *s, int stream_index,
                              int64_t *ppos, int64_t pos_limit)
{
    MpegTSContext *ts = s->priv_data;
    int64_t pos;
    pos = ((*ppos  + ts->raw_packet_size - 1 - ts->pos47) / ts->raw_packet_size) * ts->raw_packet_size + ts->pos47;
    ff_read_frame_flush(s);
    if (avio_seek(s->pb, pos, SEEK_SET) < 0)
        return AV_NOPTS_VALUE;
    while(pos < pos_limit) {
        int ret;
        AVPacket pkt;
        av_init_packet(&pkt);
        ret= av_read_frame(s, &pkt);
        if(ret < 0)
            return AV_NOPTS_VALUE;
        av_free_packet(&pkt);
        if(pkt.dts != AV_NOPTS_VALUE && pkt.pos >= 0){
            ff_reduce_index(s, pkt.stream_index);
            av_add_index_entry(s->streams[pkt.stream_index], pkt.pos, pkt.dts, 0, 0, AVINDEX_KEYFRAME /* FIXME keyframe? */);
            if(pkt.stream_index == stream_index){
                *ppos= pkt.pos;
                return pkt.dts;
            }
        }
        pos = pkt.pos;
    }

    return AV_NOPTS_VALUE;
}

<<<<<<< HEAD
#ifdef USE_SYNCPOINT_SEARCH

static int read_seek2(AVFormatContext *s,
                      int stream_index,
                      int64_t min_ts,
                      int64_t target_ts,
                      int64_t max_ts,
                      int flags)
{
    int64_t pos;

    int64_t ts_ret, ts_adj;
    int stream_index_gen_search;
    AVStream *st;
    AVParserState *backup;

    backup = ff_store_parser_state(s);

    // detect direction of seeking for search purposes
    flags |= (target_ts - min_ts > (uint64_t)(max_ts - target_ts)) ?
             AVSEEK_FLAG_BACKWARD : 0;

    if (flags & AVSEEK_FLAG_BYTE) {
        // use position directly, we will search starting from it
        pos = target_ts;
    } else {
        // search for some position with good timestamp match
        if (stream_index < 0) {
            stream_index_gen_search = av_find_default_stream_index(s);
            if (stream_index_gen_search < 0) {
                ff_restore_parser_state(s, backup);
                return -1;
            }

            st = s->streams[stream_index_gen_search];
            // timestamp for default must be expressed in AV_TIME_BASE units
            ts_adj = av_rescale(target_ts,
                                st->time_base.den,
                                AV_TIME_BASE * (int64_t)st->time_base.num);
        } else {
            ts_adj = target_ts;
            stream_index_gen_search = stream_index;
        }
        pos = ff_gen_search(s, stream_index_gen_search, ts_adj,
                            0, INT64_MAX, -1,
                            AV_NOPTS_VALUE,
                            AV_NOPTS_VALUE,
                            flags, &ts_ret, mpegts_get_pcr);
        if (pos < 0) {
            ff_restore_parser_state(s, backup);
            return -1;
        }
    }

    // search for actual matching keyframe/starting position for all streams
    if (ff_gen_syncpoint_search(s, stream_index, pos,
                                min_ts, target_ts, max_ts,
                                flags) < 0) {
        ff_restore_parser_state(s, backup);
        return -1;
    }

    ff_free_parser_state(s, backup);
    return 0;
}

static int read_seek(AVFormatContext *s, int stream_index, int64_t target_ts, int flags)
{
    int ret;
    if (flags & AVSEEK_FLAG_BACKWARD) {
        flags &= ~AVSEEK_FLAG_BACKWARD;
        ret = read_seek2(s, stream_index, INT64_MIN, target_ts, target_ts, flags);
        if (ret < 0)
            // for compatibility reasons, seek to the best-fitting timestamp
            ret = read_seek2(s, stream_index, INT64_MIN, target_ts, INT64_MAX, flags);
    } else {
        ret = read_seek2(s, stream_index, target_ts, target_ts, INT64_MAX, flags);
        if (ret < 0)
            // for compatibility reasons, seek to the best-fitting timestamp
            ret = read_seek2(s, stream_index, INT64_MIN, target_ts, INT64_MAX, flags);
    }
    return ret;
}

#endif

=======
static int read_seek(AVFormatContext *s, int stream_index, int64_t target_ts, int flags){
    MpegTSContext *ts = s->priv_data;
    uint8_t buf[TS_PACKET_SIZE];
    int64_t pos;

    if (ff_seek_frame_binary(s, stream_index, target_ts, flags) < 0)
        return -1;

    pos= avio_tell(s->pb);

    for(;;) {
        avio_seek(s->pb, pos, SEEK_SET);
        if (avio_read(s->pb, buf, TS_PACKET_SIZE) != TS_PACKET_SIZE)
            return -1;
//        pid = AV_RB16(buf + 1) & 0x1fff;
        if(buf[1] & 0x40) break;
        pos += ts->raw_packet_size;
    }
    avio_seek(s->pb, pos, SEEK_SET);

    return 0;
}

>>>>>>> 4cc2920d
/**************************************************************/
/* parsing functions - called from other demuxers such as RTP */

MpegTSContext *ff_mpegts_parse_open(AVFormatContext *s)
{
    MpegTSContext *ts;

    ts = av_mallocz(sizeof(MpegTSContext));
    if (!ts)
        return NULL;
    /* no stream case, currently used by RTP */
    ts->raw_packet_size = TS_PACKET_SIZE;
    ts->stream = s;
    ts->auto_guess = 1;
    mpegts_open_section_filter(ts, SDT_PID, sdt_cb, ts, 1);
    mpegts_open_section_filter(ts, PAT_PID, pat_cb, ts, 1);

    return ts;
}

/* return the consumed length if a packet was output, or -1 if no
   packet is output */
int ff_mpegts_parse_packet(MpegTSContext *ts, AVPacket *pkt,
                        const uint8_t *buf, int len)
{
    int len1;

    len1 = len;
    ts->pkt = pkt;
    for(;;) {
        ts->stop_parse = 0;
        if (len < TS_PACKET_SIZE)
            return -1;
        if (buf[0] != 0x47) {
            buf++;
            len--;
        } else {
            handle_packet(ts, buf);
            buf += TS_PACKET_SIZE;
            len -= TS_PACKET_SIZE;
            if (ts->stop_parse == 1)
                break;
        }
    }
    return len1 - len;
}

void ff_mpegts_parse_close(MpegTSContext *ts)
{
    int i;

    for(i=0;i<NB_PID_MAX;i++)
        av_free(ts->pids[i]);
    av_free(ts);
}

AVInputFormat ff_mpegts_demuxer = {
    .name           = "mpegts",
    .long_name      = NULL_IF_CONFIG_SMALL("MPEG-2 transport stream format"),
    .priv_data_size = sizeof(MpegTSContext),
    .read_probe     = mpegts_probe,
    .read_header    = mpegts_read_header,
    .read_packet    = mpegts_read_packet,
    .read_close     = mpegts_read_close,
    .read_timestamp = mpegts_get_dts,
    .flags          = AVFMT_SHOW_IDS | AVFMT_TS_DISCONT,
};

AVInputFormat ff_mpegtsraw_demuxer = {
    .name           = "mpegtsraw",
    .long_name      = NULL_IF_CONFIG_SMALL("MPEG-2 raw transport stream format"),
    .priv_data_size = sizeof(MpegTSContext),
    .read_header    = mpegts_read_header,
    .read_packet    = mpegts_raw_read_packet,
    .read_close     = mpegts_read_close,
    .read_timestamp = mpegts_get_dts,
    .flags          = AVFMT_SHOW_IDS | AVFMT_TS_DISCONT,
    .priv_class     = &mpegtsraw_class,
};<|MERGE_RESOLUTION|>--- conflicted
+++ resolved
@@ -2159,118 +2159,6 @@
     return AV_NOPTS_VALUE;
 }
 
-<<<<<<< HEAD
-#ifdef USE_SYNCPOINT_SEARCH
-
-static int read_seek2(AVFormatContext *s,
-                      int stream_index,
-                      int64_t min_ts,
-                      int64_t target_ts,
-                      int64_t max_ts,
-                      int flags)
-{
-    int64_t pos;
-
-    int64_t ts_ret, ts_adj;
-    int stream_index_gen_search;
-    AVStream *st;
-    AVParserState *backup;
-
-    backup = ff_store_parser_state(s);
-
-    // detect direction of seeking for search purposes
-    flags |= (target_ts - min_ts > (uint64_t)(max_ts - target_ts)) ?
-             AVSEEK_FLAG_BACKWARD : 0;
-
-    if (flags & AVSEEK_FLAG_BYTE) {
-        // use position directly, we will search starting from it
-        pos = target_ts;
-    } else {
-        // search for some position with good timestamp match
-        if (stream_index < 0) {
-            stream_index_gen_search = av_find_default_stream_index(s);
-            if (stream_index_gen_search < 0) {
-                ff_restore_parser_state(s, backup);
-                return -1;
-            }
-
-            st = s->streams[stream_index_gen_search];
-            // timestamp for default must be expressed in AV_TIME_BASE units
-            ts_adj = av_rescale(target_ts,
-                                st->time_base.den,
-                                AV_TIME_BASE * (int64_t)st->time_base.num);
-        } else {
-            ts_adj = target_ts;
-            stream_index_gen_search = stream_index;
-        }
-        pos = ff_gen_search(s, stream_index_gen_search, ts_adj,
-                            0, INT64_MAX, -1,
-                            AV_NOPTS_VALUE,
-                            AV_NOPTS_VALUE,
-                            flags, &ts_ret, mpegts_get_pcr);
-        if (pos < 0) {
-            ff_restore_parser_state(s, backup);
-            return -1;
-        }
-    }
-
-    // search for actual matching keyframe/starting position for all streams
-    if (ff_gen_syncpoint_search(s, stream_index, pos,
-                                min_ts, target_ts, max_ts,
-                                flags) < 0) {
-        ff_restore_parser_state(s, backup);
-        return -1;
-    }
-
-    ff_free_parser_state(s, backup);
-    return 0;
-}
-
-static int read_seek(AVFormatContext *s, int stream_index, int64_t target_ts, int flags)
-{
-    int ret;
-    if (flags & AVSEEK_FLAG_BACKWARD) {
-        flags &= ~AVSEEK_FLAG_BACKWARD;
-        ret = read_seek2(s, stream_index, INT64_MIN, target_ts, target_ts, flags);
-        if (ret < 0)
-            // for compatibility reasons, seek to the best-fitting timestamp
-            ret = read_seek2(s, stream_index, INT64_MIN, target_ts, INT64_MAX, flags);
-    } else {
-        ret = read_seek2(s, stream_index, target_ts, target_ts, INT64_MAX, flags);
-        if (ret < 0)
-            // for compatibility reasons, seek to the best-fitting timestamp
-            ret = read_seek2(s, stream_index, INT64_MIN, target_ts, INT64_MAX, flags);
-    }
-    return ret;
-}
-
-#endif
-
-=======
-static int read_seek(AVFormatContext *s, int stream_index, int64_t target_ts, int flags){
-    MpegTSContext *ts = s->priv_data;
-    uint8_t buf[TS_PACKET_SIZE];
-    int64_t pos;
-
-    if (ff_seek_frame_binary(s, stream_index, target_ts, flags) < 0)
-        return -1;
-
-    pos= avio_tell(s->pb);
-
-    for(;;) {
-        avio_seek(s->pb, pos, SEEK_SET);
-        if (avio_read(s->pb, buf, TS_PACKET_SIZE) != TS_PACKET_SIZE)
-            return -1;
-//        pid = AV_RB16(buf + 1) & 0x1fff;
-        if(buf[1] & 0x40) break;
-        pos += ts->raw_packet_size;
-    }
-    avio_seek(s->pb, pos, SEEK_SET);
-
-    return 0;
-}
-
->>>>>>> 4cc2920d
 /**************************************************************/
 /* parsing functions - called from other demuxers such as RTP */
 
